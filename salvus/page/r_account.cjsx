###############################################################################
#
# SageMathCloud: A collaborative web-based interface to Sage, IPython, LaTeX and the Terminal.
#
#    Copyright (C) 2015, William Stein
#
#    This program is free software: you can redistribute it and/or modify
#    it under the terms of the GNU General Public License as published by
#    the Free Software Foundation, either version 3 of the License, or
#    (at your option) any later version.
#
#    This program is distributed in the hope that it will be useful,
#    but WITHOUT ANY WARRANTY; without even the implied warranty of
#    MERCHANTABILITY or FITNESS FOR A PARTICULAR PURPOSE.  See the
#    GNU General Public License for more details.
#
#    You should have received a copy of the GNU General Public License
#    along with this program.  If not, see <http://www.gnu.org/licenses/>.
#
###############################################################################

{React, Actions, Store, Table, flux, rtypes, rclass, FluxComponent}  = require('flux')

{Button, ButtonToolbar, Panel, Grid, Row, Col, Input, Well, Modal, ProgressBar, Alert} = require('react-bootstrap')

{ErrorDisplay, Icon, LabeledRow, Loading, NumberInput, Saving, SelectorInput} = require('r_misc')

account         = require('account')
misc            = require('misc')

{salvus_client} = require('salvus_client')

{PROJECT_UPGRADES} = require('schema')

###
# Account
###

# Define account actions
class AccountActions extends Actions
    # NOTE: Can test causing this action by typing this in the Javascript console:
    #    require('flux').flux.getActions('account').setTo({first_name:'William'})
    setTo: (payload) ->
        return payload

    set_user_type: (user_type) ->
        @setTo(user_type: user_type)

# Register account actions
flux.createActions('account', AccountActions)


# Define account store
class AccountStore extends Store
    constructor: (flux) ->
        super()
        ActionIds = flux.getActionIds('account')
        @register(ActionIds.setTo, @setTo)

        # Use the database defaults for all account info until this gets set after they login
        @state = misc.deep_copy(require('schema').SCHEMA.accounts.user_query.get.fields)
        @state.user_type = if localStorage.remember_me? then 'signing_in' else 'public'  # default


    setTo: (payload) ->
        @setState(payload)

    # User type
    #   - 'public'     : user is not signed in at all, and not trying to sign in
    #   - 'signing_in' : user is currently waiting to see if sign-in attempt will succeed
    #   - 'signed_in'  : user has successfully authenticated and has an id
    get_user_type: ->
        return @state.user_type

    get_account_id: ->
        return @state.account_id

    is_logged_in : ->
        return @state.account_id?

    is_admin: ->
        if @state.groups?
            return 'admin' in @state.groups

    get_terminal_settings: ->
        return @state.terminal

    get_editor_settings: ->
        return @state.editor_settings

    get_fullname: =>
        return "#{@state.first_name ? ''} #{@state.last_name ? ''}"

    get_username: =>
        return misc.make_valid_name(@get_fullname())

    get_confirm_close: =>
        return @state.other_settings?.confirm_close

<<<<<<< HEAD
    # Total ugprades this user is paying for (sum of all upgrades from memberships)
    get_total_upgrades: =>
        subs = @state.stripe_customer?.subscriptions?.data
        if not subs?
            return
        total = {}
        for sub in subs
            for q in [0...sub.quantity]
                total = misc.map_sum(total, PROJECT_UPGRADES.membership[sub.plan.id].benefits)
        return total
=======
    get_page_size: =>
        return @state.other_settings?.page_size ? 50  # at least have a valid value if loading...
>>>>>>> 152b4b57

# Register account store
flux.createStore('account', AccountStore)

# Create and register account table, which gets automatically
# synchronized with the server.
class AccountTable extends Table
    query: ->
        return 'accounts'

    _change: (table) =>
        @flux.getActions('account').setTo(table.get_one()?.toJS?())

flux.createTable('account', AccountTable)

# Login status
salvus_client.on 'signed_in', ->
    flux.getActions('account').set_user_type('signed_in')
salvus_client.on 'signed_out', ->
    flux.getActions('account').set_user_type('public')
salvus_client.on 'remember_me_failed', ->
    flux.getActions('account').set_user_type('public')


# Define a component for working with the user's basic
# account information.

# in a grid:   Title [text input]
TextSetting = rclass
    displayName : 'Account-TextSetting'

    propTypes :
        label    : rtypes.string.isRequired
        value    : rtypes.string
        onChange : rtypes.func.isRequired
        onBlur   : rtypes.func

    getValue : ->
        @refs.input.getValue()

    render : ->
        <LabeledRow label={@props.label}>
            <Input
                ref      = 'input'
                type     = 'text'
                hasFeedback
                value    = {@props.value}
                onChange = {@props.onChange}
                onBlur   = {@props.onBlur}
            />
        </LabeledRow>

EmailAddressSetting = rclass
    displayName : 'Account-EmailAddressSetting'

    propTypes :
        email_address : rtypes.string
        account_id    : rtypes.string
        flux          : rtypes.object

    getInitialState : ->
        state      : 'view'   # view --> edit --> saving --> view or edit
        password   : ''
        email_adress : ''

    start_editing : ->
        @setState
            state    : 'edit'
            email_address : @props.email_address
            error    : ''
            password : ''

    cancel_editing : ->
        @setState
            state    : 'view'
            password : ''  # more secure...

    save_editing : ->
        @setState
            state : 'saving'
        salvus_client.change_email
            account_id        : @props.account_id
            old_email_address : @props.email_address
            new_email_address : @state.email_address
            password          : @state.password
            cb                : (err, resp) =>
                if not err and resp.error?
                    err = resp.error
                if err
                    @setState
                        state    : 'edit'
                        error    : "Error saving -- #{err}"
                else
                    @props.flux.getTable('account').set(email_address: @state.email_address)
                    @setState
                        state    : 'view'
                        error    : ''
                        password : ''
    is_submittable: ->
        return @state.password and @state.email_address != @props.email_address

    change_button : ->
        if @is_submittable()
            <Button onClick={@save_editing} bsStyle='success'>Change email address</Button>
        else
            <Button disabled bsStyle='success'>Change email address</Button>

    render_error : ->
        if @state.error
            <ErrorDisplay error={@state.error} onClose={=>@setState(error:'')} style={marginTop:'15px'} />

    render_value : ->
        switch @state.state
            when 'view'
                <div>{@props.email_address}
                     <Button className='pull-right' onClick={@start_editing}>Change email</Button>
                </div>
            when 'edit', 'saving'
                <Well>
                    Current email address
                    <pre>{@props.email_address}</pre>
                    New email address
                    <Input
                        autoFocus
                        type        = 'email_address'
                        ref         = 'email_address'
                        value       = {@state.email_address}
                        placeholder = 'user@example.com'
                        onChange    = {=>@setState(email_address : @refs.email_address.getValue())}
                    />
                    Current password
                    <form onSubmit={(e)=>e.preventDefault();if @is_submittable() then @save_editing()}>
                        <Input
                            type        = 'password'
                            ref         = 'password'
                            value       = {@state.password}
                            placeholder = 'Current password'
                            onChange    = {=>@setState(password : @refs.password.getValue())}
                        />
                    </form>
                    <ButtonToolbar>
                        {@change_button()}
                        <Button bsStyle='default' onClick={@cancel_editing}>Cancel</Button>
                    </ButtonToolbar>
                    {@render_error()}
                    {@render_saving()}
                </Well>

    render_saving : ->
        if @state.state == 'saving'
            <Saving />

    render : ->
        <LabeledRow label='Email address'>
            {@render_value()}
        </LabeledRow>

PasswordSetting = rclass
    displayName : 'Account-PasswordSetting'

    propTypes :
        email_address : rtypes.string

    getInitialState : ->
        state        : 'view'   # view --> edit --> saving --> view
        old_password : ''
        new_password : ''
        strength     : 0
        error        : ''

    change_password : ->
        @setState
            state    : 'edit'
            error    : ''
            zxcvbn   : undefined
            old_password : ''
            new_password : ''
            strength     : 0

    cancel_editing : ->
        @setState
            state    : 'view'
            old_password : ''
            new_password : ''
            zxcvbn   : undefined
            strength     : 0

    save_new_password : ->
        @setState
            state : 'saving'
        salvus_client.change_password
            email_address : @props.email_address
            old_password  : @state.old_password
            new_password  : @state.new_password
            cb            : (err, resp) =>
                if not err and resp.error
                    err = misc.to_json(resp.error)
                if err
                    @setState
                        state        : 'edit'
                        error        : "Error changing password -- #{err}"
                else
                    @setState
                        state        : 'view'
                        error        : ''
                        old_password : ''
                        new_password : ''
                        strength     : 0

    is_submittable: ->
        return @state.new_password and @state.new_password != @state.old_password and (not @state.zxcvbn? or @state.zxcvbn?.score > 0)

    change_button : ->
        if @is_submittable()
            <Button onClick={@save_new_password} bsStyle='success'>
                Change password
            </Button>
        else
            <Button disabled bsStyle='success'>Change password</Button>

    render_error : ->
        if @state.error
            <ErrorDisplay error={@state.error} onClose={=>@setState(error:'')} style={marginTop:'15px'}  />

    password_meter : ->
        result = @state.zxcvbn
        if result?
            score = ['Very weak', 'Weak', 'So-so', 'Good', 'Awesome!']
            return <div style={marginBottom: '1em'}>
                <ProgressBar striped bsStyle='info' now={2*result.entropy} />
                {score[result.score]} (crack time: {result.crack_time_display})
            </div>

    render_value : ->
        switch @state.state
            when 'view'
                <Button className='pull-right' onClick={@change_password}  style={marginTop: '8px'}>
                    Change password
                </Button>
            when 'edit', 'saving'
                <Well style={marginTop:'10px'}>
                    Current password
                    <Input
                        autoFocus
                        type        = 'password'
                        ref         = 'old_password'
                        value       = {@state.old_password}
                        placeholder = 'Current password'
                        onChange    = {=>@setState(old_password : @refs.old_password.getValue())}
                    />
                    New password
                    <form onSubmit={(e)=>e.preventDefault();if @is_submittable() then @save_new_password()}>
                        <Input
                            type        = 'password'
                            ref         = 'new_password'
                            value       = {@state.new_password}
                            placeholder = 'New password'
                            onChange    = {=>x=@refs.new_password.getValue(); @setState(zxcvbn:password_score(x), new_password:x)}
                        />
                    </form>
                    {@password_meter()}
                    <ButtonToolbar>
                        {@change_button()}
                        <Button bsStyle='default' onClick={@cancel_editing}>Cancel</Button>
                    </ButtonToolbar>
                    {@render_error()}
                    {@render_saving()}
                </Well>

    render_saving : ->
        if @state.state == 'saving'
            <Saving />

    render : ->
        <LabeledRow label='Password'>
            {@render_value()}
        </LabeledRow>

# TODO: issue -- if edit an account setting in another browser and in the middle of editing
# a field here, this one will get overwritten on the prop update.  I think using state would
# fix that.
AccountSettings = rclass
    displayName : 'AccountSettings'

    propTypes :
        first_name    : rtypes.string
        last_name     : rtypes.string
        email_address : rtypes.string
        passports     : rtypes.string
        flux          : rtypes.object


    getInitialState: ->
        add_strategy_link      : undefined
        remote_strategy_button : undefined

    handle_change : (field) ->
        value = @refs[field].getValue()
        if field in ['first_name', 'last_name'] and not value and (not @props.first_name or not @props.last_name)
            # special case -- don't let them make their name empty -- that's just annoying (not enforced server side)
            return
        @props.flux.getActions('account').setTo("#{field}": value)

    save_change : (field) ->
        @props.flux.getTable('account').set("#{field}": @refs[field].getValue())

    render_add_strategy_link: ->
        if not @state.add_strategy_link
            return
        strategy = @state.add_strategy_link
        name = misc.capitalize(strategy)
        <Well>
            <h4><Icon name={strategy}/> {name}</h4>
            Link to your {name} account, so you can use {name} to
            login to your SageMathCloud account.
            <br /> <br />
            <ButtonToolbar style={textAlign: 'center'}>
                <Button href={"/auth/#{@state.add_strategy_link}"} target="_blank"
                    onClick={=>@setState(add_strategy_link:undefined)}>
                    <Icon name="external-link" /> Link my {name} account
                </Button>
                <Button onClick={=>@setState(add_strategy_link:undefined)} >
                    Cancel
                </Button>
            </ButtonToolbar>
        </Well>

    remove_strategy_click: ->
        strategy = @state.remove_strategy_button
        @setState(remove_strategy_button:undefined, add_strategy_link:undefined)
        for k, _ of @props.passports
            if misc.startswith(k, strategy)
                id = k.split('-')[1]
                break
        if not id
            return
        salvus_client.unlink_passport
            strategy : strategy
            id       : id
            cb       : (err) ->
                if err
                    ugly_error(err)

    render_remove_strategy_button: ->
        if not @state.remove_strategy_button
            return
        strategy = @state.remove_strategy_button
        name = misc.capitalize(strategy)
        if misc.len(@props.passports) <= 1 and not @props.email_address
            <Well>
                You must set an email address above or add another login method before
                you can disable login to your SageMathCloud account using your {name} account.
                Otherwise you would completely lose access to your account!
            </Well>
        else
            <Well>
                <h4><Icon name={strategy}/> {name}</h4>
                Your SageMathCloud account is linked to your {name} account, so you can
                login using it.
                <br /> <br />
                If you delink your {name} account, you will no longer be able to
                use your account to log into SageMathCloud.
                <br /> <br />
                <ButtonToolbar style={textAlign: 'center'}>
                    <Button bsStyle='danger' onClick={@remove_strategy_click} >
                        <Icon name="unlink" /> Delink my {name} account
                    </Button>
                    <Button onClick={=>@setState(remove_strategy_button:undefined)} >
                        Cancel
                    </Button>
                </ButtonToolbar>
            </Well>

    render_strategy : (strategy, strategies) ->
        if strategy != 'email'
            <Button
                onClick = {=>@setState(if strategy in strategies then {remove_strategy_button:strategy, add_strategy_link:undefined} else {add_strategy_link:strategy, remove_strategy_button:undefined})}
                key     = {strategy}
                bsStyle = {if strategy in strategies then 'info' else 'default'}>
                <Icon name={strategy} /> {misc.capitalize(strategy)}...
            </Button>

    render_sign_in_strategies : ->
        if not STRATEGIES? or STRATEGIES.length <= 1 or not @props.passports?
            return
        strategies = (x.slice(0,x.indexOf('-')) for x in misc.keys(@props.passports))
        <div>
            <hr key='hr0' />
            <h5 style={color:"#666"}>Linked accounts (only used for sign in)</h5>
            <ButtonToolbar style={marginBottom:'10px'} >
                {(@render_strategy(strategy, strategies) for strategy in STRATEGIES)}
            </ButtonToolbar>
            {@render_add_strategy_link()}
            {@render_remove_strategy_button()}
        </div>

    render : ->
        <Panel header={<h2> <Icon name='user' /> Account settings</h2>}>
            <TextSetting
                label    = 'First name'
                value    = {@props.first_name}
                ref      = 'first_name'
                onChange = {=>@handle_change('first_name')}
                onBlur   = {=>@save_change('first_name')}
                />
            <TextSetting
                label    = 'Last name'
                value    = {@props.last_name}
                ref      = 'last_name'
                onChange = {=>@handle_change('last_name')}
                onBlur   = {=>@save_change('last_name')}
                />
            <EmailAddressSetting
                email_address = {@props.email_address}
                account_id = {@props.account_id}
                flux       = {@props.flux}
                ref        = 'email_address'
                />
            <PasswordSetting
                email_address = {@props.email_address}
                ref   = 'password'
                />
            {render_sign_out_buttons()}
            {@render_sign_in_strategies()}
        </Panel>

###
# Terminal
###

# Plan: have this exact same control be available directly when using a terminal (?)
# Here Terminal = term.js global object
TERMINAL_COLOR_SCHEMES = {}
for theme, val of Terminal.color_schemes
    TERMINAL_COLOR_SCHEMES[theme] = val.comment

TERMINAL_FONT_FAMILIES =
    'droid-sans-mono': 'Droid Sans Mono'
    'Courier New'    : 'Courier New'
    'monospace'      : 'Monospace'

# TODO: in console.coffee there is also code to set the font size,
# which our store ignores...
TerminalSettings = rclass
    displayName : 'Account-TerminalSettings'

    handleChange: (obj) ->
        @props.flux.getTable('account').set(terminal: obj)

    render : ->
        if not @props.terminal?
            return <Loading />
        <Panel header={<h2> <Icon name='terminal' /> Terminal <span className='lighten'>(settings applied to newly opened terminals)</span></h2>}>
            <LabeledRow label='Terminal font size (px)'>
                <NumberInput
                    on_change = {(font_size)=>@handleChange(font_size:font_size)}
                    min       = 3
                    max       = 80
                    number    = {@props.terminal.font_size} />
            </LabeledRow>
            <LabeledRow label='Terminal font family'>
                <SelectorInput
                    selected  = {@props.terminal.font}
                    options   = {TERMINAL_FONT_FAMILIES}
                    on_change = {(font)=>@handleChange(font:font)}
                />
            </LabeledRow>
            <LabeledRow label='Terminal color scheme'>
                <SelectorInput
                    selected  = {@props.terminal.color_scheme}
                    options   = {TERMINAL_COLOR_SCHEMES}
                    on_change = {(color_scheme)=>@handleChange(color_scheme : color_scheme)}
                />
            </LabeledRow>
        </Panel>

EDITOR_SETTINGS_CHECKBOXES =
    line_wrapping             : 'scroll or wrap long lines'
    line_numbers              : 'show line numbers'
    code_folding              : 'fold code using control+Q'
    smart_indent              : 'context sensitive indentation'
    electric_chars            : 'sometimes reindent current line'
    match_brackets            : 'highlight matching brackets near cursor'
    auto_close_brackets       : 'automatically close brackets'
    match_xml_tags            : 'automatically match XML tags'
    auto_close_xml_tags       : 'automatically close XML tags'
    strip_trailing_whitespace : 'remove whenever file is saved'
    show_trailing_whitespace  : 'show spaces at ends of lines'
    spaces_instead_of_tabs    : 'send 4 spaces when the tab key is pressed'
    track_revisions           : 'record history of changes when editing files'
    extra_button_bar          : 'more editing functions (mainly in Sage worksheets)'

EditorSettingsCheckboxes = rclass
    displayName : 'Account-EditorSettingsCheckboxes'

    propTypes :
        editor_settings : rtypes.object.isRequired
        on_change       : rtypes.func.isRequired

    label_checkbox : (name, desc) ->
        return misc.capitalize(name.replace(/_/g,' ').replace(/-/g,' ').replace('xml','XML')) + ': ' + desc

    render_checkbox : (name, desc) ->
        <Input checked  = {@props.editor_settings[name]}
               key      = {name}
               type     = 'checkbox'
               label    = {@label_checkbox(name, desc)}
               ref      = {name}
               onChange = {=>@props.on_change(name, @refs[name].getChecked())}
        />

    render : ->
        <span>
            {(@render_checkbox(name, desc) for name, desc of EDITOR_SETTINGS_CHECKBOXES)}
        </span>

EditorSettingsAutosaveInterval = rclass
    displayName : 'Account-EditorSettingsAutosaveInterval'

    propTypes :
        autosave  : rtypes.number.isRequired
        on_change : rtypes.func.isRequired

    render : ->
        <LabeledRow label='Autosave interval (seconds)'>
            <NumberInput
                on_change = {(n)=>@props.on_change('autosave',n)}
                min       = 15
                max       = 900
                number    = {@props.autosave} />
        </LabeledRow>

EDITOR_COLOR_SCHEMES =
    'default'                 : 'Default'
    '3024-day'                : '3024 day'
    '3024-night'              : '3024 night'
    'ambiance-mobile'         : 'Ambiance mobile'
    'ambiance'                : 'Ambiance'
    'base16-dark'             : 'Base 16 dark'
    'base16-light'            : 'Base 16 light'
    'blackboard'              : 'Blackboard'
    'cobalt'                  : 'Cobalt'
    'eclipse'                 : 'Eclipse'
    'elegant'                 : 'Elegant'
    'erlang-dark'             : 'Erlang dark'
    'lesser-dark'             : 'Lesser dark'
    'the-matrix'              : 'The Matrix'
    'midnight'                : 'Midnight'
    'monokai'                 : 'Monokai'
    'neat'                    : 'Neat'
    'night'                   : 'Night'
    'paraiso-dark'            : 'Paraiso dark'
    'paraiso-light'           : 'Paraiso light'
    'pastel-on-dark'          : 'Pastel on dark'
    'rubyblue'                : 'Rubyblue'
    'solarized dark'          : 'Solarized dark'
    'solarized light'         : 'Solarized light'
    'tomorrow-night-eighties' : 'Tomorrow Night - Eighties'
    'twilight'                : 'Twilight'
    'vibrant-ink'             : 'Vibrant ink'
    'xq-dark'                 : 'Xq dark'
    'xq-light'                : 'Xq light'

EditorSettingsColorScheme = rclass
    displayName : 'Account-EditorSettingsColorScheme'

    propTypes :
        theme     : rtypes.string.isRequired
        on_change : rtypes.func.isRequired

    render : ->
        <LabeledRow label='Editor color scheme'>
            <SelectorInput
                options   = {EDITOR_COLOR_SCHEMES}
                selected  = {@props.theme}
                on_change = {@props.on_change}
            />
        </LabeledRow>

EDITOR_BINDINGS =
    standard : 'Standard'
    sublime  : 'Sublime'
    vim      : 'Vim'
    emacs    : 'Emacs'

EditorSettingsKeyboardBindings = rclass
    displayName : 'Account-EditorSettingsKeyboardBindings'

    propTypes :
        bindings  : rtypes.string.isRequired
        on_change : rtypes.func.isRequired

    render : ->
        <LabeledRow label='Editor keyboard bindings'>
            <SelectorInput
                options   = {EDITOR_BINDINGS}
                selected  = {@props.bindings}
                on_change = {@props.on_change}
            />
        </LabeledRow>

EditorSettings = rclass
    displayName : 'Account-EditorSettings'

    on_change : (name, val) ->
        if name == 'autosave'
            @props.flux.getTable('account').set(autosave : val)
        else
            @props.flux.getTable('account').set(editor_settings:{"#{name}":val})

    render : ->
        if not @props.editor_settings?
            return <Loading />
        <Panel header={<h2> <Icon name='edit' /> Editor (settings apply to newly (re-)opened files)</h2>}>
            <EditorSettingsAutosaveInterval
                on_change={@on_change} autosave={@props.autosave} />
            <EditorSettingsColorScheme
                on_change={(value)=>@on_change('theme',value)} theme={@props.editor_settings.theme} />
            <EditorSettingsKeyboardBindings
                on_change={(value)=>@on_change('bindings',value)} bindings={@props.editor_settings.bindings} />
            <EditorSettingsCheckboxes
                on_change={@on_change} editor_settings={@props.editor_settings} />
        </Panel>

KEYBOARD_SHORTCUTS =
    'Next file tab'                : 'control+]'
    'Previous file tab'            : 'control+['
    'Smaller text'                 : 'control+<'
    'Bigger text'                  : 'control+>'
    'Go to line'                   : 'control+L'
    'Find'                         : 'control+F'
    'Find next'                    : 'control+G'
    'Fold/unfold selected code'    : 'control+Q'
    'Shift selected text right'    : 'tab'
    'Shift selected text left'     : 'shift+tab'
    'Split view in any editor'     : 'control+I'
    'Autoindent selection'         : 'control+'
    'Multiple cursors'             : 'control+click'
    'Simple autocomplete'          : 'control+space'
    'Sage autocomplete'            : 'tab'
    'Split cell in Sage worksheet' : 'control+;'

EVALUATE_KEYS =
    'Shift-Enter' : 'shift+enter'
    'Enter'       : 'enter (shift+enter for newline)'

KeyboardSettings = rclass
    displayName : 'Account-KeyboardSettings'

    render_keyboard_shortcuts : ->
        for desc, shortcut of KEYBOARD_SHORTCUTS
            <LabeledRow key={desc} label={desc}>
                {shortcut}
            </LabeledRow>

    eval_change : (value) ->
        @props.flux.getTable('account').set(evaluate_key : value)

    render_eval_shortcut : ->
        if not @props.evaluate_key?
            return <Loading />
        <LabeledRow label='Sage Worksheet evaluate key'>
            <SelectorInput
                options   = {EVALUATE_KEYS}
                selected  = {@props.evaluate_key}
                on_change = {@eval_change}
            />
        </LabeledRow>

    render : ->
        <Panel header={<h2> <Icon name='keyboard-o' /> Keyboard shortcuts</h2>}>
            {@render_keyboard_shortcuts()}
            {@render_eval_shortcut()}
        </Panel>

OtherSettings = rclass
    displayName : 'Account-OtherSettings'

    propTypes :
        other_settings : rtypes.object
        flux           : rtypes.object
        autosave       : rtypes.number

    on_change : (name, value) ->
        @props.flux.getTable('account').set(other_settings:{"#{name}":value})

    render_confirm : ->
        if not require('feature').IS_MOBILE
            <Input
                type     = 'checkbox'
                checked  = {@props.other_settings.confirm_close}
                ref      = 'confirm_close'
                onChange = {=>@on_change('confirm_close', @refs.confirm_close.getChecked())}
                label    = 'Confirm: always ask for confirmation before closing the browser window'
            />

    render_page_size_warning : ->
        BIG_PAGE_SIZE = 500
        if @props.other_settings.page_size > BIG_PAGE_SIZE
            <Alert bsStyle='warning'>
                Your file listing page size is set to {@props.other_settings.page_size}. Sizes above {BIG_PAGE_SIZE} may cause the file listing to render slowly for directories with lots of files.
            </Alert>

    render : ->
        if not @props.other_settings
            return <Loading />
        <Panel header={<h2> <Icon name='gear' /> Other settings</h2>}>
            {@render_confirm()}
            <Input
                type     = 'checkbox'
                checked  = {@props.other_settings.mask_files}
                ref      = 'mask_files'
                onChange = {=>@on_change('mask_files', @refs.mask_files.getChecked())}
                label    = 'Mask files: grey-out files in the files viewer that you probably do not want to open'
            />
            <LabeledRow label='Default file sort'>
                <SelectorInput
                    selected  = {@props.other_settings.default_file_sort}
                    options   = {time:'Sort by time', name:'Sort by name'}
                    on_change = {(value)=>@on_change('default_file_sort', value)}
                />
            </LabeledRow>
            <LabeledRow label='File listing page size'>
            <NumberInput
                    on_change = {(n)=>@on_change('page_size',n)}
                    min       = 1
                    max       = 1000000
                    number    = {@props.other_settings.page_size} />
            </LabeledRow>
            {@render_page_size_warning()}
        </Panel>

AccountCreationToken = rclass
    displayName : 'AccountCreationToken'

    getInitialState : ->
        state : 'view'   # view --> edit --> save --> view
        token : ''
        error : ''

    edit : ->
        @setState(state:'edit')

    save : ->
        @setState(state:'save')
        token = @state.token
        salvus_client.query
            query :
                server_settings : {name:'account_creation_token',value:token}
            cb : (err) =>
                if err
                    @setState(state:'edit', error:err)
                else
                    @setState(state:'view', error:'', token:'')

    render_save_button : ->
        <Button style={marginRight:'1ex'} onClick={@save} bsStyle='success'>Save token</Button>

    render_control : ->
        switch @state.state
            when 'view'
                <Button onClick={@edit} bsStyle='warning'>Change token...</Button>
            when 'load'
                <Loading />
            when 'edit', 'save'
                <Well>
                    <form onSubmit={@save}>
                        <Input
                            ref      = 'input'
                            type     = 'text'
                            value    = {@state.token}
                            onChange = {=>@setState(token:@refs.input.getValue())}}
                        />
                    </form>
                    {@render_save_button()}
                    <Button onClick={=>@setState(state:'view', token:'')}>Cancel</Button>
                    <br /><br />
                    (Set to empty to not require a token.)
                </Well>

    render_error : ->
        if @state.error
            <ErrorDisplay error={@state.error} onClose={=>@setState(error:'')} />

    render_save : ->
        if @state.state == 'save'
            <Saving />

    render : ->
        <div>
             {@render_control()}
             {@render_save()}
             {@render_error()}
        </div>


StripeKeys = rclass
    displayName : 'Account-StripeKeys'

    getInitialState : ->
        state           : 'view'   # view --> edit --> save --> view
        secret_key      : undefined
        publishable_key : undefined
        error           : undefined

    edit : ->
        @setState(state:'edit')

    save : ->
        @setState(state:'save')
        f = (name, cb) =>
        query = (server_settings : {name:"stripe_#{name}_key", value:@state["#{name}_key"]} for name in ['secret', 'publishable'])
        salvus_client.query
            query : query
            cb    : (err) =>
                if err
                    @setState(state:'edit', error:err)
                else
                    @setState(state:'view', error:'', secret_key:'', publishable_key:'')

    cancel : ->
        @setState(state:'view', error:'', secret_key:'', publishable_key:'')

    render : ->
        <div>
            {@render_main()}
            {@render_error()}
        </div>

    render_main :->
        switch @state.state
            when 'view'
                <Button bsStyle='warning' onClick={@edit}>Change stripe keys...</Button>
            when 'load'
                <div>Loading stripe keys...</div>
            when 'save'
                <div>Saving stripe keys...</div>
            when 'edit'
                <Well>
                    <LabeledRow label='Secret key'>
                        <Input ref='input_secret_key' type='text' value={@state.secret_key}
                            onChange={=>@setState(secret_key:@refs.input_secret_key.getValue())} />
                    </LabeledRow>
                    <LabeledRow label='Publishable key'>
                        <Input ref='input_publishable_key' type='text' value={@state.publishable_key}
                            onChange={=>@setState(publishable_key:@refs.input_publishable_key.getValue())} />
                    </LabeledRow>
                    <ButtonToolbar>
                        <Button bsStyle='success' onClick={@save}>Save stripe keys...</Button>
                        <Button onClick={@cancel}>Cancel</Button>
                    </ButtonToolbar>
                </Well>

    render_error : ->
        if @state.error
            <ErrorDisplay error={@state.error} onClose={=>@setState(error:'')} />

AdminSettings = rclass
    render : ->
        if not @props.groups? or 'admin' not in @props.groups
            return <span />
        <Panel header={<h2> <Icon name='users' /> Administrative server settings</h2>}>
            <LabeledRow label='Account Creation Token'>
                <AccountCreationToken />
            </LabeledRow>
            <LabeledRow label='Stripe API Keys' style={marginTop:'15px'}>
                <StripeKeys />
            </LabeledRow>
        </Panel>


render_sign_out_buttons = ->
    <Row style={marginTop: '1ex'}>
        <Col xs=12>
            <ButtonToolbar className='pull-right'>
                <Button bsStyle='warning' onClick={account.sign_out_confirm}>
                    <Icon name='sign-out'/> Sign out
                </Button>
                <Button bsStyle='warning' onClick={account.sign_out_everywhere_confirm}>
                    <Icon name='sign-out'/> Sign out everywhere
                </Button>
            </ButtonToolbar>
        </Col>
    </Row>

# Render the entire settings component
render = () ->
    <div style={marginTop:'1em'}>
        <Row>
            <Col xs=12 md=6>
                <FluxComponent flux={flux} connectToStores={'account'} >
                    <AccountSettings />
                    <TerminalSettings />
                    <KeyboardSettings />
                </FluxComponent>
            </Col>
            <Col xs=12 md=6>
                <FluxComponent flux={flux} connectToStores={'account'} >
                    <EditorSettings />
                    <OtherSettings />
                    <AdminSettings />
                </FluxComponent>
            </Col>
        </Row>
    </div>

STRATEGIES = ['email']
f = () ->
    $.get '/auth/strategies', (strategies, status) ->
        if status == 'success'
            STRATEGIES = strategies
        else
            setTimeout(f, 60000)
f()

ugly_error = (err) ->
    if typeof(err) != 'string'
        err = misc.to_json(err)
    require('alerts').alert_message(type:"error", message:"Settings error -- #{err}")



# returns password score if password checker library
# loaded; otherwise returns undefined and starts load
zxcvbn = undefined
password_score = (password) ->
    # if the password checking library is loaded, render a password strength indicator -- otherwise, don't
    if zxcvbn?
        if zxcvbn != 'loading'
            # explicitly ban some words.
            return zxcvbn(password, ['sagemath','salvus','sage','sagemathcloud','smc','mathematica','pari'])
    else
        zxcvbn = 'loading'
        $.getScript '/static/zxcvbn/zxcvbn.js', () =>
            zxcvbn = window.zxcvbn
    return


###
Top Navbar button label at the top
###

AccountName = rclass
    displayName : 'AccountName'

    propTypes :
        first_name : rtypes.string
        last_name  : rtypes.string

    shouldComponentUpdate: (next) ->
        return @props.first_name != next.first_name or @props.last_name != next.last_name

    render : ->
        name = ''
        if @props.first_name? and @props.last_name?
            name = misc.trunc_middle(@props.first_name + ' ' + @props.last_name, 32)
        if not name.trim()
            name = "Account"
        <span><Icon name='cog' style={fontSize:'20px'}/> {name}</span>

render_top_navbar_button = ->
    <FluxComponent flux={flux} connectToStores={'account'} >
        <AccountName />
    </FluxComponent>

React.render render_top_navbar_button(), require('top_navbar').top_navbar.pages['account'].button.find('.button-label')[0]

is_mounted = false
mount = ->
    #console.log("mount account settings")
    React.render render(), document.getElementById('r_account')
    is_mounted = true

unmount = ->
    #console.log("unmount account settings")
    if is_mounted
        React.unmountComponentAtNode(document.getElementById("r_account"))
        is_mounted = false

{top_navbar} = require('top_navbar')

# This is not efficient in that we're mounting/unmounting all three pages, when only one needs to be mounted.
# When we replace the whole page by a single react component this problem will go away.
top_navbar.on "switch_to_page-account", () ->
    require("billing").render_billing($(".smc-react-billing")[0], flux)
    require("r_upgrades").render_upgrades(flux)
    mount()

top_navbar.on "switch_from_page-account", () ->
    require("billing").unmount($(".smc-react-billing")[0])
    require("r_upgrades").unmount()
    unmount()

<|MERGE_RESOLUTION|>--- conflicted
+++ resolved
@@ -97,7 +97,6 @@
     get_confirm_close: =>
         return @state.other_settings?.confirm_close
 
-<<<<<<< HEAD
     # Total ugprades this user is paying for (sum of all upgrades from memberships)
     get_total_upgrades: =>
         subs = @state.stripe_customer?.subscriptions?.data
@@ -108,10 +107,9 @@
             for q in [0...sub.quantity]
                 total = misc.map_sum(total, PROJECT_UPGRADES.membership[sub.plan.id].benefits)
         return total
-=======
+
     get_page_size: =>
         return @state.other_settings?.page_size ? 50  # at least have a valid value if loading...
->>>>>>> 152b4b57
 
 # Register account store
 flux.createStore('account', AccountStore)
