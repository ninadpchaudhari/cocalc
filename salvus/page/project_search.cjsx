###############################################################################
#
# SageMathCloud: A collaborative web-based interface to Sage, IPython, LaTeX and the Terminal.
#
#    Copyright (C) 2015, Nich Ruhland
#
#    This program is free software: you can redistribute it and/or modify
#    it under the terms of the GNU General Public License as published by
#    the Free Software Foundation, either version 3 of the License, or
#    (at your option) any later version.
#
#    This program is distributed in the hope that it will be useful,
#    but WITHOUT ANY WARRANTY; without even the implied warranty of
#    MERCHANTABILITY or FITNESS FOR A PARTICULAR PURPOSE.  See the
#    GNU General Public License for more details.
#
#    You should have received a copy of the GNU General Public License
#    along with this program.  If not, see <http://www.gnu.org/licenses/>.
#
###############################################################################


underscore = require('underscore')

{React, Actions, Store, flux, rtypes, rclass, FluxComponent}  = require('flux')

{Col, Row, Button, Input, Well, Alert} = require('react-bootstrap')

{Icon, Loading} = require('r_misc')
misc            = require('misc')
diffsync        = require('diffsync')
misc_page       = require('misc_page')
{salvus_client} = require('salvus_client')
project_store   = require('project_store')
{PathLink} = require('project_new')



ProjectSearchInput = rclass
    displayName : 'ProjectSearch-ProjectSearchInput'

    propTypes :
        search_cb    : rtypes.func
        set_state_cb : rtypes.func

    getInitialState : ->
        user_input : ''

    clear_and_focus_input : ->
        @setState(user_input : '')
        @refs.project_search_input.getInputDOMNode().focus()

    clear_button : ->
        <Button onClick={@clear_and_focus_input}>
            <Icon name='times-circle' />
        </Button>

    handle_change : ->
        user_input = @refs.project_search_input.getValue()
        @setState(user_input : user_input)
        @props.set_state_cb(user_input : user_input)

    submit : (event) ->
        event.preventDefault()
        @props.search_cb?()

    render : ->
        <form onSubmit={@submit}>
            <Input
                ref         = 'project_search_input'
                autoFocus
                type        = 'text'
                placeholder = 'Search files in the current directory...'
                value       = {@state.user_input}
                buttonAfter = {@clear_button()}
                onChange    = {@handle_change} />
        </form>

ProjectSearchOutput = rclass
    displayName : 'ProjectSearch-ProjectSearchOutput'

    propTypes :
        results          : rtypes.array
        too_many_results : rtypes.bool
        most_recent_path : rtypes.string
        project_id       : rtypes.string
        search_error     : rtypes.string

    shouldComponentUpdate : (nextProps) ->
        a = @props
        b = nextProps
        return a.results != b.results                or
            a.too_many_results != b.too_many_results or
            a.project_id != b.project_id             or
            a.search_error != b.search_error         or
            a.most_recent_path != b.most_recent_path

    too_many_results : ->
        if @props.too_many_results
            <Alert bsStyle='warning'>
                There were more results than displayed below. Try making your search more specific.
            </Alert>

    get_results : ->
        if @props.search_error?
            return <Alert bsStyle='warning'>Search error: {@props.search_error} Please
                    try again with a more restrictive search</Alert>
        if @props.results?.length == 0
            return <Alert bsStyle='warning'>There were no results for your search</Alert>
        for i, result of @props.results
                <ProjectSearchResultLine
                    project_id       = @props.project_id
                    key              = {i}
                    filename         = {result.filename}
                    description      = {result.description}
                    most_recent_path = {@props.most_recent_path} />

    render : ->
        results_well_styles =
            backgroundColor : 'white'
            fontFamily      : 'monospace'

        <div>
            {@too_many_results()}
            <Well style={results_well_styles}>
                {@get_results()}
            </Well>
        </div>

ProjectSearchOutputHeader = rclass
    displayName : 'ProjectSearch-ProjectSearchOutputHeader'

    propTypes :
        most_recent_path   : rtypes.string.isRequired
        command            : rtypes.string.isRequired
        most_recent_search : rtypes.string.isRequired
        search_results     : rtypes.array

    getInitialState : ->
        info_visible : false

    output_path : ->
        if @props.most_recent_path is ''
            return <Icon name='home' />
        return @props.most_recent_path

    change_info_visible : ->
        @setState(info_visible : not @state.info_visible)

    get_info : ->
        output_command_styles =
            fontFamily : 'monospace'
            fontSize   : '10pt'
            color      : '#888'

        if @state.info_visible
            <Alert bsStyle='info'>
                <ul>
                    <li>
                        Search command: <span style={output_command_styles}>'{@props.command}'</span>
                    </li>
                    <li>
                        Number of results: {@props.search_error ? @props.search_results?.length ? <Loading />}
                    </li>
                </ul>
            </Alert>

    render : ->
        <div>
            <span style={color:'#666'}>
                <a href='#project-file-listing'>Navigate to a different folder</a> to search in it.
            </span>

            <h4>
                Results of searching in {@output_path()} for
                "{@props.most_recent_search}" <Button bsStyle='info' bsSize='xsmall' onClick={@change_info_visible}>
                <Icon name='info-circle' /></Button>
            </h4>

            {@get_info()}
        </div>

ProjectSearchSettings = rclass
    displayName : 'ProjectSearch-ProjectSearchSettings'

    propTypes :
        checkboxes      : rtypes.object
        toggle_checkbox : rtypes.func
        search_cb       : rtypes.func

    getInitialState: ->
        case_sensitive  : false    # do not change any of these to true without also changing
        subdirectories  : false    # the "@checkbox_state = {}" below.
        hidden_files    : false

    handle_change : (name) ->
        @props.toggle_checkbox(name)
        @setState("#{name}":not @state[name])

    render_checkbox : (name, label) ->
        <Input
            ref      = {name}
            key      = {name}
            type     = 'checkbox'
            label    = {label}
            checked  = {@state[name]}
            onChange = {=>@handle_change(name)} />

    render : ->
        <div style={fontSize:'16px'}>
            {(@render_checkbox(name, label) for name, label of @props.checkboxes)}
        </div>

ProjectSearchDisplay = rclass
    displayName : 'ProjectSearch-ProjectSearchDisplay'

    propTypes :
        project_id   : rtypes.string
        current_path : rtypes.string

    shouldComponentUpdate : (nextProps, nextState) ->
        return nextProps.current_path != @props.current_path or nextProps.project_id != @props.project_id or @state != nextState

    getInitialState : ->
        user_input         : ''
        search_results     : undefined
        search_error       : undefined
        too_many_results   : false
        command            : undefined
        most_recent_search : undefined
        most_recent_path   : undefined

    componentWillMount : ->
        if not @checkbox_state?
            @checkbox_state = {}

    toggle_checkbox : (checkbox) ->
        @checkbox_state[checkbox] = not @checkbox_state[checkbox]
        @search()

    settings_checkboxes :
        subdirectories : 'Include subdirectories'
        case_sensitive : 'Case sensitive'
        hidden_files   : 'Hidden files (begin with .)'

    # generate the grep command for the given query with the given flags
    generate_command : (query, recursive, insensitive, hidden) ->
        if insensitive
            ins = ' -i '
        else
            ins = ''

        query = '"' + query.replace(/"/g, '\\"') + '"'

        if recursive
            if hidden
                cmd = "find . -xdev | grep #{ins} #{query}; rgrep -H --exclude-dir=.sagemathcloud --exclude-dir=.snapshots #{ins} #{query} * .*"
            else
                cmd = "find . -xdev \! -wholename '*/.*' | grep #{ins} #{query}; rgrep -H --exclude-dir='.*' --exclude='.*' #{ins} #{query} *"
        else
            if hidden
                cmd = "ls -a1 | grep #{ins} #{query}; grep -H #{ins} #{query} .* *"
            else
                cmd = "ls -1 | grep #{ins} #{query}; grep -H #{ins} #{query} *"

        cmd += " | grep -v #{diffsync.MARKERS.cell}"
        return cmd

    search : ->
        query = @state.user_input
        if query.trim() == ''
            @setState
                search_results     : []
                search_error       : undefined
                command            : ''
                most_recent_search : ''
                most_recent_path   : @props.current_path
            return

        cmd = @generate_command(query, @checkbox_state.subdirectories, not @checkbox_state.case_sensitive, @checkbox_state.hidden_files)
        max_results = 1000
        max_output  = 110 * max_results  # just in case

        @setState
            search_results     : undefined
            search_error       : undefined
            command            : cmd
            most_recent_search : query
            most_recent_path   : @props.current_path

        salvus_client.exec
            project_id      : @props.project_id
            command         : cmd + " | cut -c 1-256"  # truncate horizontal line length (imagine a binary file that is one very long line)
            timeout         : 10   # how long grep runs on client
            network_timeout : 15   # how long network call has until it must return something or get total error.
            max_output      : max_output
            bash            : true
            err_on_exit     : true
            path            : @props.current_path
            cb              : (err, output) =>
                @process_results(err, output, max_results, max_output, cmd)

    process_results : (err, output, max_results, max_output, cmd) ->

        if (err and not output?) or (output? and not output.stdout?)
            @setState(search_error : err)
            return

        results = output.stdout.split('\n')
        too_many_results = output.stdout.length >= max_output or results.length > max_results or err
        num_results = 0
        search_results = []
        for line in results
            if line.trim() == ''
                continue
            i = line.indexOf(':')
            num_results += 1
            if i == -1
                # the find part
                filename = line
                if misc.startswith(filename, 'Binary file ') and misc.endswith(filename, ' matches') and filename.length > 20
                    # we assume this is a binary file match.
                    # could mess up a result if a file is actually named "Binary file * matches"
                    search_results.push
                        filename    : filename.slice(12, -8)
                        description : '(binary file match)'
                else
                    # we have a filename match
                    if filename.slice(0,2) == './'
                        filename = filename.slice(2)
                    search_results.push
                        filename    : filename
                        description : '(filename)'

            else
                # the rgrep part
                filename = line.slice(0, i)
                if filename.slice(0, 2) == './'
                    filename = filename.slice(2)
                context = line.slice(i + 1)
                # strip codes in worksheet output
                if context.length > 0 and context[0] == diffsync.MARKERS.output
                    i = context.slice(1).indexOf(diffsync.MARKERS.output)
                    context = context.slice(i + 2, context.length - 1)

                search_results.push
                    filename    : filename
                    description : context

            if num_results >= max_results
                break

        if @state.command is cmd # only update the state if the results are from the most recent command
            @setState
                too_many_results : too_many_results
                search_results   : search_results

    set_user_input : (new_value) ->
        @setState(user_input : new_value)

    output_header : ->
        if @state.most_recent_search? and @state.most_recent_path?
            <ProjectSearchOutputHeader
                most_recent_path   = {@state.most_recent_path}
                command            = {@state.command}
                most_recent_search = {@state.most_recent_search}
                search_results     = {@state.search_results}
                search_error       = {@state.search_error} />

    output : ->
        if @state.search_results? or @state.search_error?
            return <ProjectSearchOutput
                project_id       = {@props.project_id}
                most_recent_path = {@state.most_recent_path}
                results          = {@state.search_results}
                too_many_results = {@state.too_many_results}
                search_error     = {@state.search_error} />
        else if @state.most_recent_search?
            # a search has been made but the search_results or search_error hasn't come in yet
            <Loading />

    render : ->
        <Well>
            <Row>
                <Col sm=8>
                    <ProjectSearchInput
                        search_cb    = {@search}
                        set_state_cb = {(new_state)=>@setState(new_state)}
                        project_id   = {@props.project_id} />
                    {@output_header()}
                </Col>

                <Col sm=4>
                    <ProjectSearchSettings
                        project_id      = {@props.project_id}
                        checkboxes      = {@settings_checkboxes}
                        toggle_checkbox = {@toggle_checkbox}
                        search_cb       = {@search} />
                </Col>
            </Row>
            <Row>
                <Col sm=12>
                    {@output()}
                </Col>
            </Row>
        </Well>

ProjectSearchResultLine = rclass
    displayName : 'ProjectSearch-ProjectSearchResultLine'

    propTypes :
        filename         : rtypes.string
        description      : rtypes.string
        most_recent_path : rtypes.string

    click_filename : (e) ->
        e.preventDefault()
        project_store.getActions(@props.project_id, flux).open_file
            path       : misc.path_to_file(@props.most_recent_path, @props.filename)
            foreground : misc_page.open_in_foreground(e)

    render : ->
        <div style={wordWrap:'break-word'}>
            <a onClick={@click_filename} href=''><strong>{@props.filename}</strong></a>
            <span style={color:'#666'}> {@props.description}</span>
        </div>

ProjectSearchHeader = rclass
    displayName : 'ProjectSearch-ProjectSearchHeader'

    propTypes :
        flux         : rtypes.object
        project_id   : rtypes.string.isRequired
        current_path : rtypes.string

    render : ->
<<<<<<< HEAD
        <h1>
            <Icon name='search' /> Search <span className='hidden-xs'> in <PathLink project_id={@props.project_id} path={@props.current_path} flux={@props.flux} /></span>
        </h1>
=======
        if not @props.flux
            <Loading />
        else
            <h1>
                <Icon name='search' /> Search
                <span className='hidden-xs'>
                    in
                    <PathLink
                        project_id = {@props.project_id}
                        path       = {@props.current_path}
                        flux       = {@props.flux} />
                </span>
            </h1>
>>>>>>> 31770782

render = (project_id, flux) ->
    store = project_store.getStore(project_id, flux)
    <div>
        <Row>
            <Col sm=12>
                <FluxComponent flux={flux} connectToStores={[store.name]}>
                    <ProjectSearchHeader project_id={project_id} />
                </FluxComponent>
            </Col>
        </Row>
        <Row>
            <Col sm=12>
                <FluxComponent flux={flux} connectToStores={[store.name]}>
                    <ProjectSearchDisplay project_id={project_id}/>
                </FluxComponent>
            </Col>
        </Row>
    </div>

exports.render_project_search = (project_id, dom_node, flux) ->
    React.render(render(project_id, flux), dom_node)<|MERGE_RESOLUTION|>--- conflicted
+++ resolved
@@ -434,25 +434,12 @@
         current_path : rtypes.string
 
     render : ->
-<<<<<<< HEAD
-        <h1>
-            <Icon name='search' /> Search <span className='hidden-xs'> in <PathLink project_id={@props.project_id} path={@props.current_path} flux={@props.flux} /></span>
-        </h1>
-=======
         if not @props.flux
             <Loading />
         else
             <h1>
-                <Icon name='search' /> Search
-                <span className='hidden-xs'>
-                    in
-                    <PathLink
-                        project_id = {@props.project_id}
-                        path       = {@props.current_path}
-                        flux       = {@props.flux} />
-                </span>
+                <Icon name='search' /> Search <span className='hidden-xs'> in <PathLink project_id={@props.project_id} path={@props.current_path} flux={@props.flux} /></span>
             </h1>
->>>>>>> 31770782
 
 render = (project_id, flux) ->
     store = project_store.getStore(project_id, flux)
