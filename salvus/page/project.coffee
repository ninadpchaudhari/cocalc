--- conflicted
+++ resolved
@@ -272,19 +272,6 @@
                 @chdir(segments.slice(1), true)
                 @display_tab("project-search")
 
-<<<<<<< HEAD
-=======
-    window_resize: () =>
-        if @current_tab.name == "project-file-listing"
-            @_update_file_listing_size()
-
-    _update_file_listing_size: () =>
-        elt = @container.find(".project-file-listing-container")
-        o = elt.offset()
-        if o?  # actually in the DOM...
-            elt.height($(window).height() - o.top)
-
->>>>>>> e2ae8992
     close: () =>
         top_navbar.remove_page(@project.project_id)
 
@@ -1024,12 +1011,8 @@
             return false
 
     _update_file_list_tab: (no_focus, cb) =>
-<<<<<<< HEAD
 
         path = @store.state.current_path.join('/')
-=======
-        path = @current_path.join('/')
->>>>>>> e2ae8992
         if path == @_requested_path
             # already requested
             return
