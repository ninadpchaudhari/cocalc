--- conflicted
+++ resolved
@@ -263,18 +263,11 @@
 
      quota            varchar,
 
-<<<<<<< HEAD
-     quota            varchar,
-
-     quota_zfs        varchar,  // string, e.g., '10G' or '19390834300'  (can be with units or no units and bytes)
-     usage_zfs        varchar,  // JSON: {avail:?, used:?, usedsnap:?})  # ? are strings like '17M' or '13G' as output by zfs.  NOT bytes.
-=======
      quota_zfs        varchar,  // string, e.g., '10G' or '19390834300'  (can be with units or no units and bytes)
      usage_zfs        varchar,  // JSON: {avail:?, used:?, usedsnap:?})  # ? are strings like '17M' or '13G' as output by zfs.  NOT bytes.
      errors_zfs       map<timestamp, text>, // error messages with the zfs storage system.  Monitor this every so often.
 
      last_migrated    timestamp, // used for migrating from /mnt/home to new ZFS /projects/ format.  delete/ignore when done.
->>>>>>> 67d187a0
 
      backup           varchar,  // hosts on which files are backed up (via rsnapshot): JSON format not yet determined
 
