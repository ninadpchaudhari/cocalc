--- conflicted
+++ resolved
@@ -1,25 +1,3 @@
-
-<<<<<<< HEAD
-=======
-- [ ] there was a bug in the prep script (it set the quotas before extracting), and it seems useless.  NO!!
-I'm seriously tempted to do the following:
-
-1. delete everything:
-    - bups/bups; bup/projects; data in database
-    -
-
-and also push out the correct consistent hashing file
-2. write code that goes through each project, and
-   - rsync's the latest version of files to one new compute vm in same dc, chosen at random.
-   - takes a bup snapshot of that (via `bup_storage.py save`)
-   - sync's out to 2 other replicas
-   - stores info bup_last_saved entry in database.
-
-
-
-- [ ] I need to have a script that runs through all projects and sets the disk quota in the database somehow.
-      how?  just take larger of 2*current_usage and 4GB
->>>>>>> c0339dbf
 
 - [ ] implement `get_state` in `bup_storage.py`: it will return two things, according to a "local calculation" purely from within the project
         - state: stopped, starting, running, restarting, stopping, saving, error
@@ -55,7 +33,6 @@
 - [ ] manual project move system -- bring it back
 
 
-========
 
 
       - [x] switch the existing looping script to use RF=1
@@ -78,8 +55,6 @@
                 alter table projects add bup_working_size_KB  int;
 
 
-<<<<<<< HEAD
-
 
 - [x] (0:48) change sync/save code to take list of target ip's based on db
 - [x] (0:55) set quotas and sync -- instead we could set the quota when starting the project running, then unset when stopping it... and that's it.
@@ -87,9 +62,7 @@
       how?  just take larger of 2*current_usage and 4GB
 
 - [x] make the serverid's of replicas just be part of project settings exactly like anything else; and get set from the database. Why even bother with the database for the settings? -- well, otherwise how can we even find the project!
-=======
 - --> [x] (3:30) run prep script
 
 - [x] (0:48) change sync/save code to take list of target ip's based on db
-- [x] (0:55) set quotas and sync -- instead we could set the quota when starting the project running, then unset when stopping it... and that's it.
->>>>>>> c0339dbf
+- [x] (0:55) set quotas and sync -- instead we could set the quota when starting the project running, then unset when stopping it... and that's it.