--- conflicted
+++ resolved
@@ -3,10 +3,7 @@
     new_vm_image.py
     ssh localhost -p 2222
     cd salvus/salvus &&  git pull
-<<<<<<< HEAD
     ./update_version
-=======
->>>>>>> 693e820e
     ./make_coffee && sleep 3 && ./make_coffee
     sudo apt-get update; sudo apt-get upgrade
     # if changes, reboot_this_computer
