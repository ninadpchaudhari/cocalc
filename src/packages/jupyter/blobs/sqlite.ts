--- conflicted
+++ resolved
@@ -153,22 +153,12 @@
   // ipynb = (optional) text that is also stored and will be
   //         returned when get_ipynb is called
   //         This is used for some iframe support code.
-<<<<<<< HEAD
-  save(data, type, ipynb?): string {
-    if (BASE64_TYPES.includes(type)) {
-      data = Buffer.from(data, "base64");
-    } else {
-      data = Buffer.from(data);
-    }
-    const sha1: string = misc_node_sha1(data);
-=======
   save(data: string, type: string, ipynb?: string): string {
     const buf: Buffer = BASE64_TYPES.includes(type as any)
       ? Buffer.from(data, "base64")
       : Buffer.from(data);
 
     const sha1: string = misc_node_sha1(buf);
->>>>>>> d147c966
     const row = this.stmt_get.get(sha1);
     if (row == null) {
       this.stmt_insert.run([sha1, buf, type, ipynb, Date.now()]);
