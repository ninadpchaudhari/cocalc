{
  "name": "@cocalc/database",
  "version": "0.35.8",
  "description": "CoCalc: code for working with our PostgreSQL database",
  "exports": {
    ".": "./dist/index.js",
    "./accounts/*": "./dist/accounts/*.js",
    "./conat/*": "./dist/conat/*.js",
    "./pool": "./dist/pool/index.js",
    "./pool/*": "./dist/pool/*.js",
    "./postgres/*": "./dist/postgres/*.js",
    "./postgres/schema": "./dist/postgres/schema/index.js",
    "./postgres/schema/*": "./dist/postgres/schema/*.js",
    "./postgres/stripe": "./dist/postgres/stripe/index.js",
    "./projects/*": "./dist/projects/*.js",
    "./settings": "./dist/settings/index.js",
    "./settings/*": "./dist/settings/*.js",
    "./user-query": "./dist/user-query/index.js"
  },
  "dependencies": {
    "@cocalc/backend": "workspace:*",
    "@cocalc/conat": "workspace:*",
    "@cocalc/database": "workspace:*",
    "@cocalc/util": "workspace:*",
    "async": "^1.5.2",
    "awaiting": "^3.0.0",
    "debug": "^4.4.0",
    "immutable": "^4.3.0",
    "lodash": "^4.17.21",
    "lru-cache": "^7.18.3",
<<<<<<< HEAD
    "nats": "^2.29.3",
    "node-fetch": "2.6.7",
    "pg": "^8.13.0",
=======
    "pg": "^8.7.1",
>>>>>>> 2fe6d188
    "random-key": "^0.3.2",
    "read": "^1.0.7",
    "sql-string-escape": "^1.1.6",
    "validator": "^13.6.0"
  },
  "devDependencies": {
    "@types/lodash": "^4.14.202",
<<<<<<< HEAD
    "@types/pg": "^8.11.10",
    "@types/uuid": "^8.3.1",
=======
    "@types/node": "^18.16.14",
    "@types/pg": "^8.6.1",
>>>>>>> 2fe6d188
    "coffeescript": "^2.5.1"
  },
  "scripts": {
    "preinstall": "npx only-allow pnpm",
    "build": "../node_modules/.bin/tsc  --build && coffee -c -o dist/ ./",
    "clean": "rm -rf dist",
    "tsc": "../node_modules/.bin/tsc --watch  --pretty --preserveWatchOutput",
<<<<<<< HEAD
    "test": "TZ=UTC jest --forceExit --runInBand",
=======
    "test": "pnpm exec jest --forceExit --runInBand",
    "depcheck": "pnpx depcheck | grep -Ev '\\.coffee|coffee$'",
>>>>>>> 2fe6d188
    "prepublishOnly": "pnpm test"
  },
  "repository": {
    "type": "git",
    "url": "https://github.com/sagemathinc/cocalc"
  },
  "homepage": "https://github.com/sagemathinc/cocalc",
  "keywords": [
    "postgresql",
    "cocalc"
  ],
  "author": "SageMath, Inc.",
  "license": "SEE LICENSE.md",
  "bugs": {
    "url": "https://github.com/sagemathinc/cocalc/issues"
  }
}<|MERGE_RESOLUTION|>--- conflicted
+++ resolved
@@ -28,13 +28,7 @@
     "immutable": "^4.3.0",
     "lodash": "^4.17.21",
     "lru-cache": "^7.18.3",
-<<<<<<< HEAD
-    "nats": "^2.29.3",
-    "node-fetch": "2.6.7",
-    "pg": "^8.13.0",
-=======
-    "pg": "^8.7.1",
->>>>>>> 2fe6d188
+    "pg": "^8.16.3",
     "random-key": "^0.3.2",
     "read": "^1.0.7",
     "sql-string-escape": "^1.1.6",
@@ -42,13 +36,8 @@
   },
   "devDependencies": {
     "@types/lodash": "^4.14.202",
-<<<<<<< HEAD
-    "@types/pg": "^8.11.10",
-    "@types/uuid": "^8.3.1",
-=======
     "@types/node": "^18.16.14",
-    "@types/pg": "^8.6.1",
->>>>>>> 2fe6d188
+    "@types/pg": "^8.15.4",
     "coffeescript": "^2.5.1"
   },
   "scripts": {
@@ -56,12 +45,8 @@
     "build": "../node_modules/.bin/tsc  --build && coffee -c -o dist/ ./",
     "clean": "rm -rf dist",
     "tsc": "../node_modules/.bin/tsc --watch  --pretty --preserveWatchOutput",
-<<<<<<< HEAD
-    "test": "TZ=UTC jest --forceExit --runInBand",
-=======
     "test": "pnpm exec jest --forceExit --runInBand",
     "depcheck": "pnpx depcheck | grep -Ev '\\.coffee|coffee$'",
->>>>>>> 2fe6d188
     "prepublishOnly": "pnpm test"
   },
   "repository": {
