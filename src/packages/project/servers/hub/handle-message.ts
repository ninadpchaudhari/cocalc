--- conflicted
+++ resolved
@@ -19,24 +19,12 @@
 import jupyterExecute from "@cocalc/project/jupyter/stateless-api/execute";
 import { getLogger } from "@cocalc/project/logger";
 import handleNamedServer from "@cocalc/project/named-servers";
-<<<<<<< HEAD
-import { exec_shell_code } from "@cocalc/project/exec_shell_code";
-// Reading and writing files to/from project and sending over socket
-=======
 import { print_to_pdf } from "@cocalc/project/print_to_pdf";
->>>>>>> 671feff3
 import {
   read_file_from_project,
   write_file_to_project,
 } from "@cocalc/project/read_write_files";
-<<<<<<< HEAD
-import { print_to_pdf } from "@cocalc/project/print_to_pdf";
-import processKill from "@cocalc/backend/misc/process-kill";
-import { handle_save_blob_message } from "@cocalc/project/blobs";
-import * as client from "@cocalc/project/client";
-=======
 import * as message from "@cocalc/util/message";
->>>>>>> 671feff3
 import { version } from "@cocalc/util/smc-version";
 import { Message } from "./types";
 import writeTextFileToProject from "./write-text-file-to-project";
