/*
 *  This file is part of CoCalc: Copyright © 2020 Sagemath, Inc.
 *  License: AGPLv3 s.t. "Commons Clause" – see LICENSE.md for details
 */

/*
Monitoring of public paths in a running project.
*/

const UPDATE_INTERVAL_S: number = 20;
//const UPDATE_INTERVAL_S: number = 3; // for testing

import { callback, delay } from "awaiting";
<<<<<<< HEAD
import { execFile } from "child_process";
import { lstat } from "node:fs/promises";

import * as client from "./client";
=======
import { execFile } from "node:child_process";
import { lstat } from "node:fs";

import type { Client } from "@cocalc/project/client";
import { getClient } from "@cocalc/project/client";
>>>>>>> 671feff3

let monitor: MonitorPublicPaths | undefined = undefined;
export default function init() {
  if (monitor !== undefined) return;
  monitor = new MonitorPublicPaths();
}

class MonitorPublicPaths {
  private client: client.Client;
  private table: any;

  constructor() {
<<<<<<< HEAD
    this.client = client.client;
    if (this.client == null) {
      throw Error("client must have been initialized first");
    }
=======
    this.client = getClient();
>>>>>>> 671feff3
    if (process.env.COCALC_EPHEMERAL_STATE === "yes") {
      // nothing to do -- can't do anything with public paths if can't write to db.
      return;
    }
    this.init();
  }

  private dbg(f): Function {
    return this.client.dbg(`MonitorPublicPaths.${f}`);
  }

  private init(): void {
    const dbg = this.dbg("_init");
    dbg("initializing public_paths table");
    const pattern = {
      id: null,
      project_id: this.client.client_id(),
      path: null,
      last_edited: null,
      disabled: null,
    };
    this.table = this.client.sync_table({ public_paths: [pattern] });
    this.update_loop(); // do not await!
  }

  private async update_loop(): Promise<void> {
    const dbg = this.dbg("update_loop");
    dbg(`run update every ${UPDATE_INTERVAL_S} seconds`);
    while (this.table != null) {
      try {
        await this.update();
        dbg("successful update");
      } catch (err) {
        dbg("error doing update", err);
      }
      await delay(UPDATE_INTERVAL_S * 1000);
    }
    dbg("this.table is null, so stopping update loop");
  }

  public close(): void {
    const d = this.dbg("close");
    if (this.table == null) {
      d("already closed");
      return;
    }
    d("closing...");
    this.table.close();
    delete this.table;
  }

  private async update(): Promise<void> {
    if (this.table == null || this.table.get_state() !== "connected") {
      return;
    }
    // const d = this.dbg("update");
    const work: { id: string; path: string; last_edited: number }[] = [];
    this.table.get().forEach((info, id) => {
      if (!info.get("disabled")) {
        let last_edited = info.get("last_edited", 0);
        if (last_edited) {
          last_edited = last_edited.valueOf();
        }
        work.push({
          id,
          path: info.get("path"),
          last_edited,
        });
      }
    });
    for (const w of work) {
      await this.update_path(w);
    }
  }

  private async update_path(opts: {
    id: string;
    path: string;
    last_edited: number;
  }): Promise<void> {
    const { id, path, last_edited } = opts;
    //const d = this.dbg(`update_path('${path}')`);
    const d = function (..._args) {}; // too verbose...
    // If any file in the given path was modified after last_edited,
    // update last_edited to when the path was modified.
    let changed: boolean = false; // don't know yet
    let stats: any;
    d("lstat");
    stats = await lstat(path);
    if (stats.mtime.valueOf() > last_edited) {
      d("clearly modified, since path changed");
      changed = true;
    }
    if (!changed && stats.isDirectory()) {
      // Is a directory, and directory mtime hasn't changed; still possible
      // that there is a file in some subdir has changed, so have to do
      // a full scan.
      const days = (Date.now() - last_edited) / (1000 * 60 * 60 * 24);
      // This input to find will give return code 1 if and only if it finds a FILE
      // modified since last_edited (since we know the path exists).
      const args = [
        process.env.HOME + "/" + path,
        "-type",
        "f",
        "-mtime",
        `-${days}`,
        "-exec",
        "false",
        "{}",
        "+",
      ];
      try {
        await callback(execFile, "find", args);
      } catch (err) {
        if ((err as any).code) {
          d("some files changed");
          changed = true;
        } else {
          d("nothing changed");
        }
      }
    }
    if (changed) {
      d("change -- update database table");
      const last_edited = new Date();
      this.table.set({ id, last_edited }, "shallow");
      await this.table.save(); // and also cause change to get saved to database.
    }
  }
}<|MERGE_RESOLUTION|>--- conflicted
+++ resolved
@@ -11,18 +11,11 @@
 //const UPDATE_INTERVAL_S: number = 3; // for testing
 
 import { callback, delay } from "awaiting";
-<<<<<<< HEAD
-import { execFile } from "child_process";
-import { lstat } from "node:fs/promises";
-
-import * as client from "./client";
-=======
 import { execFile } from "node:child_process";
 import { lstat } from "node:fs";
 
 import type { Client } from "@cocalc/project/client";
 import { getClient } from "@cocalc/project/client";
->>>>>>> 671feff3
 
 let monitor: MonitorPublicPaths | undefined = undefined;
 export default function init() {
@@ -31,18 +24,11 @@
 }
 
 class MonitorPublicPaths {
-  private client: client.Client;
+  private client: Client;
   private table: any;
 
   constructor() {
-<<<<<<< HEAD
-    this.client = client.client;
-    if (this.client == null) {
-      throw Error("client must have been initialized first");
-    }
-=======
     this.client = getClient();
->>>>>>> 671feff3
     if (process.env.COCALC_EPHEMERAL_STATE === "yes") {
       // nothing to do -- can't do anything with public paths if can't write to db.
       return;
@@ -131,7 +117,7 @@
     let changed: boolean = false; // don't know yet
     let stats: any;
     d("lstat");
-    stats = await lstat(path);
+    stats = await callback(lstat, path);
     if (stats.mtime.valueOf() > last_edited) {
       d("clearly modified, since path changed");
       changed = true;
