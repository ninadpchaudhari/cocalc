--- conflicted
+++ resolved
@@ -7,15 +7,12 @@
 import * as dedicatedDisks from "./dedicated-disks";
 import { options } from "./init-program";
 import * as initScript from "./init-script";
+import { init as initJupyterPool } from "./jupyter/pool";
+import { init as initJupyterPoolParams } from "./jupyter/pool-params";
 import * as kucalc from "./kucalc";
 import { getLogger } from "./logger";
-<<<<<<< HEAD
 import * as projectSetup from "./project-setup";
 import * as sshd from "./sshd";
-=======
-import { init as initJupyterPoolParams } from "./jupyter/pool-params";
-import { init as initJupyterPool } from "./jupyter/pool";
->>>>>>> 881d7ebc
 
 export default async function init() {
   const winston = getLogger("init kucalc");
