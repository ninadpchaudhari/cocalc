/*
 *  This file is part of CoCalc: Copyright © 2022 Sagemath, Inc.
 *  License: AGPLv3 s.t. "Commons Clause" – see LICENSE.md for details
 */

import { activate as initAutorenice } from "./autorenice";
import * as dedicatedDisks from "./dedicated-disks";
<<<<<<< HEAD
import { options } from "./init-program";
=======
import { getOptions } from "./init-program";
>>>>>>> 27849db0
import * as initScript from "./init-script";
import { init as initJupyterPool } from "./jupyter/pool";
import { init as initJupyterPoolParams } from "./jupyter/pool-params";
import * as kucalc from "./kucalc";
import { getLogger } from "./logger";
import * as projectSetup from "./project-setup";
import * as sshd from "./sshd";

export default async function init() {
  const winston = getLogger("init kucalc");
  const options = getOptions();
  winston.info("initializing state related to KuCalc");
  if (options.kucalc) {
    winston.info("running in kucalc");
    kucalc.setInKucalc(true);

    if (options.testFirewall) {
      kucalc.init_gce_firewall_test(winston);
    }
  } else {
    winston.info("NOT running in kucalc");
    kucalc.setInKucalc(false);
  }

  if (process.env.COCALC_PROJECT_AUTORENICE != null || options.kucalc) {
    initAutorenice();
  }

  projectSetup.configure();
  const envVars = projectSetup.set_extra_env();

  if (options.sshd) {
    sshd.init(envVars);
  }

  // this must come after projectSetup.set_extra_env !
  initJupyterPoolParams();

  await dedicatedDisks.init();

  initScript.run();

  // this has to come after setting env vars and intializing the pool params
  initJupyterPool();
}<|MERGE_RESOLUTION|>--- conflicted
+++ resolved
@@ -5,11 +5,7 @@
 
 import { activate as initAutorenice } from "./autorenice";
 import * as dedicatedDisks from "./dedicated-disks";
-<<<<<<< HEAD
-import { options } from "./init-program";
-=======
 import { getOptions } from "./init-program";
->>>>>>> 27849db0
 import * as initScript from "./init-script";
 import { init as initJupyterPool } from "./jupyter/pool";
 import { init as initJupyterPoolParams } from "./jupyter/pool-params";
