--- conflicted
+++ resolved
@@ -10,11 +10,7 @@
 
 import basePath from "@cocalc/backend/base-path";
 import { infoJson, project_id, username } from "./data";
-<<<<<<< HEAD
-import { options } from "./init-program";
-=======
 import { getOptions } from "./init-program";
->>>>>>> 27849db0
 import { getLogger } from "./logger";
 
 let INFO: {
