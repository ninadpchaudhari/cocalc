--- conflicted
+++ resolved
@@ -80,12 +80,6 @@
   });
 }
 
-<<<<<<< HEAD
-import { run_formatter, run_formatter_string } from "../formatters";
-import * as theClient from "@cocalc/project/client";
-
-=======
->>>>>>> 671feff3
 async function handleApiCall0(data: Mesg): Promise<any> {
   const client = getClient();
   switch (data.cmd) {
