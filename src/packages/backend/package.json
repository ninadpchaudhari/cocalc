{
  "name": "@cocalc/backend",
<<<<<<< HEAD
  "version": "1.18.2",
=======
  "version": "1.19.0",
>>>>>>> fffee3d1
  "description": "CoCalc backend functionality: functionality used by either the hub, the next.js server or the project.",
  "exports": {
    "./database": "./dist/database/index.js",
    "./server-settings": "./dist/server-settings/index.js",
    "./*": "./dist/*.js",
    "./auth/*": "./dist/auth/*.js",
    "./auth/tokens/*": "./dist/auth/tokens/*.js"
  },
  "keywords": [
    "utilities",
    "cocalc"
  ],
  "scripts": {
    "build": "npx tsc && npx coffee  -m -c -o dist/ .",
    "tsc": "npx tsc --watch  --pretty --preserveWatchOutput",
    "test": "SMC_TEST=true node_modules/.bin/mocha --reporter ${REPORTER:-progress} test/*.coffee"
  },
  "author": "SageMath, Inc.",
  "license": "SEE LICENSE.md",
  "workspaces": [
    ".",
    "../util"
  ],
  "dependencies": {
    "@airbnb/node-memwatch": "^2.0.0",
<<<<<<< HEAD
    "@cocalc/util": "^1.60.1",
=======
    "@cocalc/util": "^1.60.0",
>>>>>>> fffee3d1
    "@types/debug": "^4.1.7",
    "@types/lru-cache": "^5.1.1",
    "async": "^1.5.2",
    "async-await-utils": "^3.0.1",
    "awaiting": "^3.0.0",
    "debug": "^4.3.2",
    "lru-cache": "^6.0.0",
    "password-hash": "^1.2.2",
    "shell-escape": "^0.2.0",
    "supports-color": "^9.0.2",
    "temp": "^0.9.4",
    "underscore": "^1.12.1"
  },
  "repository": {
    "type": "git",
    "url": "https://github.com/sagemathinc/cocalc"
  },
  "homepage": "https://github.com/sagemathinc/cocalc/tree/master/src/packages/backend",
  "devDependencies": {
    "coffee-cache": "^1.0.2",
    "coffeescript": "^2.5.1",
    "expect": "^26.6.2",
    "mocha": "^8.4.0",
    "nyc": "^15.1.0",
    "typescript": "^4.7.4"
  }
}<|MERGE_RESOLUTION|>--- conflicted
+++ resolved
@@ -1,10 +1,6 @@
 {
   "name": "@cocalc/backend",
-<<<<<<< HEAD
-  "version": "1.18.2",
-=======
   "version": "1.19.0",
->>>>>>> fffee3d1
   "description": "CoCalc backend functionality: functionality used by either the hub, the next.js server or the project.",
   "exports": {
     "./database": "./dist/database/index.js",
@@ -30,11 +26,7 @@
   ],
   "dependencies": {
     "@airbnb/node-memwatch": "^2.0.0",
-<<<<<<< HEAD
-    "@cocalc/util": "^1.60.1",
-=======
     "@cocalc/util": "^1.60.0",
->>>>>>> fffee3d1
     "@types/debug": "^4.1.7",
     "@types/lru-cache": "^5.1.1",
     "async": "^1.5.2",
