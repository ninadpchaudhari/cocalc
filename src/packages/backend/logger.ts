/*
Debug logger for any node.js server.

There is used both by the hub(s) and project(s).

This is an implementation of basically how winston works for us,
but using the vastly simpler super-popular debug module.
*/

// setting env var must come *BEFORE* debug is loaded the first time
process.env.DEBUG_HIDE_DATE = "yes"; // since we supply it ourselves
// otherwise, maybe stuff like this works: (debug as any).inspectOpts["hideDate"] = true;

import debug, { Debugger } from "debug";
<<<<<<< HEAD

import { createWriteStream, ftruncate, mkdirSync, statSync } from "node:fs";
import { dirname, join } from "node:path";
import { format } from "node:util";

=======
import { mkdirSync, createWriteStream, statSync, ftruncate } from "fs";
import { format, inspect } from "util";
import { dirname, join } from "path";
>>>>>>> 2fe6d188
import { logs } from "./data";

const MAX_FILE_SIZE_BYTES = 20 * 1024 * 1024; // 20MB

const COCALC = debug("cocalc");

let _trimLogFileSizePath = "";
export function trimLogFileSize() {
  // THIS JUST DOESN'T REALLY WORK!
  return;

  if (!_trimLogFileSizePath) return;
  let stats;
  try {
    stats = statSync(_trimLogFileSizePath);
  } catch (_) {
    // this happens if the file doesn't exist, which is fine since "trimming" it would be a no-op
    return;
  }
  if (stats.size > MAX_FILE_SIZE_BYTES) {
    const fileStream = createWriteStream(_trimLogFileSizePath, { flags: "r+" });
    fileStream.on("open", (fd) => {
      ftruncate(fd, MAX_FILE_SIZE_BYTES, (truncateErr) => {
        if (truncateErr) {
          console.error(truncateErr);
          return;
        }
        fileStream.close();
      });
    });
  }
}

function myFormat(...args): string {
  if (args.length > 1 && typeof args[0] == "string" && !args[0].includes("%")) {
    const v: string[] = [];
    for (const x of args) {
      try {
        // Use util.inspect for better object representation
        v.push(
          typeof x == "object"
            ? inspect(x, { depth: 4, breakLength: 120 })
            : `${x}`,
        );
      } catch (_) {
        v.push(`${x}`);
      }
    }
    return v.join(" ");
  }
  return format(...args);
}

function defaultTransports(): { console?: boolean; file?: string } {
  if (process.env.SMC_TEST) {
    return {};
  } else if (process.env.COCALC_DOCKER) {
    return { file: "/var/log/hub/log" };
  } else if (process.env.NODE_ENV == "production") {
    return { console: true };
  } else {
    return { file: join(logs, "log") };
  }
}

function initTransports() {
  if (!process.env.DEBUG) {
    // console.log("DEBUG is not set, so not setting up debug logging transport");
    return;
  }
  const transports = defaultTransports();
  if (process.env.DEBUG_CONSOLE) {
    transports.console =
      process.env.DEBUG_CONSOLE != "no" && process.env.DEBUG_CONSOLE != "false";
  }
  if (process.env.DEBUG_FILE != null) {
    transports.file = process.env.DEBUG_FILE;
  }
  let fileStream;
  if (transports.file) {
    const { file } = transports;
    // ensure directory exists
    mkdirSync(dirname(file), { recursive: true });
    // create the file stream; using a stream ensures
    // that everything is written in the right order with
    // no corruption/collision between different logging.
    // We use append mode because we mainly watch the file log
    // when doing dev, and nextjs constantly restarts the process.
    fileStream = createWriteStream(file, {
      flags: "a",
    });
    _trimLogFileSizePath = file;
    trimLogFileSize();
  }
  let firstLog: boolean = true;
  COCALC.log = (...args) => {
    if (!transports.file && !transports.console) return;
    if (firstLog && transports.file) {
      const announce = `***\n\nLogging to "${transports.file}"${
        transports.console ? " and console.log" : ""
      } via the debug module\nwith  DEBUG='${
        process.env.DEBUG
      }'.\nUse   DEBUG_FILE='path' and DEBUG_CONSOLE=[yes|no] to override.\nUsing e.g., something like DEBUG='cocalc:*,-cocalc:silly:*' to control log levels.\n\n***`;
      console.log(announce);
      if (transports.file) {
        // the file transport
        fileStream.write(announce);
      }
      firstLog = false;
    }
    // Similar as in debug source code, except I stuck a timestamp
    // at the beginning, which I like... except also aware of
    // non-printf formatting.
    const line = `${new Date().toISOString()} (${process.pid}):${myFormat(...args)}\n`;

    if (transports.console) {
      // the console transport:
      console.log(line);
    }
    if (transports.file) {
      // the file transport
      fileStream.write(line);
    }
  };
}

initTransports();

const LEVELS = [
  "error",
  "warn",
  "info",
  "http",
  "verbose",
  "debug",
  "silly",
] as const;

type Level = (typeof LEVELS)[number];

const DEBUGGERS: { [key in Level]: Debugger } = {
  error: COCALC.extend("error"),
  warn: COCALC.extend("warn"),
  info: COCALC.extend("info"),
  http: COCALC.extend("http"),
  verbose: COCALC.extend("verbose"),
  debug: COCALC.extend("debug"),
  silly: COCALC.extend("silly"),
} as const;

class Logger {
  private name: string;
  private debuggers: { [level: string]: Debugger } = {};

  constructor(name: string) {
    this.name = name;
    for (const level of LEVELS) {
      this.debuggers[level] = DEBUGGERS[level].extend(name);
      this[level] = (...args) => {
        this.counter(level);
        // @ts-ignore
        this.debuggers[level](...args);
      };
    }
  }

  public isEnabled(level: Level): boolean {
    return this.debuggers[level].enabled;
  }

  public extend(name: string) {
    return new Logger(`${this.name}:${name}`);
  }

  private counter(level: Level): void {
    if (counter == null) return;
    counter.labels(this.name, level).inc(1);
  }
}

export interface WinstonLogger {
  error: Debugger;
  warn: Debugger;
  info: Debugger;
  http: Debugger;
  verbose: Debugger;
  debug: Debugger;
  silly: Debugger;
  extend: (name: string) => WinstonLogger;
  isEnabled: (level: Level) => boolean;
}

const cache: { [name: string]: WinstonLogger } = {};
export default function getLogger(name: string): WinstonLogger {
  if (cache[name] != null) {
    return cache[name];
  }
  // smash it over since we build Logger pretty generically so typescript
  // doesn't get it.  But we care that all *client* code uses the WinstonLogger
  // interface.
  return (cache[name] = new Logger(name) as unknown as WinstonLogger);
}

export { getLogger };

let counter: any = undefined;
export function setCounter(f) {
  counter = f;
}<|MERGE_RESOLUTION|>--- conflicted
+++ resolved
@@ -12,17 +12,10 @@
 // otherwise, maybe stuff like this works: (debug as any).inspectOpts["hideDate"] = true;
 
 import debug, { Debugger } from "debug";
-<<<<<<< HEAD
-
-import { createWriteStream, ftruncate, mkdirSync, statSync } from "node:fs";
-import { dirname, join } from "node:path";
-import { format } from "node:util";
-
-=======
-import { mkdirSync, createWriteStream, statSync, ftruncate } from "fs";
+import { createWriteStream, ftruncate, mkdirSync, statSync } from "fs";
+import { dirname, join } from "path";
 import { format, inspect } from "util";
-import { dirname, join } from "path";
->>>>>>> 2fe6d188
+
 import { logs } from "./data";
 
 const MAX_FILE_SIZE_BYTES = 20 * 1024 * 1024; // 20MB
@@ -136,7 +129,9 @@
     // Similar as in debug source code, except I stuck a timestamp
     // at the beginning, which I like... except also aware of
     // non-printf formatting.
-    const line = `${new Date().toISOString()} (${process.pid}):${myFormat(...args)}\n`;
+    const line = `${new Date().toISOString()} (${process.pid}):${myFormat(
+      ...args,
+    )}\n`;
 
     if (transports.console) {
       // the console transport:
@@ -151,7 +146,19 @@
 
 initTransports();
 
-const LEVELS = [
+const DEBUGGERS = {
+  error: COCALC.extend("error"),
+  warn: COCALC.extend("warn"),
+  info: COCALC.extend("info"),
+  http: COCALC.extend("http"),
+  verbose: COCALC.extend("verbose"),
+  debug: COCALC.extend("debug"),
+  silly: COCALC.extend("silly"),
+};
+
+type Level = keyof typeof DEBUGGERS;
+
+const LEVELS: Level[] = [
   "error",
   "warn",
   "info",
@@ -159,19 +166,7 @@
   "verbose",
   "debug",
   "silly",
-] as const;
-
-type Level = (typeof LEVELS)[number];
-
-const DEBUGGERS: { [key in Level]: Debugger } = {
-  error: COCALC.extend("error"),
-  warn: COCALC.extend("warn"),
-  info: COCALC.extend("info"),
-  http: COCALC.extend("http"),
-  verbose: COCALC.extend("verbose"),
-  debug: COCALC.extend("debug"),
-  silly: COCALC.extend("silly"),
-} as const;
+];
 
 class Logger {
   private name: string;
