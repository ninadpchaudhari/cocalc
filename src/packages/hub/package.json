{
  "name": "@cocalc/hub",
<<<<<<< HEAD
  "version": "1.92.5",
=======
  "version": "1.96.2",
>>>>>>> 1a94d1ba
  "description": "CoCalc: Backend webserver component",
  "exports": {
    "./*": "./dist/*.js",
    "./run/*": "./run/*.js"
  },
  "workspaces": [
    "./",
    "../assets",
    "../backend",
    "../cdn",
    "../database",
    "../frontend",
    "../next",
    "../server",
    "../static",
    "../util"
  ],
  "dependencies": {
    "@cocalc/assets": "^1.9.0",
    "@cocalc/backend": "^1.19.1",
    "@cocalc/cdn": "^1.14.0",
<<<<<<< HEAD
    "@cocalc/database": "^0.28.4",
    "@cocalc/frontend": "^1.78.7",
    "@cocalc/next": "^0.78.5",
    "@cocalc/server": "^0.37.4",
    "@cocalc/static": "^1.111.3",
    "@cocalc/util": "^1.61.5",
=======
    "@cocalc/database": "^0.28.0",
    "@cocalc/frontend": "^1.82.2",
    "@cocalc/next": "^0.82.2",
    "@cocalc/server": "^0.37.1",
    "@cocalc/static": "^1.115.2",
    "@cocalc/util": "^1.63.0",
    "@passport-next/passport-google-oauth2": "^1.0.0",
    "@passport-next/passport-oauth2": "^2.1.1",
>>>>>>> 1a94d1ba
    "@sendgrid/client": "^7.4.6",
    "@types/express": "^4.17.13",
    "@types/lru-cache": "^5.1.1",
    "@types/nodemailer": "^6.4.4",
    "@types/react": "^17.0.33",
    "@types/uuid": "^8.3.1",
    "async": "^1.5.2",
    "async-await-utils": "^3.0.1",
    "awaiting": "^3.0.0",
    "basic-auth": "^2.0.1",
    "bindings": "^1.3.0",
    "blocked": "^1.1.0",
    "bottleneck": "^2.19.5",
    "commander": "^7.2.0",
    "compression": "^1.7.4",
    "cookie-parser": "^1.4.3",
    "cookies": "^0.8.0",
    "cors": "^2.8.5",
    "debug": "^4.3.2",
    "dot-object": "^2.1.3",
    "express": "^4.17.1",
    "express-session": "^1.10.4",
    "http-proxy": "^1.18.1",
    "immutable": "^3.8.2",
    "jquery": "^3.6.0",
    "jsdom": "^16.2.2",
    "json-stable-stringify": "^1.0.1",
    "lodash": "^4.17.21",
    "lru-cache": "^6.0.0",
    "mime": "^1.3.4",
    "mkdirp": "^1.0.4",
    "moment": "^2.29.4",
    "next": "^12.2.6-canary.8",
    "nodemailer": "^6.7.0",
    "nyc": "^15.1.0",
    "parse-domain": "^4.1.0",
    "passport": "^0.6.0",
    "password-hash": "^1.2.2",
    "primus": "^8.0.6",
    "prom-client": "^13.0.0",
    "random-key": "^0.3.2",
    "react": "^17.0.2",
    "react-dom": "^17.0.2",
    "read": "^1.0.7",
    "require-reload": "^0.2.2",
    "rimraf": "^2.4.4",
    "safe-json-stringify": "^1.2.0",
    "saml2js": "^0.1.2",
    "sanitize-html": "^2.3.2",
    "serve-index": "^1.9.1",
    "sql-string-escape": "^1.1.6",
    "temp": "^0.9.4",
    "uglify-js": "^3.14.1",
    "underscore": "^1.12.1",
    "uuid": "^8.3.2",
    "validator": "^13.6.0"
  },
  "devDependencies": {
    "@types/http-proxy": "^1.17.6",
    "@types/mocha": "^5.2.7",
    "@types/node": "^14.18.10",
    "@types/passport": "^1.0.9",
    "@types/react-dom": "^17.0.2",
    "@types/sanitize-html": "^2.3.1",
    "coffee-coverage": "^3.0.1",
    "coffeescript": "^2.5.1",
    "expect": "^26.6.2",
    "mocha": "^8.4.0",
    "mocha-lcov-reporter": "1.0.0",
    "node-cjsx": "^2.0.0",
    "should": "^7.1.1",
    "sinon": "^4.5.0",
    "ts-mocha": "^8.0.0",
    "typescript": "^4.7.4"
  },
  "scripts": {
    "build": "npx tsc && coffee -m -c -o dist/ .",
    "hub-project-dev-nobuild": "unset DATA COCALC_ROOT BASE_PATH && export DEBUG=${DEBUG:='cocalc:*,-cocalc:silly:*'} && export PGHOST=${PGHOST:=$INIT_CWD/../../data/postgres/socket} && PGUSER='smc'  NODE_ENV=development NODE_OPTIONS='--max_old_space_size=6000 --trace-warnings --enable-source-maps' npx cocalc-hub-server --mode=single-user --all --hostname=0.0.0.0",
    "hub-project-dev": "npm run build && npm run hub-project-dev-nobuild",
    "hub-project-prod": "npm run build && unset DATA COCALC_ROOT  BASE_PATH && export DEBUG=${DEBUG:='cocalc:*,-cocalc:silly:*'} && export PGHOST=${PGHOST:=$INIT_CWD/../../data/postgres/socket} &&   PGUSER='smc' NODE_ENV=production NODE_OPTIONS='--max_old_space_size=8000 --enable-source-maps' npx cocalc-hub-server --mode=single-user --all --hostname=0.0.0.0",
    "hub-docker-dev": "export DEBUG=${DEBUG:='cocalc:*,-cocalc:silly:*'} && COCALC_DOCKER=true NODE_ENV=development PROJECTS=/projects/[project_id] PORT=443 NODE_OPTIONS='--max_old_space_size=8000 --trace-warnings --enable-source-maps' npx cocalc-hub-server --mode=multi-user --all --hostname=0.0.0.0 --https-key=/projects/conf/cert/key.pem --https-cert=/projects/conf/cert/cert.pem",
    "hub-docker-prod": "export DEBUG=${DEBUG:='cocalc:*,-cocalc:silly:*'} && COCALC_DOCKER=true NODE_OPTIONS=--max_old_space_size=8000 NODE_ENV=production PROJECTS=/projects/[project_id] PORT=443 NODE_OPTIONS=--enable-source-maps npx cocalc-hub-server --mode=multi-user  --all --hostname=0.0.0.0 --https-key=/projects/conf/cert/key.pem --https-cert=/projects/conf/cert/cert.pem",
    "tsc": "npx tsc  --watch  --pretty --preserveWatchOutput"
  },
  "repository": {
    "type": "git",
    "url": "https://github.com/sagemathinc/cocalc"
  },
  "keywords": [
    "python",
    "sage",
    "sagemath",
    "latex",
    "terminal",
    "web",
    "ide",
    "math",
    "mathematics"
  ],
  "author": "SageMath, Inc.",
  "license": "SEE LICENSE.md",
  "bugs": {
    "url": "https://github.com/sagemathinc/cocalc/issues"
  },
  "homepage": "https://github.com/sagemathinc/cocalc/tree/master/src/packages/hub",
  "bin": {
    "cocalc-hub-server": "./run/hub.js",
    "cocalc-hub-stats-updater": "./run/stats-updater.js",
    "cocalc-hub-delete-projects": "./run/delete-projects.js",
    "cocalc-hub-maintenance-expired": "./run/maintenance-expired.js",
    "cocalc-hub-maintenance-syncstrings": "./run/maintenance-syncstrings.js",
    "cocalc-hub-maintenance-blobs": "./run/maintenance-blobs.js",
    "cocalc-hub-stripe-sync": "./run/stripe-sync.js"
  }
}<|MERGE_RESOLUTION|>--- conflicted
+++ resolved
@@ -1,10 +1,6 @@
 {
   "name": "@cocalc/hub",
-<<<<<<< HEAD
-  "version": "1.92.5",
-=======
-  "version": "1.96.2",
->>>>>>> 1a94d1ba
+  "version": "1.96.3",
   "description": "CoCalc: Backend webserver component",
   "exports": {
     "./*": "./dist/*.js",
@@ -23,26 +19,15 @@
     "../util"
   ],
   "dependencies": {
-    "@cocalc/assets": "^1.9.0",
+    "@cocalc/assets": "^1.9.1",
     "@cocalc/backend": "^1.19.1",
-    "@cocalc/cdn": "^1.14.0",
-<<<<<<< HEAD
-    "@cocalc/database": "^0.28.4",
-    "@cocalc/frontend": "^1.78.7",
-    "@cocalc/next": "^0.78.5",
+    "@cocalc/cdn": "^1.14.1",
+    "@cocalc/database": "^0.28.5",
+    "@cocalc/frontend": "^1.82.3",
+    "@cocalc/next": "^0.82.3",
     "@cocalc/server": "^0.37.4",
-    "@cocalc/static": "^1.111.3",
-    "@cocalc/util": "^1.61.5",
-=======
-    "@cocalc/database": "^0.28.0",
-    "@cocalc/frontend": "^1.82.2",
-    "@cocalc/next": "^0.82.2",
-    "@cocalc/server": "^0.37.1",
-    "@cocalc/static": "^1.115.2",
-    "@cocalc/util": "^1.63.0",
-    "@passport-next/passport-google-oauth2": "^1.0.0",
-    "@passport-next/passport-oauth2": "^2.1.1",
->>>>>>> 1a94d1ba
+    "@cocalc/static": "^1.115.3",
+    "@cocalc/util": "^1.63.1",
     "@sendgrid/client": "^7.4.6",
     "@types/express": "^4.17.13",
     "@types/lru-cache": "^5.1.1",
