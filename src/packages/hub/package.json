--- conflicted
+++ resolved
@@ -1,10 +1,6 @@
 {
   "name": "@cocalc/hub",
-<<<<<<< HEAD
-  "version": "1.96.3",
-=======
   "version": "1.98.1",
->>>>>>> 8f9bea15
   "description": "CoCalc: Backend webserver component",
   "exports": {
     "./*": "./dist/*.js",
@@ -23,29 +19,17 @@
     "../util"
   ],
   "dependencies": {
-<<<<<<< HEAD
-    "@cocalc/assets": "^1.9.1",
-    "@cocalc/backend": "^1.19.1",
-    "@cocalc/cdn": "^1.14.1",
-    "@cocalc/database": "^0.28.5",
-    "@cocalc/frontend": "^1.82.3",
-    "@cocalc/next": "^0.82.3",
-    "@cocalc/server": "^0.37.4",
-    "@cocalc/static": "^1.115.3",
-    "@cocalc/util": "^1.63.1",
-=======
     "@cocalc/assets": "^1.9.0",
     "@cocalc/backend": "^1.19.0",
     "@cocalc/cdn": "^1.14.0",
     "@cocalc/database": "^0.28.0",
     "@cocalc/frontend": "^1.83.1",
     "@cocalc/next": "^0.84.1",
-    "@cocalc/server": "^0.37.1",
+    "@cocalc/server": "^0.37.4",
     "@cocalc/static": "^1.116.1",
     "@cocalc/util": "^1.63.0",
     "@passport-next/passport-google-oauth2": "^1.0.0",
     "@passport-next/passport-oauth2": "^2.1.1",
->>>>>>> 8f9bea15
     "@sendgrid/client": "^7.4.6",
     "@types/express": "^4.17.13",
     "@types/lru-cache": "^5.1.1",
