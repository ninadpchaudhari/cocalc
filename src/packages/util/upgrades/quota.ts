--- conflicted
+++ resolved
@@ -331,13 +331,6 @@
     if (!isSiteLicenseQuotaSetting(sl)) continue;
     const slq = sl.quota;
     const validIdleTimeouts = Object.keys(LicenseIdleTimeouts);
-<<<<<<< HEAD
-    // preempts are always short!
-    if (slq.member === false) {
-      slq.idle_timeout = "short";
-    }
-=======
->>>>>>> c3504a95
     if (slq.idle_timeout != null) {
       // reset idle_timeouts we don't know
       if (!validIdleTimeouts.includes(slq.idle_timeout)) {
