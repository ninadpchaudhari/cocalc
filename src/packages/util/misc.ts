--- conflicted
+++ resolved
@@ -9,72 +9,72 @@
 
 import {
   is_array,
+  is_date,
   is_integer,
   is_object,
+  is_set,
   is_string,
-  is_date,
-  is_set,
 } from "./type-checking";
 
-export { is_array, is_integer, is_object, is_string, is_date, is_set };
+export { is_array, is_date, is_integer, is_object, is_set, is_string };
 
 export {
+  is_zero_map,
   map_limit,
   map_max,
   map_min,
+  map_mutate_out_undefined_and_null,
+  map_without_undefined_and_null,
   sum,
-  is_zero_map,
-  map_without_undefined_and_null,
-  map_mutate_out_undefined_and_null,
 } from "./maps";
 
 export { done, done1, done2 } from "./done";
 
 export {
+  all_fields_equal,
   cmp,
   cmp_Date,
+  cmp_array,
   cmp_dayjs,
   cmp_moment,
-  cmp_array,
-  timestamp_cmp,
   field_cmp,
   is_different,
   is_different_array,
   shallowCompare,
-  all_fields_equal,
+  timestamp_cmp,
 } from "./cmp";
 
 export {
+  YEAR,
+  days_before,
+  expire_time,
+  hours_before,
+  milliseconds_before,
+  minutes_before,
+  months_before,
+  seconds_before,
+  server_days_ago,
+  server_hours_ago,
+  server_milliseconds_ago,
+  server_minutes_ago,
+  server_months_ago,
+  server_seconds_ago,
   server_time,
-  server_milliseconds_ago,
-  server_seconds_ago,
-  server_minutes_ago,
-  server_hours_ago,
-  server_days_ago,
   server_weeks_ago,
-  server_months_ago,
-  milliseconds_before,
-  seconds_before,
-  minutes_before,
-  hours_before,
-  days_before,
   weeks_before,
-  months_before,
-  expire_time,
-  YEAR,
 } from "./relative-time";
 
 import sha1 from "sha1";
 export { sha1 };
 
 import getRandomValues from "get-random-values";
+import * as immutable from "immutable";
 import * as lodash from "lodash";
-import * as immutable from "immutable";
 
 export const keys: (any) => string[] = lodash.keys;
 
-import { required, defaults, types } from "./opts";
-export { required, defaults, types };
+import { defaults, required, types } from "./opts";
+export { defaults, required, types };
 
 interface SplittedPath {
   head: string;
@@ -2406,7 +2406,6 @@
 }
 
 /**
-<<<<<<< HEAD
  * This is a special function to sanitize objects.
  * It prevents deep nesting and limits the size of strings.
  * It's used for recording analytics data, which should not cause any problems when storing it.
@@ -2431,7 +2430,9 @@
     ret[key_san] = val_san;
   }
   return ret;
-=======
+}
+
+/**
  * For a given string s, return a random bright color, but not too bright.
  * Use a hash to make this random, but deterministic.
  */
@@ -2465,5 +2466,4 @@
 
 export function strictMod(a: number, b: number): number {
   return ((a % b) + b) % b;
->>>>>>> 4d70ee22
 }