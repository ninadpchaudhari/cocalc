--- conflicted
+++ resolved
@@ -1,10 +1,6 @@
 {
   "name": "@cocalc/util",
-<<<<<<< HEAD
-  "version": "1.61.5",
-=======
-  "version": "1.63.0",
->>>>>>> 1a94d1ba
+  "version": "1.63.1",
   "description": "CoCalc code shared between the frontend and the backend",
   "exports": {
     "./*": "./dist/*.js",
@@ -64,7 +60,7 @@
     "coffeescript": "^2.5.1",
     "expect": "^26.6.2",
     "jest": "^28.1.3",
-    "mocha": "^8.4.0",
+    "mocha": "^10.0.0",
     "nyc": "^15.1.0",
     "should": "^7.1.1",
     "should-sinon": "0.0.3",
