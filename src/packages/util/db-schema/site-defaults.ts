--- conflicted
+++ resolved
@@ -85,11 +85,8 @@
   | "unlicensed_project_timetravel_limit"
   | "google_analytics"
   | "kucalc"
-<<<<<<< HEAD
   | "delete_project_data"
-=======
   | "i18n"
->>>>>>> f3764034
   | "dns"
   | "datastore"
   | "ssh_gateway"
