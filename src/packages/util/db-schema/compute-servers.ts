--- conflicted
+++ resolved
@@ -3,28 +3,19 @@
  *  License: AGPLv3 s.t. "Commons Clause" – see LICENSE.md for details
  */
 
-import { Table } from "./types";
-import { ID } from "./crm";
-import { NOTES } from "./crm";
-import { SCHEMA as schema } from "./index";
 import type {
   Region as HyperstackRegion,
   VirtualMachine as HyperstackVirtualMachine,
 } from "@cocalc/util/compute/cloud/hyperstack/api-types";
-<<<<<<< HEAD
-import {
-  DEFAULT_REGION as DEFAULT_HYPERSTACK_REGION,
-  DEFAULT_FLAVOR as DEFAULT_HYPERSTACK_FLAVOR,
-  DEFAULT_DISK as DEFAULT_HYPERSTACK_DISK,
-} from "@cocalc/util/compute/cloud/hyperstack/api-types";
 import { COLORS } from "@cocalc/util/theme";
-=======
+import { ID, NOTES } from "./crm";
+import { SCHEMA as schema } from "./index";
+import { Table } from "./types";
 export {
   CLOUDS_BY_NAME,
   GOOGLE_CLOUD_DEFAULTS,
   ON_PREM_DEFAULTS,
 } from "@cocalc/util/compute/cloud/clouds";
->>>>>>> ed962bd9
 
 // These are just fallbacks in case something is wrong with the image configuration.
 export const STANDARD_DISK_SIZE = 20;
