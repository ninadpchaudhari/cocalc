// this contains bits and pieces from the wrongly named openai.ts file

import { unreachable } from "@cocalc/util/misc";

// "Client LLMs" are defined in the user's account settings
// They directly query an external LLM service.
export interface ClientLLM {
  type: "ollama"; // only one type for now
  model: string; // non-empty string
  display: string; // short user-visible string
  endpoint: string; // URL to the LLM service
}

const CLIENT_PREFIX = "client-";

export function isClientModel(model: string): boolean {
  return model.startsWith(CLIENT_PREFIX);
}

export const OPENAI_PREFIX = "openai-";

// NOTE: all arrays of model names should order them by the "simples and fastest" to the "complex, slowest, most expensive"
// that way, the ordering the UI isn't looking arbitrary, but has a clear logic

export const MODELS_OPENAI = [
  "gpt-3.5-turbo",
  "gpt-3.5-turbo-16k",
  "gpt-4",
  "gpt-4-32k",
  // the "preview" variants are disabled, because the preview is over
  "gpt-4-turbo-preview-8k", // like above, but artificially limited to 8k tokens
  "gpt-4-turbo-preview",
  "gpt-4-turbo-8k", // Released 2024-04-11
  "gpt-4-turbo",
  "text-embedding-ada-002", // TODO: this is for embeddings, should be moved to a different place
] as const;

export type OpenAIModel = (typeof MODELS_OPENAI)[number];

export function isOpenAIModel(model: unknown): model is OpenAIModel {
  return MODELS_OPENAI.includes(model as any);
}

// ATTN: when you modify this list, also change frontend/.../llm/llm-selector.tsx!
export const MISTRAL_MODELS = [
  // yes, all 3 of them have an extra mistral-prefix, on top of the vendor prefix
  "mistral-small-latest",
  "mistral-medium-latest", // Deprecated!
  "mistral-large-latest",
] as const;

export type MistralModel = (typeof MISTRAL_MODELS)[number];

export function isMistralModel(model: unknown): model is MistralModel {
  return MISTRAL_MODELS.includes(model as any);
}

// google's are taken from here – we use the generative AI client lib
// https://developers.generativeai.google/models/language
// $ curl -s "https://generativelanguage.googleapis.com/v1beta/models?key=$GOOGLE_GENAI" | jq
export const GOOGLE_MODELS = [
  "gemini-pro",
  "gemini-1.0-ultra", // hangs
  "gemini-1.5-pro-8k", // works now with langchaing
  "gemini-1.5-pro", // works now with langchaing
] as const;
export type GoogleModel = (typeof GOOGLE_MODELS)[number];
export function isGoogleModel(model: unknown): model is GoogleModel {
  return GOOGLE_MODELS.includes(model as any);
}
export const GOOGLE_MODEL_TO_ID: Partial<{ [m in GoogleModel]: string }> = {
  "gemini-1.5-pro": "gemini-1.5-pro-latest",
  "gemini-1.5-pro-8k": "gemini-1.5-pro-latest",
} as const;

// https://docs.anthropic.com/claude/docs/models-overview -- stable names for the modesl ...
export const ANTHROPIC_MODELS = [
  "claude-3-haiku",
  "claude-3-haiku-8k", // limited context window, offered for free
  "claude-3-sonnet",
  "claude-3-sonnet-4k", // limited context window, offered for free
  "claude-3-opus-8k", // same issue as the large GPT models, limit the context window to limit spending
  "claude-3-opus",
] as const;
const CLAUDE_SONNET_VERSION = "20240229";
const CLAUDE_HAIKU_VERSION = "20240307";
const CLAUDE_OPUS_VERSION = "20240229";
// ... and we add a version number (there is no "*-latest") when dispatching on the backend
export const ANTHROPIC_VERSION: { [name in AnthropicModel]: string } = {
  "claude-3-opus": CLAUDE_OPUS_VERSION,
  "claude-3-opus-8k": CLAUDE_OPUS_VERSION,
  "claude-3-sonnet": CLAUDE_SONNET_VERSION,
  "claude-3-sonnet-4k": CLAUDE_SONNET_VERSION,
  "claude-3-haiku": CLAUDE_HAIKU_VERSION,
  "claude-3-haiku-8k": CLAUDE_HAIKU_VERSION,
} as const;
export const ANTHROPIC_PREFIX = "anthropic-";
export type AnthropicModel = (typeof ANTHROPIC_MODELS)[number];
type AnthropicService = `${typeof ANTHROPIC_PREFIX}${AnthropicModel}`;
export function isAnthropicModel(model: unknown): model is AnthropicModel {
  return ANTHROPIC_MODELS.includes(model as any);
}
export function toAnthropicService(model: AnthropicModel): AnthropicService {
  return `${ANTHROPIC_PREFIX}${model}`;
}
export function isAnthropicService(
  service: string,
): service is AnthropicService {
  return service.startsWith(ANTHROPIC_PREFIX);
}
export function fromAnthropicService(
  service: AnthropicService,
): AnthropicModel {
  if (!isAnthropicService(service)) {
    throw new Error(`not a mistral service: ${service}`);
  }
  return service.slice(ANTHROPIC_PREFIX.length) as AnthropicModel;
}

// the hardcoded list of available language models – there are also dynamic ones, like OllamaLLM objects
export const LANGUAGE_MODELS = [
  ...MODELS_OPENAI,
  ...MISTRAL_MODELS,
  ...GOOGLE_MODELS,
  ...ANTHROPIC_MODELS,
] as const;

export const USER_SELECTABLE_LLMS_BY_VENDOR: {
  [vendor in LLMServiceName]: Readonly<CoreLanguageModel[]>;
} = {
  openai: MODELS_OPENAI.filter(
    (m) =>
      m !== "gpt-4-32k" && // this one is deliberately not selectable by users!
      m !== "text-embedding-ada-002" && // shouldn't be in the list in the first place
      m !== "gpt-4-turbo-preview" && // the "preview" is over
      m !== "gpt-4-turbo-preview-8k",
  ),
  google: GOOGLE_MODELS.filter(
    (m) =>
      // not all work right now
      m === "gemini-pro" || m === "gemini-1.5-pro-8k" || m === "gemini-1.5-pro",
  ),
  mistralai: MISTRAL_MODELS.filter((m) => m !== "mistral-medium-latest"),
  anthropic: ANTHROPIC_MODELS.filter((m) => {
    // we show opus and the context restricted models (to avoid high costs)
    return (
      m === "claude-3-opus" ||
      m === "claude-3-opus-8k" ||
      m === "claude-3-sonnet-4k" ||
      m === "claude-3-haiku-8k"
    );
  }),
  ollama: [], // this is empty, because these models are not hardcoded
} as const;

// This hardcodes which models can be selected by users – refine this by setting site_settings.selectable_llms!
// Make sure to update this when adding new models.
// This is used in e.g. mentionable-users.tsx, model-switch.tsx and other-settings.tsx
export const USER_SELECTABLE_LANGUAGE_MODELS = [
  ...USER_SELECTABLE_LLMS_BY_VENDOR.openai,
  ...USER_SELECTABLE_LLMS_BY_VENDOR.google,
  ...USER_SELECTABLE_LLMS_BY_VENDOR.mistralai,
  ...USER_SELECTABLE_LLMS_BY_VENDOR.anthropic,
] as const;

export type OllamaLLM = string;

// use the one without Ollama to get stronger typing. Ollama could be any string starting with the OLLAMA_PREFIX.
export type CoreLanguageModel = (typeof LANGUAGE_MODELS)[number];
export type LanguageModel = CoreLanguageModel | OllamaLLM;
export function isCoreLanguageModel(
  model: unknown,
): model is CoreLanguageModel {
  if (typeof model !== "string") return false;
  return LANGUAGE_MODELS.includes(model as any);
}

// we check if the given object is any known language model
export function isLanguageModel(model?: unknown): model is LanguageModel {
  if (model == null) return false;
  if (typeof model !== "string") return false;
  if (isOllamaLLM(model)) return true;
  return LANGUAGE_MODELS.includes(model as any);
}

export const LANGUAGE_MODEL_SERVICES = [
  "openai",
  "google",
  "mistralai", // the "*ai" is deliberately, because their model names start with "mistral-..." and we have to distinguish it from the prefix
  "anthropic",
  "ollama",
] as const;
export type LLMServiceName = (typeof LANGUAGE_MODEL_SERVICES)[number];

export type LLMServicesAvailable = Record<LLMServiceName, boolean>;

interface LLMService {
  name: string;
  short: string; // additional short text next to the company name
  desc: string; // more detailed description
}
export const LLM_PROVIDER: { [key in LLMServiceName]: LLMService } = {
  openai: {
    name: "OpenAI",
    short: "AI research and deployment company",
    desc: "OpenAI is an AI research and deployment company. Their mission is to ensure that artificial general intelligence benefits all of humanity.",
  },
  google: {
    name: "Google",
    short: "Technology company",
    desc: "Google's mission is to organize the world's information and make it universally accessible and useful.",
  },
  anthropic: {
    name: "Anthropic",
    short: "AI research company",
    desc: "Anthropic is an American artificial intelligence (AI) startup company, founded by former members of OpenAI.",
  },
  mistralai: {
    name: "Mistral AI",
    short: "French AI company",
    desc: "Mistral AI is a French company selling artificial intelligence (AI) products.",
  },
  ollama: {
    name: "Ollama",
    short: "Open-source software",
    desc: "Ollama helps you to get up and running with large language models, locally.",
  },
};

// this is used in initialization functions. e.g. to get a default model depending on the overall availability
// usually, this should just return the chatgpt3 model, but e.g. if neither google or openai is available,
// then it might even falls back to an available ollama model. It needs to return a string, though, for the frontend, etc.
export function getValidLanguageModelName(
  model: string | undefined,
  filter: LLMServicesAvailable = {
    openai: true,
    google: true,
    ollama: false,
    mistralai: false,
    anthropic: false,
  },
  ollama: string[] = [], // keys of ollama models
  selectable_llms: string[],
): LanguageModel {
  const dftl: string =
    filter.openai === true && selectable_llms.includes(DEFAULT_MODEL)
      ? DEFAULT_MODEL
      : selectable_llms
          .filter((m) => {
            if (filter.openai && isOpenAIModel(m)) return true;
            if (filter.mistralai && isMistralModel(m)) return true;
            if (filter.google && isGoogleModel(m)) return true;
            return false;
          })
          .pop() ??
        (filter.ollama && ollama?.length > 0)
      ? toOllamaModel(ollama[0])
      : DEFAULT_MODEL;

  if (model == null) {
    return dftl;
  }
  if (isOllamaLLM(model) && ollama.includes(fromOllamaModel(model))) {
    return model;
  }
  if (
    typeof model === "string" &&
    isLanguageModel(model) &&
    selectable_llms.includes(model)
  ) {
    return model;
  }
  return dftl;
}

export interface OpenAIMessage {
  role: "system" | "user" | "assistant";
  content: string;
}
export type OpenAIMessages = OpenAIMessage[];

export const OLLAMA_PREFIX = "ollama-";
export type OllamaService = string;
export function isOllamaService(service: string): service is OllamaService {
  return isOllamaLLM(service);
}

export const MISTRAL_PREFIX = "mistralai-";
export type MistralService = `${typeof MISTRAL_PREFIX}${MistralModel}`;
export function isMistralService(service: string): service is MistralService {
  return service.startsWith(MISTRAL_PREFIX);
}

export const GOOGLE_PREFIX = "google-";

// we encode the in the frontend and elsewhere with the service name as a prefix
// ATTN: don't change the encoding pattern of [vendor]-[model]
//       for whatever reason, it's also described that way in purchases/close.ts
export type LanguageServiceCore =
  | `${typeof OPENAI_PREFIX}${OpenAIModel}`
  | `${typeof GOOGLE_PREFIX}${
      | "text-bison-001"
      | "chat-bison-001"
      | "embedding-gecko-001"}`
  | `${typeof GOOGLE_PREFIX}${GoogleModel}`
  | AnthropicService
  | MistralService;

export type LanguageService = LanguageServiceCore | OllamaService;

// used e.g. for checking "account-id={string}" and other things like that
export const LANGUAGE_MODEL_PREFIXES = [
  "chatgpt",
  ...LANGUAGE_MODEL_SERVICES.map((v) => `${v}-`),
] as const;

// we encode the in the frontend and elsewhere with the service name as a prefix
export function model2service(model: LanguageModel): LanguageService {
  if (model === "text-embedding-ada-002") {
    return `${OPENAI_PREFIX}${model}`;
  }
  if (isOllamaLLM(model)) {
    return model; // already has the ollama prefix
  }
  if (isMistralModel(model)) {
    return toMistralService(model);
  }
  if (isAnthropicModel(model)) {
    return toAnthropicService(model);
  }
  if (isLanguageModel(model)) {
    if (
      model === "text-bison-001" ||
      model === "chat-bison-001" ||
      model === "embedding-gecko-001" ||
      isGoogleModel(model)
    ) {
      return `${GOOGLE_PREFIX}${model}`;
    } else {
      return `${OPENAI_PREFIX}${model}`;
    }
  }

  throw new Error(`unknown model: ${model}`);
}

// inverse of model2service, but robust for chat avatars, which might not have a prefix
// TODO: fix the mess
export function service2model(
  service: LanguageService | "chatgpt",
): LanguageModel {
  if (service === "chatgpt") {
    return "gpt-3.5-turbo";
  }
  const lm = service2model_core(service);
  if (lm == null) {
    // We don't throw an error, since the frontend would crash
    // throw new Error(`unknown service: ${service}`);
    console.warn(`service2model: unknown service: ${service}`);
    return "gpt-3.5-turbo";
  }
  return lm;
}

export function service2model_core(
  service: LanguageService,
): LanguageModel | null {
  // split off the first part of service, e.g., "openai-" or "google-"
  const s = service.split("-")[0];
  const hasPrefix = LANGUAGE_MODEL_SERVICES.some((v) => s === v);

  const m = hasPrefix ? service.split("-").slice(1).join("-") : service;
  if (hasPrefix && s === "ollama") {
    return toOllamaModel(m);
  }

  if (LANGUAGE_MODELS.includes(m as any)) {
    return m;
  }
  return null;
}

// Note: this must be an OpenAI model – otherwise change the getValidLanguageModelName function
export const DEFAULT_MODEL: LanguageModel = "gpt-3.5-turbo";

export function model2vendor(model): LLMServiceName {
  if (isOllamaLLM(model)) {
    return "ollama";
  } else if (isMistralModel(model)) {
    return "mistralai";
  } else if (isOpenAIModel(model)) {
    return "openai";
  } else if (isGoogleModel(model)) {
    return "google";
  } else if (isAnthropicModel(model)) {
    return "anthropic";
  }
  throw new Error(`model2vendor: unknown model: "${model}"`);
}

// wraps the model name in an object that indicates that it's an ollama model
// TODO: maybe it will be necessary at some point to pass in the list of available ollama models
// TODO: in the future, this object will also contain info like the max tokens and other parameters (from the DB)
export function toOllamaModel(model: string): OllamaLLM {
  if (isOllamaLLM(model)) {
    throw new Error(`already an ollama model: ${model}`);
  }
  return `${OLLAMA_PREFIX}${model}`;
}

// unwraps the model name from an object that indicates that it's an ollama model
export function fromOllamaModel(model: OllamaLLM) {
  if (!isOllamaLLM(model)) {
    throw new Error(`not an ollama model: ${model}`);
  }
  return model.slice(OLLAMA_PREFIX.length);
}

export function isOllamaLLM(model: unknown): model is OllamaLLM {
  return (
    typeof model === "string" &&
    model.startsWith(OLLAMA_PREFIX) &&
    model.length > OLLAMA_PREFIX.length
  );
}

export function toMistralService(model: string): MistralService {
  if (isMistralService(model)) {
    throw new Error(`already a mistral model: ${model}`);
  }
  if (!isMistralModel(model)) {
    throw new Error(`not a mistral model: ${model}`);
  }
  return `${MISTRAL_PREFIX}${model}`;
}

export function fromMistralService(model: MistralService) {
  if (!isMistralService(model)) {
    throw new Error(`not a mistral model: ${model}`);
  }
  return model.slice(MISTRAL_PREFIX.length);
}

type LLM2String = {
  [key in
    | (typeof USER_SELECTABLE_LANGUAGE_MODELS)[number]
    | "chatgpt" // some additional ones, backwards compatibility
    | "chatgpt3"
    | "chatgpt4"
    | "gpt-4-32k"
    | "text-bison-001"
    | "chat-bison-001"]: string;
};

// Map from psuedo account_id to what should be displayed to user.
// This is used in various places in the frontend.
// Google PaLM: https://cloud.google.com/vertex-ai/docs/generative-ai/pricing
export const LLM_USERNAMES: LLM2String = {
  chatgpt: "GPT-3.5",
  chatgpt3: "GPT-3.5",
  chatgpt4: "GPT-4",
  "gpt-4": "GPT-4",
  "gpt-4-32k": "GPT-4-32k",
  "gpt-3.5-turbo": "GPT-3.5",
  "gpt-3.5-turbo-16k": "GPT-3.5-16k",
  "gpt-4-turbo-preview": "GPT-4 Turbo 128k",
  "gpt-4-turbo-preview-8k": "GPT-4 Turbo 8k",
  "gpt-4-turbo": "GPT-4 Turbo 128k",
  "gpt-4-turbo-8k": "GPT-4 Turbo 8k",
  "text-embedding-ada-002": "Text Embedding Ada 002", // TODO: this is for embeddings, should be moved to a different place
  "text-bison-001": "PaLM 2",
  "chat-bison-001": "PaLM 2",
  "gemini-pro": "Gemini 1.0 Pro",
  "gemini-1.0-ultra": "Gemini 1.0 Ultra",
  "gemini-1.5-pro": "Gemini 1.5 Pro 1m",
  "gemini-1.5-pro-8k": "Gemini 1.5 Pro 8k",
  "mistral-small-latest": "Mistral AI Small",
  "mistral-medium-latest": "Mistral AI Medium",
  "mistral-large-latest": "Mistral AI Large",
  "claude-3-haiku": "Claude 3 Haiku",
  "claude-3-haiku-8k": "Claude 3 Haiku 8k",
  "claude-3-sonnet": "Claude 3 Sonnet",
  "claude-3-sonnet-4k": "Claude 3 Sonnet 4k",
  "claude-3-opus": "Claude 3 Opus 200k",
  "claude-3-opus-8k": "Claude 3 Opus 8k",
} as const;

// similar to the above, we map to short user-visible description texts
// this comes next to the name, hence you do not have to mention the name
export const LLM_DESCR: LLM2String = {
  chatgpt: "Fast, great for everyday tasks. (OpenAI, 4k token context)",
  chatgpt3: "Fast, great for everyday tasks. (OpenAI, 4k token context)",
  chatgpt4:
    "Can follow complex instructions and solve difficult problems. (OpenAI, 8k token context)",
  "gpt-4":
    "Can follow complex instructions and solve difficult problems. (OpenAI, 8k token context)",
  "gpt-4-32k": "",
  "gpt-3.5-turbo": "Fast, great for everyday tasks. (OpenAI, 4k token context)",
  "gpt-3.5-turbo-16k": `Same as ${LLM_USERNAMES["gpt-3.5-turbo"]} but with larger 16k token context`,
  "gpt-4-turbo-preview-8k":
    "More powerful, fresher knowledge, and lower price than GPT-4. (OpenAI, 8k token context)",
  "gpt-4-turbo-preview":
    "Like GPT-4 Turob 8k, but with up to 128k token context",
  "gpt-4-turbo-8k":
    "More powerful, fresher knowledge, and lower price than GPT-4. (OpenAI, 8k token context)",
  "gpt-4-turbo": "Like GPT-4 Turob 8k, but with up to 128k token context",
  "text-embedding-ada-002": "Text embedding Ada 002 by OpenAI", // TODO: this is for embeddings, should be moved to a different place
  "text-bison-001": "",
  "chat-bison-001": "",
  "gemini-pro":
    "Google's Gemini 1.0 Pro Generative AI model (30k token context)",
  "gemini-1.0-ultra":
    "Google's Gemini 1.0 Ultra Generative AI model (30k token context)",
  "gemini-1.5-pro":
    "Google's Gemini 1.5 Pro Generative AI model (1m token context)",
  "gemini-1.5-pro-8k":
    "Google's Gemini 1.5 Pro Generative AI model (8k token context)",
  "mistral-small-latest":
    "Fast, simple queries, short answers, less capabilities. (Mistral AI, 4k token context)",
  "mistral-medium-latest":
    "Intermediate tasks, summarizing, generating documents, etc. (Mistral AI, 4k token context)",
  "mistral-large-latest":
    "Most powerful, large reasoning capabilities, but slower. (Mistral AI, 4k token context)",
  "claude-3-haiku":
    "Fastest model, lightweight actions (Anthropic, 200k token context)",
  "claude-3-haiku-8k":
    "Fastest model, lightweight actions (Anthropic, 8k token context)",
  "claude-3-sonnet":
    "Best combination of performance and speed (Anthropic, 200k token context)",
  "claude-3-sonnet-4k":
    "Best combination of performance and speed (Anthropic, 4k token context)",
  "claude-3-opus":
    "Most intelligent, complex analysis, higher-order math and coding (Anthropic, 200k token context)",
  "claude-3-opus-8k":
    "Most intelligent, complex analysis, higher-order math and coding (Anthropic, 8k token context)",
} as const;

export function isFreeModel(model: unknown, isCoCalcCom: boolean): boolean {
  if (!isCoCalcCom) return true;
  if (isOllamaLLM(model)) return true;
  if (typeof model === "string" && LANGUAGE_MODELS.includes(model as any)) {
    // i.e. model is now of type CoreLanguageModel and
    const costInfo = LLM_COST[model];
    if (costInfo != null) {
      return costInfo.free;
    }
  }
  // all others are free (this should actually never happen, but we're cautious)
  return true;
}

// this is used in purchases/get-service-cost
// we only need to check for the vendor prefixes, no special cases!
export function isLanguageModelService(
  service: string,
): service is LanguageService {
  for (const v of LANGUAGE_MODEL_SERVICES) {
    if (service.startsWith(`${v}-`)) {
      return true;
    }
  }
  return false;
}

export function getLLMServiceStatusCheckMD(service: LLMServiceName): string {
  switch (service) {
    case "openai":
      return `OpenAI [status](https://status.openai.com) and [downdetector](https://downdetector.com/status/openai).`;
    case "google":
      return `Google [status](https://status.cloud.google.com) and [downdetector](https://downdetector.com/status/google-cloud).`;
    case "ollama":
      return `No status information for Ollama available – you have to check with the particular backend for the model.`;
    case "mistralai":
      return `No status information for Mistral AI available.`;
    case "anthropic":
      return `Anthropic [status](https://status.anthropic.com/).`;
    default:
      unreachable(service);
  }
  return "";
}

interface Cost {
  prompt_tokens: number;
  completion_tokens: number;
  max_tokens: number;
  free: boolean; // whether this model has a metered paid usage, or offered for free
}

// price per token for a given price of USD per 1M tokens
function usd1Mtokens(usd: number): number {
  return usd / 1_000_000;
}

// This is the official published cost that openai charges.
// It changes over time, so this will sometimes need to be updated.
// Our cost is a configurable multiple of this.
// https://openai.com/pricing#language-models
// There appears to be no api that provides the prices, unfortunately.
export const LLM_COST: { [name in CoreLanguageModel]: Cost } = {
  "gpt-4": {
    prompt_tokens: 0.03 / 1000,
    completion_tokens: 0.06 / 1000,
    max_tokens: 8192,
    free: false,
  },
  "gpt-4-32k": {
    prompt_tokens: 0.06 / 1000,
    completion_tokens: 0.12 / 1000,
    max_tokens: 32768,
    free: false,
  },
  "gpt-3.5-turbo": {
    prompt_tokens: usd1Mtokens(1.5),
    completion_tokens: usd1Mtokens(2),
    max_tokens: 4096,
    free: true,
  },
  "gpt-3.5-turbo-16k": {
    prompt_tokens: usd1Mtokens(3),
    completion_tokens: usd1Mtokens(4),
    max_tokens: 16384,
    free: false,
  },
  // like above, but we limit the tokens to reduce how much money user has to commit to
  "gpt-4-turbo-preview-8k": {
    prompt_tokens: usd1Mtokens(10),
    completion_tokens: usd1Mtokens(30),
    max_tokens: 8192, // the actual reply is 8k, and we use this to truncate the input prompt!
    free: false,
  },
  "gpt-4-turbo-preview": {
    prompt_tokens: usd1Mtokens(10), // 	$10.00 / 1M tokens
    completion_tokens: usd1Mtokens(30), // $30.00 / 1M tokens
    max_tokens: 128000, // This is a lot: blows up the "max cost" calculation → requires raising the minimum balance and quota limit
    free: false,
  }, // like above, but we limit the tokens to reduce how much money user has to commit to
  "gpt-4-turbo-8k": {
    prompt_tokens: usd1Mtokens(10),
    completion_tokens: usd1Mtokens(30),
    max_tokens: 8192, // the actual reply is 8k, and we use this to truncate the input prompt!
    free: false,
  },
  "gpt-4-turbo": {
    prompt_tokens: usd1Mtokens(10), // 	$10.00 / 1M tokens
    completion_tokens: usd1Mtokens(30), // $30.00 / 1M tokens
    max_tokens: 128000, // This is a lot: blows up the "max cost" calculation → requires raising the minimum balance and quota limit
    free: false,
  },
  // also OpenAI
  "text-embedding-ada-002": {
    prompt_tokens: 0.0001 / 1000,
    completion_tokens: 0.0001 / 1000, // NOTE: this isn't a thing with embeddings
    max_tokens: 8191,
    free: false,
  },
  // https://developers.generativeai.google/models/language
  // "text-bison-001": {
  //   // we assume 5 characters is 1 token on average
  //   prompt_tokens: (5 * 0.0005) / 1000,
  //   completion_tokens: (5 * 0.0005) / 1000,
  //   max_tokens: 8196,
  // },
  // "chat-bison-001": {
  //   // we assume 5 characters is 1 token on average
  //   prompt_tokens: (5 * 0.0005) / 1000,
  //   completion_tokens: (5 * 0.0005) / 1000,
  //   max_tokens: 8196,
  // },
  // "embedding-gecko-001": {
  //   prompt_tokens: (5 * 0.0001) / 1000,
  //   completion_tokens: 0,
  //   max_tokens: 8196, // ???
  // },
  // you can learn details about the google models via
  // curl -s "https://generativelanguage.googleapis.com/v1beta/models?key=$KEY"
  // Pricing, at least Gemini Pro: https://cloud.google.com/vertex-ai/generative-ai/pricing#google_foundational_models
  "gemini-pro": {
    prompt_tokens: usd1Mtokens(0.5), // https://ai.google.dev/pricing
    completion_tokens: usd1Mtokens(1.5),
    max_tokens: 30720,
    free: true,
  },
  "gemini-1.5-pro-8k": {
    prompt_tokens: usd1Mtokens(7), // https://ai.google.dev/pricing
    completion_tokens: usd1Mtokens(21),
    max_tokens: 8_000,
    free: false,
  },
  "gemini-1.5-pro": {
    prompt_tokens: usd1Mtokens(7), // https://ai.google.dev/pricing
    completion_tokens: usd1Mtokens(21),
    max_tokens: 1048576,
    free: false,
<<<<<<< HEAD
=======
  },
  "gemini-1.0-ultra": {
    prompt_tokens: usd1Mtokens(1), // TODO: price not yet known!
    completion_tokens: usd1Mtokens(1),
    max_tokens: 30720,
    free: true,
>>>>>>> d6234f1d
  },
  "mistral-small-latest": {
    prompt_tokens: usd1Mtokens(2), // 2$ / 1M tokens
    completion_tokens: usd1Mtokens(6), // 6$ / 1M tokens
    max_tokens: 4096, // TODO don't know the real value, see getMaxTokens
    free: true,
  },
  "mistral-medium-latest": {
    prompt_tokens: usd1Mtokens(2.7), // 2.7$ / 1M tokens
    completion_tokens: usd1Mtokens(8.1), // 8.1$ / 1M tokens
    max_tokens: 4096, // TODO don't know the real value, see getMaxTokens
    free: true,
  },
  "mistral-large-latest": {
    prompt_tokens: usd1Mtokens(8), // 8$ / 1M tokens
    completion_tokens: usd1Mtokens(24), // 24$ / 1M tokens
    max_tokens: 4096, // TODO don't know the real value, see getMaxTokens
    free: false,
  },
  "claude-3-opus-8k": {
    prompt_tokens: usd1Mtokens(15),
    completion_tokens: usd1Mtokens(75),
    max_tokens: 8_000, // limited to 8k tokens, to reduce the necessary spend limit to commit to
    free: false,
  },
  // Anthropic: pricing somewhere on that page: https://www.anthropic.com/api
  "claude-3-opus": {
    prompt_tokens: usd1Mtokens(15),
    completion_tokens: usd1Mtokens(75),
    max_tokens: 200_000,
    free: false,
  },
  "claude-3-sonnet-4k": {
    prompt_tokens: usd1Mtokens(3),
    completion_tokens: usd1Mtokens(15),
    max_tokens: 4_000, // limited to 4k tokens, offered for free
    free: true,
  },
  "claude-3-sonnet": {
    prompt_tokens: usd1Mtokens(3),
    completion_tokens: usd1Mtokens(15),
    max_tokens: 200_000,
    free: false,
  },
  "claude-3-haiku-8k": {
    prompt_tokens: usd1Mtokens(0.25),
    completion_tokens: usd1Mtokens(1.25),
    max_tokens: 8_000, // limited to 8k tokens, offered for free
    free: true,
  },
  "claude-3-haiku": {
    prompt_tokens: usd1Mtokens(0.25),
    completion_tokens: usd1Mtokens(1.25),
    max_tokens: 200_000,
    free: false,
  },
} as const;

// TODO: remove this test – it's only used server side, and that server side check should work for all known LLM models
export function isValidModel(model?: string): boolean {
  if (model == null) return false;
  if (isOllamaLLM(model)) return true;
  if (isMistralModel(model)) return true;
  if (isGoogleModel(model)) return true;
  return LLM_COST[model ?? ""] != null;
}

export function getMaxTokens(model?: LanguageModel): number {
  // TODO: store max tokens in the model object itself, this is just a fallback
  if (isOllamaLLM(model)) return 8192;
  if (isMistralModel(model)) return 4096; // TODO: check with MistralAI
  return LLM_COST[model ?? ""]?.max_tokens ?? 4096;
}

export interface LLMCost {
  prompt_tokens: number;
  completion_tokens: number;
}

export function getLLMCost(
  model: LanguageModel,
  markup_percentage: number, // a number like "30" would mean that we increase the wholesale price by multiplying by 1.3
): LLMCost {
  const x = LLM_COST[model];
  if (x == null) {
    throw Error(`unknown model "${model}"`);
  }
  const { prompt_tokens, completion_tokens } = x;
  if (markup_percentage < 0) {
    throw Error("markup percentage can't be negative");
  }
  const f = 1 + markup_percentage / 100;
  return {
    prompt_tokens: prompt_tokens * f,
    completion_tokens: completion_tokens * f,
  };
}

// The maximum cost for one single call using the given model.
// We can't know the cost until after it happens, so this bound is useful for
// ensuring user can afford to make a call.
export function getMaxCost(
  model: LanguageModel,
  markup_percentage: number,
): number {
  const { prompt_tokens, completion_tokens } = getLLMCost(
    model,
    markup_percentage,
  );
  const { max_tokens } = LLM_COST[model];
  return Math.max(prompt_tokens, completion_tokens) * max_tokens;
}

/**
 * Initially, we just had one system promt for all LLMs.
 * This was tuned for the ChatGPTs by OpenAI, but breaks down for others.
 * For example, Gemini and Mistral are confused by mentioning "CoCalc" and insert code cells for all kinds of questions.
 */
export function getSystemPrompt(
  model: LanguageModel,
  _path: string | undefined,
) {
  // TODO: for now, path is ignored. We might want to use it to customize the prompt in the future.
  const common = "Be brief.";
  const math = "Enclose any math formulas in $.";

  if (model2vendor(model) === "openai" || model.startsWith(OPENAI_PREFIX)) {
    const mdCode =
      "Include the language directly after the triple backticks in all markdown code blocks.";
    return `Assume full access to CoCalc and using CoCalc right now.\n${mdCode}\n${math}\n${common}`;
  }

  // mistral stupidly inserts anything mentioned in the prompt as examples, always.
  if (model2vendor(model) === "mistralai" || model.startsWith(MISTRAL_PREFIX)) {
    return common;
  }

  if (model2vendor(model) === "google" || model.startsWith(GOOGLE_PREFIX)) {
    return `${math}\n${common}`;
  }

  if (model2vendor(model) === "ollama" || model.startsWith(OLLAMA_PREFIX)) {
    return `${math}\n${common}`;
  }

  if (
    model2vendor(model) === "anthropic" ||
    model.startsWith(ANTHROPIC_PREFIX)
  ) {
    return `${math}\n${common}`;
  }

  const mdCode = `Any code blocks in triple backticks should mention the language after the first backticks. For example \`\`\`python\nprint("Hello, World!")\n\`\`\``;
  return `${mdCode}\n${math}\n${common}`;
}<|MERGE_RESOLUTION|>--- conflicted
+++ resolved
@@ -692,15 +692,12 @@
     completion_tokens: usd1Mtokens(21),
     max_tokens: 1048576,
     free: false,
-<<<<<<< HEAD
-=======
   },
   "gemini-1.0-ultra": {
     prompt_tokens: usd1Mtokens(1), // TODO: price not yet known!
     completion_tokens: usd1Mtokens(1),
     max_tokens: 30720,
     free: true,
->>>>>>> d6234f1d
   },
   "mistral-small-latest": {
     prompt_tokens: usd1Mtokens(2), // 2$ / 1M tokens
