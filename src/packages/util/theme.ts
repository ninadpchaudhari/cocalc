/*
 *  This file is part of CoCalc: Copyright © 2020 Sagemath, Inc.
 *  License: AGPLv3 s.t. "Commons Clause" – see LICENSE.md for details
 */

/*
Theme configuration file for CoCalc

Copyright 2017, SageMath, Inc. -- ALL RIGHTS RESERVED

This file is not part of the open-source licensed release, because it contains information
specific to the company "SageMath, Inc." and the product "CoCalc".
Upon deployment, please replace this file with a suitable replacement (i.e. come up with your own name, etc.)

This is used mainly in the frontend, but some aspects are also used on the backend.

If you change the colors in this file, you MUST run

   pnpm run update-color-theme

in the src/packages/frontend, then explicitly checkin the updated _colors.sass file.
No part of the CoCalc build process will autogenerate _colors.sass -- you must do
so manually when updating this file.  Why? Because "pnpm run build" on a clean
checkout should not result in any files under revision control changing.
*/

export const SITE_NAME = "CoCalc";
export const COMPANY_NAME = "SageMath, Inc.";
export const COMPANY_EMAIL = "office@sagemath.com";
export const APP_TAGLINE = "Collaborative Calculation";
export const DNS = "cocalc.com";
export const DOMAIN_URL = `https://${DNS}`;
export const DISCUSSION_GROUP =
  "https://groups.google.com/forum/#!forum/cocalc";
export const DOC_URL = "https://doc.cocalc.com/";
export const BLOG_URL = "https://blog.sagemath.com/";
export const LIVE_DEMO_REQUEST =
  "https://docs.google.com/forms/d/e/1FAIpQLSesDZkGD2XVu8BHKd_sPwn5g7MrLAA8EYRTpB6daedGVMTpkA/viewform";
export const HELP_EMAIL = "help@cocalc.com";
export const TWITTER_HANDLE = "cocalc_com"; // without the @
export const BILLING_EMAIL = "billing@sagemath.com";
export const BILLING_TAXID = "TAX EIN: 47-3015407";
// for conversion tracking (commercial only)
export const gtag_id = "AW-943259268";
export const sign_up_id = "44ZfCImosncQhP3jwQM";

// documentation
export const JUPYTER_CLASSIC_MODERN =
  "https://doc.cocalc.com/jupyter-classical-vs-cocalc.html";

// this is used in packages/hub/email.coffee and hub.coffee to specify the template and ASM groups for sendgrid
export const SENDGRID_TEMPLATE_ID = "0375d02c-945f-4415-a611-7dc3411e2a78";
// asm_group: 699 is for invites https://app.sendgrid.com/suppressions/advanced_suppression_manager
export const SENDGRID_ASM_INVITES = 699;
export const SENDGRID_ASM_NEWSLETTER = 698;

// This is the applications color scheme
const MAIN_COLORS = {
  BLUE_DDD: "#0E2B59",
  BLUE_DD: "#2A5AA6",
  BLUE_D: "#4474c0", // use this for the logo background, etc.
  BLUE: "#6690D2",
  BLUE_L: "#80afff",
  BLUE_LL: "#94B3E5",
  BLUE_LLL: "#c7d9f5",
  BLUE_LLLL: "#e6f4ff",
  BLUE_DOC: "#4375c1", // the blue used in the documentation
  BRWN: "#593E05",
  YELL_D: "#bf7b00",
  YELL_L: "#fbb635",
  YELL_LL: "#fddc7f",
  YELL_LLL: "#fff2d0",
  GRAY_DDD: "#dddddd",
  GRAY_DD: "#303030",
  GRAY_D: "#434343",
  GRAY_M: "#5f5f5f",
  GRAY: "#808080",
  GRAY_L: "#c0c0c0",
  GRAY_L0: "#e0e0e0",
  GRAY_LL: "#eeeeee",
  GRAY_LLL: "#f5f5f5",
  // bootstrap 3 colors
  BS_GREEN_BGRND: "rgb(92,184,92)",
  BS_BLUE_BGRND: "rgb(66, 139, 202)",
  BS_BLUE_TEXT: "rgb(33, 150, 243)",
  BS_GREEN_LL: "#E8F5E9",
  BS_GREEN: "#5CB85C",
  BS_GREEN_D: "#449d44",
  BS_GREEN_DD: "#398439",
  BS_RED: "#dc3545",

  // These were inexplicably in app-framework.ts, so I moved them here.
  BG_RED: "#d9534f", // the red bootstrap color of the button background
  FG_RED: "#c9302c", // red used for text
  FG_BLUE: "#428bca", // blue used for text
  BG_WARNING: "#f0ad4e", // e.g. used for the orange warning when a button is active

  ANTD_LINK_BLUE: "#1677ff", // blue used for links
  ANTD_LINK_BLUE_DARK: "#003eb3", // dark blue used for links

  ATND_BG_RED_M: "#ff7875",
  ATND_BG_RED_L: "#fff2f0",
  ANTD_BG_BLUE_L: "#e6f4ff",
  ANTD_RED_WARN: "#f5222d", // used in official docs if there is red text to warn
  ANTD_YELL_M: "#fadb14",

  STAR: "#FFD700", // gold star

  ANTD_RED: "#f5222d", // hefty warning (needs white text on top of it)
  ANTD_ORANGE: "#ffbb96", // mild warning
  ANTD_GREEN: "#87d068", // bright lime-ish green
  ANTD_GREEN_D: "#237804", // dark green

  COCALC_BLUE: "#4474c0", // blue used for the logo
  COCALC_ORANGE: "#fcc861", // orange used for the logo

  ORANGE_WARN: "#FFA500", // e.g. connecting… indicator. use $ANTD_RED_WARN for more severe warnings
} as const;

export const COLORS = {
  ...MAIN_COLORS,

  CONN: {
    OFFLINE: "rgb(255, 165, 0)",
    ONLINE: MAIN_COLORS.GRAY_M,
    DISCONNECTED: "rgb(255, 0, 0)",
<<<<<<< HEAD
    CONNECTING: "rgb(255, 165, 0)"
=======
    CONNECTING: "rgb(255, 165, 0)",
    WARNING: "#08e",
    RECONNECTING: "#00c"
>>>>>>> ee4fd956
  },

  // The definitions below add semantic meaning by using the colors
  // navigation bar at the top
  TOP_BAR: {
    BG: MAIN_COLORS.GRAY_LL,
    HOVER: MAIN_COLORS.GRAY_LLL,
    ACTIVE: "white",
    TEXT: MAIN_COLORS.GRAY,
    TEXT_ACTIVE: MAIN_COLORS.GRAY_D,
    X: MAIN_COLORS.GRAY,
    X_HOVER: MAIN_COLORS.GRAY_L,
    SIGN_IN_BG: MAIN_COLORS.YELL_L,
  },

  EDITOR: {
    COL_BAR_BACKGROUND: MAIN_COLORS.GRAY_LL,
    COL_BAR_BACKGROUND_DARK: MAIN_COLORS.GRAY_DDD,
    COL_BAR_BORDER: MAIN_COLORS.GRAY_LLL,
  },

  PROJECT: {
    FIXED_LEFT_ACTIVE: MAIN_COLORS.ANTD_LINK_BLUE,
    FIXED_LEFT_OPENED: MAIN_COLORS.ANTD_LINK_BLUE_DARK,
  },

  // landing page
  LANDING: { LOGIN_BAR_BG: MAIN_COLORS.BLUE_D, TOP_BG: MAIN_COLORS.BLUE_LLL },

  TAB: "#333333",

  FILE_ICON: "rgb(66, 139, 202)",

  FILE_EXT: "#999",
} as const;<|MERGE_RESOLUTION|>--- conflicted
+++ resolved
@@ -124,13 +124,9 @@
     OFFLINE: "rgb(255, 165, 0)",
     ONLINE: MAIN_COLORS.GRAY_M,
     DISCONNECTED: "rgb(255, 0, 0)",
-<<<<<<< HEAD
-    CONNECTING: "rgb(255, 165, 0)"
-=======
     CONNECTING: "rgb(255, 165, 0)",
     WARNING: "#08e",
-    RECONNECTING: "#00c"
->>>>>>> ee4fd956
+    RECONNECTING: "#00c",
   },
 
   // The definitions below add semantic meaning by using the colors
