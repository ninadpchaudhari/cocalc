/*
 *  This file is part of CoCalc: Copyright © 2020 Sagemath, Inc.
 *  License: AGPLv3 s.t. "Commons Clause" – see LICENSE.md for details
 */

import { bind_methods } from "@cocalc/util/misc";
import type { AppRedux } from "./types";

// NOTE: it is intentional that there is no get method.  Instead, get data
// from stores.  The table will set stores (via creating actions) as
// needed when it changes.
export class Actions<T> {
  constructor(
    readonly name: string,
    readonly redux: AppRedux,
  ) {
    bind_methods(this); // see comment in Store.ts.
    if (this.name == null) {
      throw Error("name must be defined");
    }
    if (this.redux == null) {
      throw Error("redux must be defined");
    }
  }

  setState = (obj: Partial<{ [P in keyof T]: T[P] }>): void => {
    if (this.redux == null) {
      // Sometimes setState is called after the actions
      // are cleaned up (so this.redux is null) and closed for an editor,
      // and crashing isn't useful, but silently ignoring is in this case.
      // See https://github.com/sagemathinc/cocalc/issues/5263 for an
      // example in nature.
      return;
    }
    if (this.redux.getStore(this.name) == null) {
      return; // No op
    }
    this.redux._set_state({ [this.name]: obj }, this.name);
  };

  destroy = (): void => {
<<<<<<< HEAD
    if (this.redux == null) {
      return;
=======
    if (this.name == null) {
      throw Error("unable to destroy actions because this.name is not defined");
    }
    if (this.redux == null) {
      throw Error(
        `unable to destroy actions '${this.name}' since this.redux is not defined`,
      );
>>>>>>> 6ac4a6b7
    }
    // On the share server this.redux can be undefined at this point.
    this.redux.removeActions(this.name);
  };
}<|MERGE_RESOLUTION|>--- conflicted
+++ resolved
@@ -10,10 +10,7 @@
 // from stores.  The table will set stores (via creating actions) as
 // needed when it changes.
 export class Actions<T> {
-  constructor(
-    readonly name: string,
-    readonly redux: AppRedux,
-  ) {
+  constructor(readonly name: string, readonly redux: AppRedux) {
     bind_methods(this); // see comment in Store.ts.
     if (this.name == null) {
       throw Error("name must be defined");
@@ -39,10 +36,6 @@
   };
 
   destroy = (): void => {
-<<<<<<< HEAD
-    if (this.redux == null) {
-      return;
-=======
     if (this.name == null) {
       throw Error("unable to destroy actions because this.name is not defined");
     }
@@ -50,7 +43,6 @@
       throw Error(
         `unable to destroy actions '${this.name}' since this.redux is not defined`,
       );
->>>>>>> 6ac4a6b7
     }
     // On the share server this.redux can be undefined at this point.
     this.redux.removeActions(this.name);
