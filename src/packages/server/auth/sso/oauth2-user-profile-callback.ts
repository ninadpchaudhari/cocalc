--- conflicted
+++ resolved
@@ -20,20 +20,11 @@
 
     let oauth = this._oauth;
     if (this._oauth2) {
-<<<<<<< HEAD
       oauth = this._oauth2;
       oauth.useAuthorizationHeaderforGET(true);
-    }
-    oauth.get(userinfoURL, accessToken, (err, body) => {
-      L2(`get->body = ${safeJsonStringify(body)}`);
-=======
-        oauth_ = this._oauth2;
-        oauth_.useAuthorizationHeaderforGET(true);
     }    
-    oauth_.get(userinfoURL, accessToken, tokenSecret, (err, body) => {
-    //   L2(`get->body = ${safeJsonStringify(body)}`);
->>>>>>> d4936863
-
+    oauth.get(userinfoURL, accessToken, tokenSecret, (err, body) => {
+      // L2(`get->body = ${safeJsonStringify(body)}`);
       let json;
 
       if (err) {
