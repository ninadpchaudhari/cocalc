--- conflicted
+++ resolved
@@ -5,10 +5,6 @@
 
 import getCart from "@cocalc/server/shopping/cart/get";
 
-<<<<<<< HEAD
-import { CashVoucher, Item as ShoppingCartItem } from "@cocalc/util/db-schema/shopping-cart-items";
-import { dedicatedDiskDisplay, dedicatedVmDisplay } from "@cocalc/util/upgrades/utils";
-=======
 import {
   CashVoucher,
   Item as ShoppingCartItem,
@@ -17,19 +13,14 @@
   dedicatedDiskDisplay,
   dedicatedVmDisplay,
 } from "@cocalc/util/upgrades/utils";
->>>>>>> b2155557
 import { describe_quota } from "@cocalc/util/licenses/describe-quota";
 import { CostInputPeriod } from "@cocalc/util/licenses/purchase/types";
 import { computeCost } from "@cocalc/util/licenses/store/compute-cost";
 import getChargeAmount from "@cocalc/util/purchases/charge-amount";
-<<<<<<< HEAD
-import { ComputeCostProps, SiteLicenseDescriptionDB } from "@cocalc/util/upgrades/shopping";
-=======
 import {
   ComputeCostProps,
   SiteLicenseDescriptionDB,
 } from "@cocalc/util/upgrades/shopping";
->>>>>>> b2155557
 import { currency } from "@cocalc/util/misc";
 
 import createStripeCheckoutSession from "./create-stripe-checkout-session";
@@ -40,11 +31,7 @@
 const logger = getLogger("purchases:shopping-cart-checkout");
 
 export interface CheckoutCartItem extends ShoppingCartItem {
-<<<<<<< HEAD
-  cost: CostInputPeriod
-=======
   cost: CostInputPeriod;
->>>>>>> b2155557
 }
 
 export interface CheckoutParams {
@@ -57,12 +44,6 @@
   cart; // big object that describes actual contents of the cart
 }
 
-<<<<<<< HEAD
-export const toFriendlyDescription = (description: SiteLicenseDescriptionDB | CashVoucher): string => {
-  switch(description.type) {
-    case "disk":
-      return `Dedicated Disk (${dedicatedDiskDisplay(description.dedicated_disk)})`;
-=======
 export const toFriendlyDescription = (
   description: SiteLicenseDescriptionDB | CashVoucher,
 ): string => {
@@ -71,7 +52,6 @@
       return `Dedicated Disk (${dedicatedDiskDisplay(
         description.dedicated_disk,
       )})`;
->>>>>>> b2155557
     case "vm":
       return `Dedicated VM ${dedicatedVmDisplay(description.dedicated_vm)}`;
     case "quota":
@@ -81,15 +61,9 @@
     default:
       return "Credit account to complete store purchase";
   }
-<<<<<<< HEAD
-}
-
-export const shoppingCartCheckout = async({
-=======
 };
 
 export const shoppingCartCheckout = async ({
->>>>>>> b2155557
   account_id,
   success_url,
   cancel_url,
@@ -167,36 +141,6 @@
     }
 
     return 0;
-<<<<<<< HEAD
-  })
-  const stripeCheckoutList = (sortedCartItems as CheckoutCartItem[]).map((item) => {
-    const itemCharge = Math.max(item.cost?.discounted_cost ?? 0, 0);
-    const description = toFriendlyDescription(item.description);
-
-    // If user's account balance is to be used, deduct the (discounted) cost for this line
-    // item from the available balance, but mark it as an entry in the Stripe invoice for
-    // reference.
-    //
-    if (!ignoreBalance) {
-      if (availableBalance >= itemCharge) {
-        // When sufficient account balance exists, deduct entire charge from that.
-        //
-        availableBalance -= itemCharge;
-
-        return {
-          amount: 0,
-          description: `${description} [${currency(itemCharge)} deducted from account balance]`
-        };
-      } else if (availableBalance > 0) {
-        // Otherwise, deduct remaining available balance and charge the remainder accordingly.
-        //
-        const remainingAvailableBalance = availableBalance;
-        availableBalance = 0;
-
-        return {
-          amount: itemCharge - remainingAvailableBalance,
-          description: `${description} [${currency(remainingAvailableBalance)} deducted from account balance]`
-=======
   });
   const stripeCheckoutList = (sortedCartItems as CheckoutCartItem[]).map(
     (item) => {
@@ -236,7 +180,6 @@
         return {
           amount: itemCharge,
           description,
->>>>>>> b2155557
         };
       }
 
@@ -244,18 +187,8 @@
         amount: itemCharge,
         description,
       };
-<<<<<<< HEAD
-    }
-
-    return {
-      amount: itemCharge,
-      description,
-    };
-  });
-=======
     },
   );
->>>>>>> b2155557
 
   // If balance has gone below minimum account balance (e.g., if the user's minimum account balance is changed by
   // an admin), then we add a line item to correct that here.
@@ -264,11 +197,7 @@
   if (balanceDeficit < 0) {
     stripeCheckoutList.push({
       amount: -balanceDeficit,
-<<<<<<< HEAD
-      description: "Cure existing balance deficit"
-=======
       description: "Adjust for existing balance deficit",
->>>>>>> b2155557
     });
   }
 
@@ -277,11 +206,7 @@
   if (surplusCredit > 0) {
     stripeCheckoutList.push({
       amount: surplusCredit,
-<<<<<<< HEAD
-      description: `${currency(surplusCredit)} account credit`
-=======
       description: `${currency(surplusCredit)} account credit`,
->>>>>>> b2155557
     });
   }
 
@@ -295,15 +220,6 @@
   if (minimumPaymentCharge > 0) {
     stripeCheckoutList.push({
       amount: minimumPaymentCharge,
-<<<<<<< HEAD
-      description: "Pay-as-you-go minimum payment charge"
-    });
-  }
-
-  const checkoutTotal = stripeCheckoutList.reduce((total, item) => total += item.amount, 0);
-  if (currency(checkoutTotal, 2) !== currency(params.chargeAmount + surplusCredit, 2)) {
-    throw Error(`Computed cart total ${currency(checkoutTotal)} does not match expected charge amount ${currency(params.chargeAmount + surplusCredit)}.`);
-=======
       description: "Pay-as-you-go minimum payment charge",
     });
   }
@@ -324,7 +240,6 @@
         params.chargeAmount + surplusCredit,
       )}.`,
     );
->>>>>>> b2155557
   }
 
   const session = await createStripeCheckoutSession({
@@ -340,11 +255,7 @@
 
 export const getCheckoutCart = async (
   account_id: string,
-<<<<<<< HEAD
-  filter?: (item) => boolean // optional filter on shopping cart items; this is useful for the voucher checkout
-=======
   filter?: (item) => boolean, // optional filter on shopping cart items; this is useful for the voucher checkout
->>>>>>> b2155557
 ) => {
   // Get the list of items in the cart that haven't been purchased
   // or saved for later, and are currently checked.
@@ -364,7 +275,6 @@
     if (itemCost == null) {
       throw Error("bug cost must not be null");
     }
-<<<<<<< HEAD
 
     total += itemCost.discounted_cost;
 
@@ -374,25 +284,10 @@
     };
   });
   return { total, cart: chargeableCart };
-}
-
-export const getShoppingCartCheckoutParams = async (
-  account_id: string
-=======
-
-    total += itemCost.discounted_cost;
-
-    return {
-      ...cartItem,
-      cost: itemCost,
-    };
-  });
-  return { total, cart: chargeableCart };
 };
 
 export const getShoppingCartCheckoutParams = async (
   account_id: string,
->>>>>>> b2155557
 ): Promise<CheckoutParams> => {
   const { total, cart } = await getCheckoutCart(account_id);
   const minBalance = await getMinBalance(account_id);
@@ -414,10 +309,6 @@
     total,
     cart,
   };
-<<<<<<< HEAD
-}
-=======
 };
->>>>>>> b2155557
 
 export default shoppingCartCheckout;