/*
<<<<<<< HEAD
 *  This file is part of CoCalc: Copyright © 2021 Sagemath, Inc.
=======
 *  This file is part of CoCalc: Copyright © 2020 Sagemath, Inc.
>>>>>>> 190afb14
 *  License: AGPLv3 s.t. "Commons Clause" – see LICENSE.md for details
 */

import { getServerSettings } from "./server-settings";
import siteURL from "./site-url";
import { KucalcValues } from "@cocalc/util/db-schema/site-defaults";

export interface Customize {
  siteName?: string;
  siteDescription?: string;
  organizationName?: string;
  organizationEmail?: string;
  organizationURL?: string;
  termsOfServiceURL?: string;
  helpEmail?: string;
  contactEmail?: string;
  isCommercial?: boolean;
<<<<<<< HEAD
  kucalc?: KucalcValues;
=======
  sshGateway?: boolean;
>>>>>>> 190afb14
  logoSquareURL?: string;
  logoRectangularURL?: string;
  splashImage?: string;
  indexInfo?: string;
  shareServer?: boolean;
  landingPages?: boolean;
  dns?: string;
  siteURL?: string;
  googleAnalytics?: string;
  anonymousSignup?: boolean;
  emailSignup?: boolean;
  accountCreationInstructions?: string;
  zendesk?: boolean; // true if zendesk support is configured.
}

const fallback = (a?: string, b?: string): string =>
  typeof a == "string" && a.length > 0 ? a : `${b}`;

/*
Create a Javascript object that describes properties of the server.
This is used on the next.js server landing pages and the share server
to customize their look and behavior.
*/

export default async function getCustomize(): Promise<Customize> {
  const settings = await getServerSettings();

  return {
    siteName: fallback(settings.site_name, "On Premises CoCalc"),
    siteDescription: fallback(
      settings.site_description,
      "Collaborative Calculation using Python, Sage, R, Julia, and more."
    ),

    organizationName: settings.organization_name,
    organizationEmail: settings.organization_email,
    organizationURL: settings.organization_url,
    termsOfServiceURL: settings.terms_of_service_url,

    helpEmail: settings.help_email,
    contactEmail: fallback(settings.organization_email, settings.help_email),

    isCommercial: settings.commercial,

<<<<<<< HEAD
    kucalc: settings.kucalc,
=======
    sshGateway: settings.ssh_gateway,
>>>>>>> 190afb14

    anonymousSignup: settings.anonymous_signup,
    emailSignup: settings.email_signup,
    accountCreationInstructions: settings.account_creation_email_instructions,

    logoSquareURL: settings.logo_square,
    logoRectangularURL: settings.logo_rectangular,
    splashImage: settings.splash_image,

    indexInfo: settings.index_info_html,

    shareServer: !!settings.share_server,

    landingPages: !!settings.landing_pages,

    googleAnalytics: settings.google_analytics,

    // Is important for invite emails, password reset, etc. (e.g., so we can construct a url to our site).
    // This *can* start with http:// to explicitly use http instead of https, and can end
    // in something like :3594 to indicate a port.
    dns: settings.dns,
    // siteURL is derived from settings.dns and the basePath -- it combines the dns, https://
    // and the basePath.  It never ends in a slash.  This is used in practice for
    // things like invite emails, password reset, etc.
    siteURL: await siteURL(settings.dns),

    zendesk:
      settings.zendesk_token &&
      settings.zendesk_username &&
      settings.zendesk_uri,
  } as Customize;
}<|MERGE_RESOLUTION|>--- conflicted
+++ resolved
@@ -1,9 +1,5 @@
 /*
-<<<<<<< HEAD
  *  This file is part of CoCalc: Copyright © 2021 Sagemath, Inc.
-=======
- *  This file is part of CoCalc: Copyright © 2020 Sagemath, Inc.
->>>>>>> 190afb14
  *  License: AGPLv3 s.t. "Commons Clause" – see LICENSE.md for details
  */
 
@@ -21,11 +17,8 @@
   helpEmail?: string;
   contactEmail?: string;
   isCommercial?: boolean;
-<<<<<<< HEAD
   kucalc?: KucalcValues;
-=======
   sshGateway?: boolean;
->>>>>>> 190afb14
   logoSquareURL?: string;
   logoRectangularURL?: string;
   splashImage?: string;
@@ -70,11 +63,8 @@
 
     isCommercial: settings.commercial,
 
-<<<<<<< HEAD
     kucalc: settings.kucalc,
-=======
     sshGateway: settings.ssh_gateway,
->>>>>>> 190afb14
 
     anonymousSignup: settings.anonymous_signup,
     emailSignup: settings.email_signup,
