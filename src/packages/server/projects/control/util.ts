--- conflicted
+++ resolved
@@ -13,15 +13,9 @@
 import base_path from "@cocalc/backend/base-path";
 import { db } from "@cocalc/database";
 import { getProject } from ".";
-<<<<<<< HEAD
-import { pidFilename, pidUpdateIntervalMs } from "@cocalc/util/project-info";
 import { conatPath, conatServer } from "@cocalc/backend/data";
-=======
 import { pidFilename } from "@cocalc/util/project-info";
-import { getServerSettings } from "@cocalc/database/settings/server-settings";
-import { natsPorts, natsServer } from "@cocalc/backend/data";
 import { executeCode } from "@cocalc/backend/execute-code";
->>>>>>> d594d81d
 
 const logger = getLogger("project-control:util");
 
