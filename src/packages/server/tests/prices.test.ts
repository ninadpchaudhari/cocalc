--- conflicted
+++ resolved
@@ -50,7 +50,8 @@
     expect(round2(cost.cost_cents)).toEqual(cexp);
     expect(
       Math.abs(
-        round2(cost.discounted_cost_cents) - round2(COSTS.online_discount * cexp)
+        round2(cost.discounted_cost_cents) -
+          round2(COSTS.online_discount * cexp)
       )
     ).toBeLessThan(0.01);
   });
@@ -83,11 +84,7 @@
     const total_exp = Math.round(price * quantity);
     // this test checks if the displayed amount matches the invoice amount
     // see notes about using "round2" in compute_cost
-<<<<<<< HEAD
-    expect(money(info2.cost.cost_cents, true)).toEqual(`$${total_exp / 100}`);
-=======
-    expect(money(info2.cost.cost, true)).toEqual(`$${total_exp / 100}`);
->>>>>>> 3078f299
+    expect(money(info2.cost.cost_cents, true)).toEqual(`$${total_exp}`);
   });
 
   it("specific start/end date", () => {
