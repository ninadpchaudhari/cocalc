{
  "name": "@cocalc/server",
<<<<<<< HEAD
  "version": "0.36.4",
=======
  "version": "0.37.0",
>>>>>>> fffee3d1
  "description": "CoCalc server functionality: functions used by either the hub and the next.js server",
  "exports": {
    "./*": "./dist/*.js",
    "./auth/*": "./dist/auth/*.js",
    "./api/*": "./dist/api/*.js",
    "./accounts/*": "./dist/accounts/*.js",
    "./database/*": "./dist/database/*.js",
    "./mentions/*": "./dist/mentions/*.js",
    "./stripe/*": "./dist/stripe/*.js",
    "./licenses/purchase": "./dist/licenses/purchase/index.js",
    "./projects/control": "./dist/projects/control/index.js",
    "./projects/control/*": "./dist/projects/control/*.js",
    "./projects/connection": "./dist/projects/connection/index.js",
    "./projects/*": "./dist/projects/*.js",
    "./settings": "./dist/settings/index.js",
    "./settings/*": "./dist/settings/*.js"
  },
  "keywords": [
    "utilities",
    "cocalc"
  ],
  "scripts": {
    "build": "npx tsc",
    "tsc": "npx tsc --watch"
  },
  "author": "SageMath, Inc.",
  "license": "SEE LICENSE.md",
  "workspaces": [
    ".",
    "../backend",
    "../database",
    "../util"
  ],
  "dependencies": {
<<<<<<< HEAD
    "@cocalc/backend": "^1.18.2",
    "@cocalc/database": "^0.27.1",
    "@cocalc/util": "^1.60.1",
    "@passport-next/passport-google-oauth2": "^1.0.0",
=======
    "@cocalc/backend": "^1.19.0",
    "@cocalc/database": "^0.28.0",
    "@cocalc/util": "^1.60.0",
>>>>>>> fffee3d1
    "@sendgrid/mail": "^7.5.0",
    "@types/express": "^4.17.13",
    "@types/lodash": "^4.14.176",
    "@types/lru-cache": "^5.1.1",
    "@types/node-zendesk": "^2.0.9",
    "@types/nodemailer": "^6.4.4",
    "@types/passport": "^1.0.9",
    "async-await-utils": "^3.0.1",
    "await-spawn": "^4.0.2",
    "awaiting": "^3.0.0",
    "cookies": "^0.8.0",
    "lodash": "^4.17.21",
    "lru-cache": "^6.0.0",
    "node-fetch": "^3.2.10",
    "node-zendesk": "^2.2.0",
    "nodemailer": "^6.7.0",
<<<<<<< HEAD
    "parse-domain": "^4.1.0",
    "passport": "^0.6.0",
    "passport-activedirectory": "^1.0.4",
    "passport-apple": "^2.0.1",
    "passport-facebook": "^3.0.0",
    "passport-github2": "^0.1.12",
    "passport-gitlab2": "^5.0.0",
    "passport-ldapauth": "^3.0.1",
    "passport-oauth": "^1.0.0",
    "passport-orcid": "^0.0.4",
    "passport-saml": "^3.2.1",
    "passport-twitter": "^1.0.4",
=======
    "parse-domain": "^5.0.0",
>>>>>>> fffee3d1
    "random-key": "^0.3.2",
    "safe-json-stringify": "^1.2.0",
    "stripe": "^8.78.0"
  },
  "homepage": "https://github.com/sagemathinc/cocalc/tree/master/src/packages/server",
  "repository": {
    "type": "git",
    "url": "https://github.com/sagemathinc/cocalc"
  },
  "devDependencies": {
    "@types/jest": "^28.1.6",
    "@types/node": "^14.18.10",
    "jest": "^28.1.3",
    "ts-jest": "^28.0.7",
    "typescript": "^4.7.4"
  }
}<|MERGE_RESOLUTION|>--- conflicted
+++ resolved
@@ -1,10 +1,6 @@
 {
   "name": "@cocalc/server",
-<<<<<<< HEAD
-  "version": "0.36.4",
-=======
   "version": "0.37.0",
->>>>>>> fffee3d1
   "description": "CoCalc server functionality: functions used by either the hub and the next.js server",
   "exports": {
     "./*": "./dist/*.js",
@@ -39,16 +35,10 @@
     "../util"
   ],
   "dependencies": {
-<<<<<<< HEAD
-    "@cocalc/backend": "^1.18.2",
-    "@cocalc/database": "^0.27.1",
-    "@cocalc/util": "^1.60.1",
-    "@passport-next/passport-google-oauth2": "^1.0.0",
-=======
     "@cocalc/backend": "^1.19.0",
     "@cocalc/database": "^0.28.0",
     "@cocalc/util": "^1.60.0",
->>>>>>> fffee3d1
+    "@passport-next/passport-google-oauth2": "^1.0.0",
     "@sendgrid/mail": "^7.5.0",
     "@types/express": "^4.17.13",
     "@types/lodash": "^4.14.176",
@@ -65,8 +55,7 @@
     "node-fetch": "^3.2.10",
     "node-zendesk": "^2.2.0",
     "nodemailer": "^6.7.0",
-<<<<<<< HEAD
-    "parse-domain": "^4.1.0",
+    "parse-domain": "^5.0.0",
     "passport": "^0.6.0",
     "passport-activedirectory": "^1.0.4",
     "passport-apple": "^2.0.1",
@@ -78,9 +67,6 @@
     "passport-orcid": "^0.0.4",
     "passport-saml": "^3.2.1",
     "passport-twitter": "^1.0.4",
-=======
-    "parse-domain": "^5.0.0",
->>>>>>> fffee3d1
     "random-key": "^0.3.2",
     "safe-json-stringify": "^1.2.0",
     "stripe": "^8.78.0"
