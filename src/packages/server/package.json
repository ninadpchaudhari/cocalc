--- conflicted
+++ resolved
@@ -36,12 +36,7 @@
   "dependencies": {
     "@cocalc/backend": "workspace:*",
     "@cocalc/database": "workspace:*",
-<<<<<<< HEAD
     "@cocalc/gcloud-pricing-calculator": "^0.10.0",
-    "@cocalc/hub": "workspace:*",
-=======
-    "@cocalc/gcloud-pricing-calculator": "^0.6.0",
->>>>>>> 1e1b9f92
     "@cocalc/server": "workspace:*",
     "@cocalc/util": "workspace:*",
     "@google-cloud/compute": "^4.0.1",
