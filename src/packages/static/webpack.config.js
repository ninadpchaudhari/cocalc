/*
 *  This file is part of CoCalc: Copyright © 2021 Sagemath, Inc.
 *  License: AGPLv3 s.t. "Commons Clause" – see LICENSE.md for details
 */

/*
* Webpack configuration file

This webpack config file might look scary, but it only consists of a few moving parts.

The Entry Points:
  - load: showed immediately when you start loading the page
  - app: the main web application -- this is the entire application.

NOTE: we used to have css and polyfill entry point, but the webpack
author specifically says this is an old antipattern about 38 minutes
into his ReactConf 2017 talk.

There might also be chunks ([number]-hash.js) that are
loaded later on demand (read up on `require.ensure`).

The remaining configuration deals with setting up variables and
registering plugins.

Development vs. Production: There are two modes, which are documented at the
webpack website.  Differences include:
  - Production:
    - additional compression is enabled
    - all output filenames, except for the essential .html files,
      do have hashes and a rather flat hierarchy.
  - Development:
    - File names have no hashes, or hashes are deterministically based on the content.
      This means, when running webpack-watch, you do not end up with a growing pile of
      thousands of files in the output directory.
*/

"use strict";

const webpack = require("webpack");
const path = require("path");
const child_process = require("child_process");
const misc = require("smc-util/misc");
const misc_node = require("smc-util-node/misc_node");
const BASE_PATH = require("smc-util-node/base-path").default;
const SMC_VERSION = require("smc-util/smc-version").version;
const theme = require("smc-util/theme");
const CDN_VERSIONS = require("@cocalc/cdn").versions;

// Determine the git revision hash:
const COCALC_GIT_REVISION = child_process
  .execSync("git rev-parse HEAD")
  .toString()
  .trim();
const TITLE = theme.SITE_NAME;
const DESCRIPTION = theme.APP_TAGLINE;
const COCALC_GITHUB_REPO = "https://github.com/sagemathinc/cocalc";
const COCALC_LICENSE = "custom";
const OUTPUT = process.env.COCALC_OUTPUT
  ? path.resolve(__dirname, process.env.COCALC_OUTPUT)
  : path.resolve(__dirname, "dist");
const NODE_ENV = process.env.NODE_ENV || "development";
const PRODMODE = NODE_ENV == "production";
const { MEASURE } = process.env;
const date = new Date();
const BUILD_DATE = date.toISOString();
const BUILD_TS = date.getTime();
const COCALC_NOCLEAN = !!process.env.COCALC_NOCLEAN;

<<<<<<< HEAD
=======
// The regexp removes the trailing slash, if there is one.
const BASE_URL = (
  process.env.COCALC_BASE_URL ? process.env.COCALC_BASE_URL : misc_node.BASE_URL
).replace(/\/$/, "");

>>>>>>> d3a9a94b
// output build environment variables of webpack
console.log(`SMC_VERSION         = ${SMC_VERSION}`);
console.log(`COCALC_GIT_REVISION = ${COCALC_GIT_REVISION}`);
console.log(`NODE_ENV            = ${NODE_ENV}`);
console.log(`BASE_PATH           = ${BASE_PATH}`);
console.log(`MEASURE             = ${MEASURE}`);
console.log(`OUTPUT              = ${OUTPUT}`);
console.log(`COCALC_NOCLEAN      = ${COCALC_NOCLEAN}`);

const plugins = [];
function registerPlugin(desc, plugin, disable) {
  if (disable) {
    console.log("Disabling plugin:  ", desc);
  } else {
    console.log("Registering plugin:", desc);
    plugins.push(plugin);
  }
}

require("./src/plugins/banner")(registerPlugin, {
  TITLE,
  BUILD_DATE,
  COCALC_GIT_REVISION,
  SMC_VERSION,
  COCALC_GITHUB_REPO,
  COCALC_LICENSE,
});

if (!COCALC_NOCLEAN) {
  require("./src/plugins/clean")(registerPlugin, OUTPUT);
}

require("./src/plugins/app-loader")(registerPlugin, PRODMODE, TITLE);

const MATHJAX_URL = path.join(
  BASE_PATH,
  `cdn/mathjax-${CDN_VERSIONS.mathjax}/MathJax.js`
);

require("./src/plugins/define-constants")(registerPlugin, {
  MATHJAX_URL,
  SMC_VERSION,
  COCALC_GIT_REVISION,
  BUILD_DATE,
  BUILD_TS,
  DEBUG: !PRODMODE,
  BASE_PATH,
  CDN_VERSIONS,
  "process.env": {}, // the util polyfill assumes this is defined.
});

if (!PRODMODE) {
  console.log(`\n*************************************************************************************\n
    https://cocalc.com${path.join(BASE_PATH, "app")}/
\n*************************************************************************************\n`);
}

if (MEASURE) {
  require("./src/plugins/measure")(registerPlugin);
}

const cacheDirectory = "/tmp/webpack";

if (process.env.NO_WEBPACK_DISK_CACHE) {
  console.log(`\nNOT using filesystem cache.\n`);
} else {
  console.log(
    `\nUsing '${cacheDirectory}' as filesystem cache.  If things break, stop webpack\nand delete this directory!  Disk-based caching is amazing, but still buggy.\n`
  );
}

module.exports = {
  cache: process.env.NO_WEBPACK_DISK_CACHE
    ? undefined
    : {
        // This is supposed to cache the in-memory state to disk
        // so initial startup time is less.  Don't do this in
        // user home directory on cocalc, since it uses a LOT
        // of disk IO, which makes everything very slow.
        type: "filesystem",
        buildDependencies: {
          config: [__filename],
        },
        cacheDirectory,
      },
  //stats: "verbose",
  /* optimization: {
    splitChunks: {
      minSize: 30000,
    },
  },*/
  devtool: PRODMODE ? undefined : "eval-cheap-module-source-map",
  mode: PRODMODE ? "production" : "development",
  entry: {
    load: "./src/load.tsx",
    app: "./src/webapp-cocalc.js",
  },
  /* Why chunkhash below, rather than contenthash? This says contenthash is a special
     thing for css and other text files only (??):
        https://medium.com/@sahilkkrazy/hash-vs-chunkhash-vs-contenthash-e94d38a32208
  */
  output: {
    path: OUTPUT,
    // publicPath is encoded in the static files; they reference it when grabbing more content from server
    publicPath: path.join(BASE_PATH, "static/"),
    filename: PRODMODE ? "[name]-[chunkhash].cacheme.js" : "[id].nocache.js",
    chunkFilename: PRODMODE
      ? "[chunkhash].cacheme.js"
      : "[id]-[chunkhash].nocache.js",
    hashFunction: "sha256",
  },
  module: {
    rules: require("./src/module-rules")(PRODMODE),
  },
  resolve: {
    alias: {
      // smc-webapp alias so we can write `require("smc-webapp/...")`
      // anywhere in that library:
      "smc-webapp": path.resolve(__dirname, "node_modules", "smc-webapp"),
      // This entities/maps alias is needed due to a weird markdown-it import
      // that webpack 5 won't resolve:
      "entities/maps": path.resolve(
        __dirname,
        "node_modules/entities/lib/maps"
      ),
    },
    // So we can require('file') instead of require('file.tsx'):
    extensions: [
      ".js",
      ".jsx",
      ".ts",
      ".tsx",
      ".json",
      ".coffee",
      ".cjsx",
      ".scss",
      ".sass",
    ],
    symlinks: true,
    modules: [
      __dirname,
      path.resolve(__dirname, "node_modules"),
      path.resolve(__dirname, "node_modules", "webapp-lib"),
      path.resolve(__dirname, "node_modules", "webapp-lib/node_modules"),
      path.resolve(__dirname, "node_modules", "smc-util"),
      path.resolve(__dirname, "node_modules", "smc-util/node_modules"),
      path.resolve(__dirname, "node_modules", "smc-webapp"),
      path.resolve(__dirname, "node_modules", "smc-webapp/node_modules"),
    ],
    preferRelative: false /* do not use true: it may workaround some weird cases, but breaks many things (e.g., slate) */,
    fallback: {
      stream: require.resolve("stream-browserify"),
      util: require.resolve("util/"),
      path: require.resolve("path-browserify"),
      crypto: require.resolve("crypto-browserify") /* for @phosphor/widgets */,
      assert: require.resolve("assert/"),
    },
  },

  plugins,
};<|MERGE_RESOLUTION|>--- conflicted
+++ resolved
@@ -66,14 +66,6 @@
 const BUILD_TS = date.getTime();
 const COCALC_NOCLEAN = !!process.env.COCALC_NOCLEAN;
 
-<<<<<<< HEAD
-=======
-// The regexp removes the trailing slash, if there is one.
-const BASE_URL = (
-  process.env.COCALC_BASE_URL ? process.env.COCALC_BASE_URL : misc_node.BASE_URL
-).replace(/\/$/, "");
-
->>>>>>> d3a9a94b
 // output build environment variables of webpack
 console.log(`SMC_VERSION         = ${SMC_VERSION}`);
 console.log(`COCALC_GIT_REVISION = ${COCALC_GIT_REVISION}`);
