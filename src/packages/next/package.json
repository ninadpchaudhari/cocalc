{
  "name": "@cocalc/next",
<<<<<<< HEAD
  "version": "0.52.6",
=======
  "version": "0.53.0",
>>>>>>> dff9ea52
  "description": "CoCalc's nextjs server",
  "main": "lib/init.js",
  "exports": {
    "./init": "./lib/init.js",
    "./lib/*": "./dist/lib/*.js",
    "./lib/share": "./dist/lib/share/*.js"
  },
  "files": [
    ".next/*",
    "styles/*",
    "public/*",
    "pages/*",
    "lib/*",
    "dist/*",
    "components/*",
    "README.md",
    "package.json",
    "tsconfig.json",
    "tsconfig-dist.json",
    "next-env.d.ts",
    "next.config.js"
  ],
  "scripts": {
    "dev": "npx next telemetry disable && npm run inventory && next dev",
    "dev-project": "unset PGHOST PGUSER COCALC_ROOT && export PORT=5000 BASE_PATH=/$COCALC_PROJECT_ID/port/5000 && echo https://cocalc.com$BASE_PATH && npm run inventory &&  npm run dev",
    "tsc": "npx tsc --build tsconfig-dist.json -w --pretty --preserveWatchOutput ",
    "inventory": "bash ./inventory/setup-inventory.sh",
    "build-deps": "cd ../backend && npm run build && cd ../util && npm run build",
    "build": "npm run build-deps && npx next telemetry disable && rm -rf .next && npm run build-dist && NODE_OPTIONS='--max_old_space_size=8000' next build",
    "build-dist": "rm -rf dist && npm run inventory && npx tsc --build tsconfig-dist.json",
    "build-project": "npm run build-deps && npx next telemetry disable && npm run build-dist && NODE_OPTIONS='--max_old_space_size=8000' BASE_PATH=/$COCALC_PROJECT_ID/port/5000 next build",
    "clean": "rm -rf .next dist",
    "start": "unset PGHOST; next start",
    "start-project": "unset PGHOST PGUSER COCALC_ROOT; export PORT=5000 BASE_PATH=/$COCALC_PROJECT_ID/port/5000; echo https://cocalc.com$BASE_PATH; npm run start",
    "lint": "next lint"
  },
  "repository": {
    "type": "git",
    "url": "git+https://github.com/sagemathinc/cocalc.git"
  },
  "author": "SageMath, Inc.",
  "license": "SEE LICENSE IN LICENSE.md",
  "bugs": {
    "url": "https://github.com/sagemathinc/cocalc/issues"
  },
  "homepage": "https://github.com/sagemathinc/cocalc/tree/master/src/packages/next",
  "private": false,
  "workspaces": [
    "../assets",
    "../backend",
    "../cdn",
    "../database",
    "../frontend",
    "../server",
    "../util"
  ],
  "dependencies-comment": "IMPORTANT: we install typescript as a normal dependency since it may be needed at runtime due to server settings changing!!",
  "dependencies": {
    "@cocalc/assets": "^1.7.0",
    "@cocalc/backend": "^1.17.0",
    "@cocalc/cdn": "^1.12.0",
    "@cocalc/database": "^0.23.1",
<<<<<<< HEAD
    "@cocalc/frontend": "^1.59.10",
=======
    "@cocalc/frontend": "^1.60.0",
>>>>>>> dff9ea52
    "@cocalc/server": "^0.30.0",
    "@cocalc/util": "^1.47.3",
    "@types/express": "^4.17.13",
    "@types/react": "^17.0.33",
    "@types/react-dom": "^17.0.2",
    "antd": "^4.20.1",
    "antd-img-crop": "^4.2.0",
    "async-await-utils": "^3.0.1",
    "awaiting": "^3.0.0",
    "basic-auth": "^2.0.1",
    "cookies": "^0.8.0",
    "express": "^4.17.1",
    "lru-cache": "^6.0.0",
    "next": "12.1.6",
    "password-hash": "^1.2.2",
    "pg": "^8.7.1",
    "react": "^17.0.2",
    "react-dom": "^17.0.2",
    "react-google-recaptcha": "^2.1.0",
    "react-google-recaptcha-v3": "^1.9.7",
    "serve-index": "^1.9.1",
    "sharp": "^0.29.1",
    "timeago-react": "^3.0.4",
    "tslib": "^2.3.1",
    "typescript": "^4.6.3",
    "uuid": "^8.3.2"
  },
  "devDependencies": {
    "eslint": "^7.31.0",
    "eslint-config-next": "11.0.1"
  }
}<|MERGE_RESOLUTION|>--- conflicted
+++ resolved
@@ -1,10 +1,6 @@
 {
   "name": "@cocalc/next",
-<<<<<<< HEAD
-  "version": "0.52.6",
-=======
   "version": "0.53.0",
->>>>>>> dff9ea52
   "description": "CoCalc's nextjs server",
   "main": "lib/init.js",
   "exports": {
@@ -67,11 +63,7 @@
     "@cocalc/backend": "^1.17.0",
     "@cocalc/cdn": "^1.12.0",
     "@cocalc/database": "^0.23.1",
-<<<<<<< HEAD
-    "@cocalc/frontend": "^1.59.10",
-=======
     "@cocalc/frontend": "^1.60.0",
->>>>>>> dff9ea52
     "@cocalc/server": "^0.30.0",
     "@cocalc/util": "^1.47.3",
     "@types/express": "^4.17.13",
