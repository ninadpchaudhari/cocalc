{
  "name": "@cocalc/next",
  "version": "0.103.5",
  "description": "CoCalc's nextjs server",
  "main": "lib/init.js",
  "exports": {
    "./init": "./lib/init.js",
    "./lib/*": "./dist/lib/*.js",
    "./lib/share": "./dist/lib/share/*.js"
  },
  "files": [
    ".next/*",
    "styles/*",
    "public/*",
    "pages/*",
    "lib/*",
    "dist/*",
    "components/*",
    "README.md",
    "package.json",
    "tsconfig.json",
    "tsconfig-dist.json",
    "next-env.d.ts",
    "next.config.js"
  ],
  "scripts": {
    "preinstall": "npx only-allow pnpm",
    "build": "pnpm patch-openapi && pnpm exec next telemetry disable && rm -rf .next && pnpm build-dev && NODE_OPTIONS='--max_old_space_size=8000' next build && pnpm generate-openapi",
    "build-dev": "pnpm patch-openapi && pnpm exec next telemetry disable && rm -rf dist && pnpm software && ../node_modules/.bin/tsc --build tsconfig-dist.json && pnpm generate-openapi",
    "tsc": "../node_modules/.bin/tsc --build tsconfig-dist.json -w --pretty --preserveWatchOutput ",
    "software": "bash ./software-inventory/setup.sh",
    "build-deps": "cd ../backend && pnpm build && cd ../util && pnpm build",
    "build-project": "pnpm build-deps && npx next telemetry disable && pnpm build-dev && NODE_OPTIONS='--max_old_space_size=8000' BASE_PATH=/$COCALC_PROJECT_ID/port/5000 next build",
    "clean": "rm -rf node_modules .next dist software-inventory/*.json lib/software-inventory/*.json",
    "start": "unset PGHOST; pnpm exec next start",
    "start-project": "unset PGHOST PGUSER COCALC_ROOT; export PORT=5000 BASE_PATH=/$COCALC_PROJECT_ID/port/5000; echo https://cocalc.com$BASE_PATH; pnpm start",
    "test": "NODE_ENV='dev' pnpm exec jest && NODE_ENV='production' pnpm exec jest ./lib/api/framework.test.ts",
    "prepublishOnly": "pnpm test",
    "patch-openapi": "sed -i '/^interface NrfOasData {/s/^interface/export interface/' node_modules/next-rest-framework/dist/index.d.ts",
    "generate-openapi": "cd dist && rm -f public && ln -sf ../public public && NODE_ENV='dev' NODE_PATH=`pwd` npx next-rest-framework generate",
    "validate-openapi": "cd dist && rm -f public && ln -sf ../public public && NODE_ENV='dev' NODE_PATH=`pwd` npx next-rest-framework validate",
    "i18n:upload": "bash ./locales/upload.sh",
    "i18n:download": "bash ./locales/download.sh"
  },
  "repository": {
    "type": "git",
    "url": "git+https://github.com/sagemathinc/cocalc.git"
  },
  "author": "SageMath, Inc.",
  "license": "SEE LICENSE IN LICENSE.md",
  "bugs": {
    "url": "https://github.com/sagemathinc/cocalc/issues"
  },
  "homepage": "https://github.com/sagemathinc/cocalc/tree/master/src/packages/next",
  "private": false,
  "dependencies": {
    "@ant-design/icons": "^6.0.0",
    "@cocalc/assets": "workspace:*",
    "@cocalc/backend": "workspace:*",
    "@cocalc/cdn": "workspace:*",
    "@cocalc/database": "workspace:*",
    "@cocalc/frontend": "workspace:*",
    "@cocalc/server": "workspace:*",
    "@cocalc/util": "workspace:*",
<<<<<<< HEAD
    "@openapitools/openapi-generator-cli": "^2.13.4",
    "@types/pg": "^8.11.10",
=======
    "@openapitools/openapi-generator-cli": "^2.19.1",
>>>>>>> 846474c2
    "@types/react": "^18.3.10",
    "@types/react-dom": "^18.3.0",
    "@vscode/vscode-languagedetection": "^1.0.22",
    "antd": "^5.24.7",
    "antd-img-crop": "^4.21.0",
    "awaiting": "^3.0.0",
    "base-64": "^1.0.0",
    "basic-auth": "^2.0.1",
    "cookies": "^0.8.0",
    "csv-stringify": "^6.3.0",
    "dayjs": "^1.11.11",
    "express": "^4.21.2",
    "lodash": "^4.17.21",
    "lru-cache": "^7.18.3",
    "ms": "2.1.2",
    "next": "14.2.28",
    "next-remove-imports": "^1.0.11",
    "next-rest-framework": "6.0.0-beta.4",
    "next-translate": "^2.6.2",
    "password-hash": "^1.2.2",
    "pg": "^8.13.0",
    "react": "^18.3.1",
    "react-dom": "^18.3.1",
    "react-google-recaptcha": "^2.1.0",
    "react-google-recaptcha-v3": "^1.9.7",
    "react-intl": "^7.1.0",
    "serve-index": "^1.9.1",
    "sharp": "^0.32.6",
    "timeago-react": "^3.0.4",
    "tslib": "^2.3.1",
    "use-async-effect": "^2.2.7",
    "uuid": "^8.3.2",
    "xmlbuilder2": "^3.0.2",
    "zod": "^3.23.5"
  },
  "devDependencies": {
    "@babel/preset-typescript": "^7.23.3",
    "@types/express": "^4.17.21",
    "@types/node": "^18.16.14",
    "node-mocks-http": "^1.14.1",
    "react-test-renderer": "^18.2.0"
  }
}<|MERGE_RESOLUTION|>--- conflicted
+++ resolved
@@ -62,12 +62,8 @@
     "@cocalc/frontend": "workspace:*",
     "@cocalc/server": "workspace:*",
     "@cocalc/util": "workspace:*",
-<<<<<<< HEAD
-    "@openapitools/openapi-generator-cli": "^2.13.4",
     "@types/pg": "^8.11.10",
-=======
     "@openapitools/openapi-generator-cli": "^2.19.1",
->>>>>>> 846474c2
     "@types/react": "^18.3.10",
     "@types/react-dom": "^18.3.0",
     "@vscode/vscode-languagedetection": "^1.0.22",
