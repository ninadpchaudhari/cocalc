/*
 *  This file is part of CoCalc: Copyright © 2021 Sagemath, Inc.
 *  License: AGPLv3 s.t. "Commons Clause" – see LICENSE.md for details
 */

import { Layout } from "antd";
import Link from "next/link";
import { join } from "path";

import { Icon } from "@cocalc/frontend/components/icon";
import { IS_MOBILE } from "@cocalc/frontend/feature";
import { SoftwareEnvNames } from "@cocalc/util/consts/software-envs";
import { COLORS } from "@cocalc/util/theme";
import AccountNavTab from "components/account/navtab";
import Analytics from "components/analytics";
import Logo from "components/logo";
import A from "components/misc/A";
import ChatGPTHelp from "components/openai/chatgpt-help";
import basePath from "lib/base-path";
import { useCustomize } from "lib/customize";
import SubNav, { Page, SubPage } from "./sub-nav";
<<<<<<< HEAD
=======
import ChatGPTHelp from "components/openai/chatgpt-help";
import DemoCell from "components/demo-cell";
>>>>>>> 27849db0

const GAP = "4%";

export const LinkStyle: React.CSSProperties = {
  color: "white",
  marginRight: GAP,
  display: "inline-block",
} as const;

// The style shouldn't change the size of the label, e.g., don't
// use bold.  Otherwise, everything moves a little when you select
// an option, which looks weird.
const SelectedStyle: React.CSSProperties = {
  ...LinkStyle,
  color: COLORS.LANDING.TOP_BG,
  borderBottom: "5px solid #c7d9f5",
} as const;

interface Props {
  page?: Page;
  subPage?: SubPage;
  runnableTag?: string; // if on cocalc.com and have jupyter api use this tag for a little runable editable demo Jupyter cell.
  softwareEnv?: SoftwareEnvNames;
}

export default function Header(props: Props) {
  const { page, subPage, softwareEnv, runnableTag } = props;
  const {
    isCommercial,
    anonymousSignup,
    siteName,
    termsOfServiceURL,
    shareServer,
    landingPages,
    account,
    onCoCalcCom,
    openaiEnabled,
    jupyterApiEnabled,
  } = useCustomize();

  if (basePath == null) return null;

  function ask() {
    if (onCoCalcCom && !IS_MOBILE) {
      return (
        <span
          style={{
            float: "right",
            right: 15,
            top: 25,
            color: "white",
            backgroundColor: COLORS.BLUE_D,
            outline: `1px solid ${COLORS.BLUE_DD}`,
            padding: "2px 8px",
            borderRadius: "5px",
            width: "70px", // CRITICAL -- this is to prevent flicker -- see https://github.com/sagemathinc/cocalc/issues/6504
          }}
        >
          <A
            type="primary"
            size="large"
            href="/support/new?type=question&subject=&body=&title=Ask%20Us%20Anything!"
            title="Ask a question"
            style={{
              color: "white",
              display: "flex",
              flexDirection: "row",
              alignItems: "center",
              gap: "10px",
            }}
          >
            <Icon style={{ fontSize: "20px" }} name="question-circle" />{" "}
            <div>Ask</div>
          </A>
        </span>
      );
    }
  }

  return (
    <>
      <Analytics />
      <Layout.Header
        style={{
          minHeight: "64px",
          height: "auto",
          lineHeight: "32px",
          padding: "16px",
          textAlign: "center",
        }}
      >
        {ask()}
        <A href="/">
          {/* WARNING: This mess is all to support using the next/image component for the image via our Image component.  It's ugly. */}
          <div
            style={{
              position: "relative",
              display: "inline-block",
              top: "15px",
              height: "40px",
              width: "40px",
              marginTop: "-30px",
              marginRight: "64px",
            }}
          >
            <Logo
              type="icon"
              style={{
                height: "40px",
                width: "40px",
                position: "absolute",
              }}
            />
          </div>
        </A>
        {account && (
          <a
            style={LinkStyle}
            href={join(basePath, "projects")}
            title={"View your projects"}
          >
            Your Projects
          </a>
        )}
        {landingPages && (
          <>
            {isCommercial && (
              <A
                href="/store"
                style={page == "store" ? SelectedStyle : LinkStyle}
              >
                Store
              </A>
            )}
            <A
              href="/features/"
              style={page == "features" ? SelectedStyle : LinkStyle}
            >
              Features
            </A>
            {/* <A
              href="/software"
              style={page == "software" ? SelectedStyle : LinkStyle}
            >
              Software
            </A>
            */}
          </>
        )}
        {!landingPages && termsOfServiceURL && (
          <A
            style={LinkStyle}
            href={termsOfServiceURL}
            title="View the terms of service and other legal documents."
          >
            Legal
          </A>
        )}
        <A
          style={page == "info" ? SelectedStyle : LinkStyle}
          href="/info"
          title="Documentation and links to resources for learning more about CoCalc"
        >
          Docs
        </A>
        {shareServer && (
          <Link
            href={"/share/public_paths/page/1"}
            style={page == "share" ? SelectedStyle : LinkStyle}
            title="View files that people have published."
          >
            Share
          </Link>
        )}
        <A
          style={page == "support" ? SelectedStyle : LinkStyle}
          href="/support"
          title="Create and view support tickets"
        >
          Support
        </A>{" "}
        <A
          style={page == "news" ? SelectedStyle : LinkStyle}
          href="/news"
          title={`News about ${siteName}`}
        >
          News
        </A>{" "}
        {account ? (
          <AccountNavTab
            style={page == "account" ? SelectedStyle : LinkStyle}
          />
        ) : (
          <>
            <A
              style={page == "sign-up" ? SelectedStyle : LinkStyle}
              href="/auth/sign-up"
              title={`Sign up for a ${siteName} account.`}
            >
              Sign Up
            </A>
            <A
              style={page == "sign-in" ? SelectedStyle : LinkStyle}
              href="/auth/sign-in"
              title={`Sign in to ${siteName} or create an account.`}
            >
              Sign In
            </A>
          </>
        )}
        {!account && anonymousSignup && (
          <A
            style={page == "try" ? SelectedStyle : LinkStyle}
            href={"/auth/try"}
            title={`Try ${siteName} immediately without creating an account.`}
          >
            Try
          </A>
        )}{" "}
      </Layout.Header>
      <SubNav page={page} subPage={subPage} softwareEnv={softwareEnv} />
      {openaiEnabled && page == "features" && (
        <div style={{ width: "700px", maxWidth: "100%", margin: "15px auto" }}>
          <ChatGPTHelp
            size="large"
            prompt={subPage ? `I am using ${subPage}.` : ""}
            tag={`features-${subPage}`}
          />
        </div>
      )}
      {jupyterApiEnabled && onCoCalcCom && runnableTag && (
        <DemoCell tag={runnableTag} />
      )}
    </>
  );
}<|MERGE_RESOLUTION|>--- conflicted
+++ resolved
@@ -13,17 +13,13 @@
 import { COLORS } from "@cocalc/util/theme";
 import AccountNavTab from "components/account/navtab";
 import Analytics from "components/analytics";
+import DemoCell from "components/demo-cell";
 import Logo from "components/logo";
 import A from "components/misc/A";
 import ChatGPTHelp from "components/openai/chatgpt-help";
 import basePath from "lib/base-path";
 import { useCustomize } from "lib/customize";
 import SubNav, { Page, SubPage } from "./sub-nav";
-<<<<<<< HEAD
-=======
-import ChatGPTHelp from "components/openai/chatgpt-help";
-import DemoCell from "components/demo-cell";
->>>>>>> 27849db0
 
 const GAP = "4%";
 
