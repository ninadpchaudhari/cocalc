/*
 *  This file is part of CoCalc: Copyright © 2020 Sagemath, Inc.
 *  License: AGPLv3 s.t. "Commons Clause" – see LICENSE.md for details
 */

import { Icon } from "@cocalc/frontend/components/icon";
import { untangleUptime } from "@cocalc/util/consts/site-license";
import {
  describeQuotaOnLine,
  describe_quota,
} from "@cocalc/util/licenses/describe-quota";
import {
  CostInputPeriod,
  PurchaseInfo,
  Subscription,
} from "@cocalc/util/licenses/purchase/types";
import { money, percent_discount } from "@cocalc/util/licenses/purchase/utils";
import { plural } from "@cocalc/util/misc";
import {
  appendAfterNowToDate,
  getDays,
  roundToMidnight,
} from "@cocalc/util/stripe/timecalcs";
import {
  dedicatedDiskDisplay,
  dedicatedVmDisplay,
} from "@cocalc/util/upgrades/utils";
import Timestamp, { processTimestamp } from "components/misc/timestamp";
import { ReactNode } from "react";
import { useTimeFixer } from "./util";
import { Tooltip, Typography } from "antd";
const { Text } = Typography;

interface Props {
  cost: CostInputPeriod;
  simple?: boolean;
  oneLine?: boolean;
  simpleShowPeriod?: boolean;
  discountTooltip?: boolean;
}

<<<<<<< HEAD
export function DisplayCost({ cost, simple, oneLine }: Props) {
  if (isNaN(cost.cost_cents) || isNaN(cost.discounted_cost_cents)) {
=======
export function DisplayCost(props: Props) {
  const {
    cost,
    simple = false,
    oneLine = false,
    simpleShowPeriod = true,
    discountTooltip = false,
  } = props;
  if (isNaN(cost.cost) || isNaN(cost.discounted_cost)) {
>>>>>>> 95afc977
    return <>&ndash;</>;
  }
  const discount_pct = percent_discount(cost);
  if (simple) {
    const discount = discount_pct > 0 && (
      <>includes {discount_pct}% self-service discount</>
    );
    return (
      <>
        {money(cost.discounted_cost_cents)}
        {cost.period != "range" ? (
          <>
            {oneLine ? " " : <br />}
            {simpleShowPeriod && cost.period}
          </>
        ) : (
          ""
        )}
        {oneLine ? null : <br />} {discount && !discountTooltip && discount}
      </>
    );
  }
  let desc;
  if (cost.discounted_cost_cents < cost.cost_cents) {
    desc = (
      <>
        <span style={{ textDecoration: "line-through" }}>
          {money(cost.cost_cents)}
        </span>
        {" or "}
        <b>
          {money(cost.discounted_cost_cents)}
          {cost.input.subscription != "no" ? " " + cost.input.subscription : ""}
        </b>
        , if you purchase here ({discount_pct}% self-service discount).
      </>
    );
  } else {
    desc = `${money(cost.cost_cents)} ${cost.period != "range" ? cost.period : ""}`;
  }

  return (
    <span>
      {describeItem({ info: cost.input })}
      <hr />
      <Icon name="money-check" /> Cost: {desc}
      <br/>
      <pre style={{textAlign: "left", fontSize: "80%"}}>
        {JSON.stringify(cost, null, 2)}
      </pre>
    </span>
  );
}

interface DescribeItemProps {
  info: Partial<PurchaseInfo>;
  variant?: "short" | "long";
}

// TODO: this should be a component. Rename it to DescribeItem and use it
// properly, e.g., <DescribeItem info={cost.input}/> above.

export function describeItem(props: DescribeItemProps): ReactNode {
  const { info, variant = "long" } = props;

  if (info.type === "disk") {
    return (
      <>
        Dedicated Disk ({dedicatedDiskDisplay(info.dedicated_disk, variant)}){" "}
        {describePeriod({ quota: info, variant })}
      </>
    );
  }

  if (info.type === "vm") {
    return (
      <>
        Dedicated VM ({dedicatedVmDisplay(info.dedicated_vm)}){" "}
        {describePeriod({ quota: info, variant })}
      </>
    );
  }

  if (info.type !== "quota") {
    throw Error("at this point, we only deal with type=quota");
  }

  if (info.quantity == null) {
    throw new Error("should not happen");
  }

  const { always_running, idle_timeout } = untangleUptime(
    info.custom_uptime ?? "short"
  );

  const quota = {
    ram: info.custom_ram,
    cpu: info.custom_cpu,
    disk: info.custom_disk,
    always_running,
    idle_timeout,
    member: info.custom_member,
    user: info.user,
  };

  if (variant === "short") {
    return (
      <>
        <Text strong={true}>{describeQuantity({ quota: info, variant })}</Text>{" "}
        {describeQuotaOnLine(quota)}, {describePeriod({ quota: info, variant })}
      </>
    );
  } else {
    return (
      <>
        {describe_quota(quota, false)}{" "}
        {describeQuantity({ quota: info, variant })} (
        {describePeriod({ quota: info, variant })})
      </>
    );
  }
}

interface DescribeQuantityProps {
  quota: Partial<PurchaseInfo>;
  variant?: "short" | "long";
}

function describeQuantity(props: DescribeQuantityProps): ReactNode {
  const { quota: info, variant = "long" } = props;
  const { quantity = 1 } = info;

  if (variant === "short") {
    return `${quantity}x`;
  } else {
    return `for ${quantity} running ${plural(quantity, "project")}`;
  }
}

interface PeriodProps {
  quota: {
    subscription?: Omit<Subscription, "no">;
    start?: Date | string;
    end?: Date | string;
  };
  variant?: "short" | "long";
}

/**
 * ATTN: this is not a general purpose period description generator. It's very specific to the purchases in the store!
 */
export function describePeriod(props: PeriodProps): ReactNode {
  const { quota, variant = "long" } = props;
  const { subscription, start: startRaw, end: endRaw } = quota;

  const { fromServerTime, serverTimeDate } = useTimeFixer();

  if (subscription == "no") {
    if (startRaw == null || endRaw == null)
      throw new Error(`start date not set!`);
    // we do not use startOfDay and endOfDay, because this was already
    // done in "usage-and-duration::fixRangeSelector"
    // rather, we calculate back to the user's offset
    const start = roundToMidnight(fromServerTime(startRaw), "start");
    const end = roundToMidnight(fromServerTime(endRaw), "end");

    if (start == null || end == null) {
      throw new Error(`this should never happen`);
    }

    // days are calculated based on the actual selection
    const days = getDays({ start, end });

    // but the displayed end mimics what will happen later on the backend
    // i.e. if the day alreaday started, we append the already elapsed period to the end
    const endDisplay = appendAfterNowToDate({
      now: serverTimeDate,
      start,
      end,
    });

    if (variant === "short") {
      const tsStart = processTimestamp({ datetime: start, absolute: true });
      const tsEnd = processTimestamp({ datetime: endDisplay, absolute: true });
      if (tsStart === "-" || tsEnd === "-") {
        return "-";
      }
      const timespanStr = `${tsStart.absoluteTimeFull} - ${tsEnd.absoluteTimeFull}`;
      return (
        <Tooltip
          trigger={["hover", "click"]}
          title={timespanStr}
          placement="bottom"
        >
          {`${days} ${plural(days, "day")}`}
        </Tooltip>
      );
    } else {
      return (
        <>
          <Timestamp dateOnly datetime={start} absolute /> to{" "}
          <Timestamp dateOnly datetime={endDisplay} absolute />, {days}{" "}
          {plural(days, "day")}
        </>
      );
    }
  } else {
    if (variant === "short") {
      return `${subscription}`;
    } else {
      return `${subscription} subscription`;
    }
  }
}<|MERGE_RESOLUTION|>--- conflicted
+++ resolved
@@ -39,10 +39,6 @@
   discountTooltip?: boolean;
 }
 
-<<<<<<< HEAD
-export function DisplayCost({ cost, simple, oneLine }: Props) {
-  if (isNaN(cost.cost_cents) || isNaN(cost.discounted_cost_cents)) {
-=======
 export function DisplayCost(props: Props) {
   const {
     cost,
@@ -51,8 +47,7 @@
     simpleShowPeriod = true,
     discountTooltip = false,
   } = props;
-  if (isNaN(cost.cost) || isNaN(cost.discounted_cost)) {
->>>>>>> 95afc977
+  if (isNaN(cost.cost_cents) || isNaN(cost.discounted_cost_cents)) {
     return <>&ndash;</>;
   }
   const discount_pct = percent_discount(cost);
@@ -91,7 +86,9 @@
       </>
     );
   } else {
-    desc = `${money(cost.cost_cents)} ${cost.period != "range" ? cost.period : ""}`;
+    desc = `${money(cost.cost_cents)} ${
+      cost.period != "range" ? cost.period : ""
+    }`;
   }
 
   return (
@@ -99,8 +96,8 @@
       {describeItem({ info: cost.input })}
       <hr />
       <Icon name="money-check" /> Cost: {desc}
-      <br/>
-      <pre style={{textAlign: "left", fontSize: "80%"}}>
+      <br />
+      <pre style={{ textAlign: "left", fontSize: "80%" }}>
         {JSON.stringify(cost, null, 2)}
       </pre>
     </span>
