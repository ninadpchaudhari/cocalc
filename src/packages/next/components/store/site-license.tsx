/*
 *  This file is part of CoCalc: Copyright © 2022 Sagemath, Inc.
 *  License: AGPLv3 s.t. "Commons Clause" – see LICENSE.md for details
 */

/*
Create a new site license.
*/
import { Icon } from "@cocalc/frontend/components/icon";
import { get_local_storage } from "@cocalc/frontend/misc/local-storage";
import { CostInputPeriod } from "@cocalc/util/licenses/purchase/types";
import { Form, Input } from "antd";
import A from "components/misc/A";
import Loading from "components/share/loading";
import SiteName from "components/share/site-name";
import apiPost from "lib/api/post";
import { useRouter } from "next/router";
import { useEffect, useState } from "react";
import { AddBox } from "./add-box";
import { MemberHostingAndIdleTimeout } from "./member-idletime";
import { QuotaConfig } from "./quota-config";
import { Reset } from "./reset";
import { RunLimit } from "./run-limit";
import { computeCost } from "./site-license-cost";
import { TitleDescription } from "./title-description";
import { ToggleExplanations } from "./toggle-explanations";
import { UsageAndDuration } from "./usage-and-duration";

export default function SiteLicense() {
  const router = useRouter();

  // most likely, user will go to the cart next
  useEffect(() => {
    router.prefetch("/store/cart");
  }, []);

  return (
    <>
      <h3>
        <Icon name={"key"} style={{ marginRight: "5px" }} />{" "}
        {router.query.id != null
          ? "Edit Site License in Shopping Cart"
          : "Buy a Quota Upgrades License"}
      </h3>
      {router.query.id == null && (
        <p>
          <A href="https://doc.cocalc.com/licenses.html">
            <SiteName /> site licenses
          </A>{" "}
          allow you to upgrade any number of projects to run more quickly, have
          network access, more disk space, memory, or run on a dedicated
          computer. Site licenses can be for a wide range of sizes, ranging from
          a single hobbyist project to thousands of simultaneous users across an
          entire department of school. Create a license using the form below
          then add it to your <A href="/store/cart">shopping cart</A>.
        </p>
      )}
      <CreateSiteLicense />
    </>
  );
}

// Note -- the back and forth between moment and Date below
// is a *workaround* because of some sort of bug in moment/antd/react.

function CreateSiteLicense() {
  const [cost, setCost] = useState<CostInputPeriod | undefined>(undefined);
  const [loading, setLoading] = useState<boolean>(false);
  const [cartError, setCartError] = useState<string>("");
  const [showExplanations, setShowExplanations] = useState<boolean>(true);
  const [shadowMember, setShadowMember] = useState<boolean | null>(null);
  const [form] = Form.useForm();
  const router = useRouter();

  function onChange() {
    setCost(computeCost(form.getFieldsValue(true)));
  }

  useEffect(() => {
    const store_site_license_show_explanations = get_local_storage(
      "store_site_license_show_explanations"
    );
    if (store_site_license_show_explanations != null) {
      setShowExplanations(!!store_site_license_show_explanations);
    }
    const { id } = router.query;
    if (id != null) {
      // editing something in the shopping cart
      (async () => {
        try {
          setLoading(true);
          const item = await apiPost("/shopping/cart/get", { id });
          if (item.product == "site-license") {
            form.setFieldsValue({ ...item.description, type: "regular" });
          }
        } catch (err) {
          setCartError(err.message);
        } finally {
          setLoading(false);
        }
        onChange();
      })();
    }
    onChange();
  }, []);

  if (loading) {
    return <Loading large center />;
  }

<<<<<<< HEAD
  async function addToCart() {
    const description = form.getFieldsValue(true);
    try {
      setCartError("");
      if (router.query.id != null) {
        await apiPost("/shopping/cart/edit", {
          id: router.query.id,
          description,
        });
      } else {
        await apiPost("/shopping/cart/add", {
          product: "site-license",
          description,
        });
      }
      router.push("/store/cart");
    } catch (err) {
      setCartError(err.message);
    }
  }

  function memberExplanation(): JSX.Element | undefined {
    if (!showExplanations) return;
    return (
      <>
        Member hosting significanlty reduces competition for resources, and we
        prioritize{" "}
        <A href="support/new" external>
          support requests
        </A>{" "}
        much higher. All licensed projects, with or without member hosting, have
        network access, so they can connect to the network to clone Git
        repositories, download data files and install software.
        {requiresMemberhosting(form.getFieldValue("uptime")) && (
          <>
            <br />
            <Text italic type="secondary">
              Note: this level of idle timeout requires member hosting.
            </Text>
          </>
        )}
        <br />
        <Text italic type="secondary">
          Please be aware: licenses of different member hosting service levels
          cannot be combined!
        </Text>
      </>
    );
  }

  function idleTimeoutExplanation(): JSX.Element | undefined {
    if (!showExplanations) return;
    const uptime = form.getFieldValue("uptime");
    const bottom = (
      <>
        <br />
        <Text italic type="secondary">
          Please be aware: licenses with different idle timeouts cannot be
          combined!
        </Text>
      </>
    );
    const main = (function () {
      if (uptime === "always_running") {
        return (
          <>
            <Text strong type="secondary">
              Keep projects running:
            </Text>{" "}
            Once started your project stays running, so you can run very long
            computations and also never have to wait for your project to start.
            This effectively disables{" "}
            <A href="https://doc.cocalc.com/howto/software-development.html#idle-timeout">
              idle timeout
            </A>
            , since your project will restart automatically if it stops. See{" "}
            <A href="https://doc.cocalc.com/project-init.html">
              project init scripts
            </A>
            . (Note: this is NOT guaranteed 100% uptime, since projects may
            sometimes restart for security and maintenance reasons.)
          </>
        );
      } else {
        return (
          <>
            Projects stop automatically if they are not actively used.
            Increasing{" "}
            <A href="https://doc.cocalc.com/howto/software-development.html#idle-timeout">
              idle timeout
            </A>{" "}
            will allow you to run longer calculations without you having to be
            active while they run. However, this is not 100% guaranteed, because
            projects may still restart due to maintenance or security reasons.
          </>
        );
      }
    })();
    return (
      <>
        {main}
        {bottom}
      </>
    );
  }

  function uptimeOptions(): JSX.Element[] {
    const ret: JSX.Element[] = [];
    for (const [key, it] of Object.entries(LicenseIdleTimeouts)) {
      ret.push(
        <Radio.Button key={key} value={key}>
          {it.label}
        </Radio.Button>
      );
    }
    ret.push(
      <Radio.Button key={"always_running"} value={"always_running"}>
        Always running
      </Radio.Button>
    );
    return ret;
  }

  const addBox = cost ? (
    <div style={{ textAlign: "center" }}>
      <div
        style={{
          display: "inline-block",
          maxWidth: "400px",
          background: "white",
          border: "1px solid #ccc",
          padding: "10px 20px",
          borderRadius: "5px",
          margin: "15px 0",
          fontSize: "12pt",
        }}
      >
        <DisplayCost cost={cost} />
        <div>
          {money(cost.discounted_cost_cents / cost.input.quantity)} per project
        </div>
        <div style={{ textAlign: "center" }}>
          {router.query.id != null && (
            <Button
              size="large"
              style={{ marginRight: "5px" }}
              onClick={() => router.push("/store/cart")}
            >
              Cancel
            </Button>
          )}
          <Button
            size="large"
            type="primary"
            htmlType="submit"
            style={{ marginTop: "5px" }}
            onClick={() => addToCart()}
          >
            {router.query.id != null ? "Save Changes" : "Add to Cart"}
          </Button>
          {cartError && <Alert type="error" message={cartError} />}
        </div>
      </div>
    </div>
  ) : null;
=======
  const addBox = (
    <AddBox
      cost={cost}
      router={router}
      form={form}
      cartError={cartError}
      setCartError={setCartError}
    />
  );
>>>>>>> 3078f299

  return (
    <div>
      <Form
        form={form}
        style={{
          marginTop: "15px",
          maxWidth: "900px",
          margin: "auto",
          border: "1px solid #ddd",
          padding: "15px",
        }}
        name="basic"
        labelCol={{ span: 6 }}
        wrapperCol={{ span: 18 }}
        autoComplete="off"
        onChange={onChange}
      >
        <Form.Item wrapperCol={{ offset: 0, span: 24 }}>{addBox}</Form.Item>
        <ToggleExplanations
          showExplanations={showExplanations}
          setShowExplanations={setShowExplanations}
        />
        {/* Hidden form item, used to disambiguate between boost and regular licenses */}
        <Form.Item name="type" initialValue={"regular"} noStyle>
          <Input type="hidden" />
        </Form.Item>
        <UsageAndDuration
          showExplanations={showExplanations}
          form={form}
          onChange={onChange}
        />
        <QuotaConfig
          boost={false}
          form={form}
          onChange={onChange}
          showExplanations={showExplanations}
        />
        <RunLimit
          showExplanations={showExplanations}
          form={form}
          onChange={onChange}
        />
        <MemberHostingAndIdleTimeout
          showExplanations={showExplanations}
          form={form}
          onChange={onChange}
          shadowMember={shadowMember}
          setShadowMember={setShadowMember}
        />
        <TitleDescription showExplanations={showExplanations} />
        <Reset
          addBox={addBox}
          form={form}
          onChange={onChange}
          router={router}
        />
      </Form>
    </div>
  );
}<|MERGE_RESOLUTION|>--- conflicted
+++ resolved
@@ -108,173 +108,6 @@
     return <Loading large center />;
   }
 
-<<<<<<< HEAD
-  async function addToCart() {
-    const description = form.getFieldsValue(true);
-    try {
-      setCartError("");
-      if (router.query.id != null) {
-        await apiPost("/shopping/cart/edit", {
-          id: router.query.id,
-          description,
-        });
-      } else {
-        await apiPost("/shopping/cart/add", {
-          product: "site-license",
-          description,
-        });
-      }
-      router.push("/store/cart");
-    } catch (err) {
-      setCartError(err.message);
-    }
-  }
-
-  function memberExplanation(): JSX.Element | undefined {
-    if (!showExplanations) return;
-    return (
-      <>
-        Member hosting significanlty reduces competition for resources, and we
-        prioritize{" "}
-        <A href="support/new" external>
-          support requests
-        </A>{" "}
-        much higher. All licensed projects, with or without member hosting, have
-        network access, so they can connect to the network to clone Git
-        repositories, download data files and install software.
-        {requiresMemberhosting(form.getFieldValue("uptime")) && (
-          <>
-            <br />
-            <Text italic type="secondary">
-              Note: this level of idle timeout requires member hosting.
-            </Text>
-          </>
-        )}
-        <br />
-        <Text italic type="secondary">
-          Please be aware: licenses of different member hosting service levels
-          cannot be combined!
-        </Text>
-      </>
-    );
-  }
-
-  function idleTimeoutExplanation(): JSX.Element | undefined {
-    if (!showExplanations) return;
-    const uptime = form.getFieldValue("uptime");
-    const bottom = (
-      <>
-        <br />
-        <Text italic type="secondary">
-          Please be aware: licenses with different idle timeouts cannot be
-          combined!
-        </Text>
-      </>
-    );
-    const main = (function () {
-      if (uptime === "always_running") {
-        return (
-          <>
-            <Text strong type="secondary">
-              Keep projects running:
-            </Text>{" "}
-            Once started your project stays running, so you can run very long
-            computations and also never have to wait for your project to start.
-            This effectively disables{" "}
-            <A href="https://doc.cocalc.com/howto/software-development.html#idle-timeout">
-              idle timeout
-            </A>
-            , since your project will restart automatically if it stops. See{" "}
-            <A href="https://doc.cocalc.com/project-init.html">
-              project init scripts
-            </A>
-            . (Note: this is NOT guaranteed 100% uptime, since projects may
-            sometimes restart for security and maintenance reasons.)
-          </>
-        );
-      } else {
-        return (
-          <>
-            Projects stop automatically if they are not actively used.
-            Increasing{" "}
-            <A href="https://doc.cocalc.com/howto/software-development.html#idle-timeout">
-              idle timeout
-            </A>{" "}
-            will allow you to run longer calculations without you having to be
-            active while they run. However, this is not 100% guaranteed, because
-            projects may still restart due to maintenance or security reasons.
-          </>
-        );
-      }
-    })();
-    return (
-      <>
-        {main}
-        {bottom}
-      </>
-    );
-  }
-
-  function uptimeOptions(): JSX.Element[] {
-    const ret: JSX.Element[] = [];
-    for (const [key, it] of Object.entries(LicenseIdleTimeouts)) {
-      ret.push(
-        <Radio.Button key={key} value={key}>
-          {it.label}
-        </Radio.Button>
-      );
-    }
-    ret.push(
-      <Radio.Button key={"always_running"} value={"always_running"}>
-        Always running
-      </Radio.Button>
-    );
-    return ret;
-  }
-
-  const addBox = cost ? (
-    <div style={{ textAlign: "center" }}>
-      <div
-        style={{
-          display: "inline-block",
-          maxWidth: "400px",
-          background: "white",
-          border: "1px solid #ccc",
-          padding: "10px 20px",
-          borderRadius: "5px",
-          margin: "15px 0",
-          fontSize: "12pt",
-        }}
-      >
-        <DisplayCost cost={cost} />
-        <div>
-          {money(cost.discounted_cost_cents / cost.input.quantity)} per project
-        </div>
-        <div style={{ textAlign: "center" }}>
-          {router.query.id != null && (
-            <Button
-              size="large"
-              style={{ marginRight: "5px" }}
-              onClick={() => router.push("/store/cart")}
-            >
-              Cancel
-            </Button>
-          )}
-          <Button
-            size="large"
-            type="primary"
-            htmlType="submit"
-            style={{ marginTop: "5px" }}
-            onClick={() => addToCart()}
-          >
-            {router.query.id != null ? "Save Changes" : "Add to Cart"}
-          </Button>
-          {cartError && <Alert type="error" message={cartError} />}
-        </div>
-      </div>
-    </div>
-  ) : null;
-=======
   const addBox = (
     <AddBox
       cost={cost}
@@ -284,7 +117,6 @@
       setCartError={setCartError}
     />
   );
->>>>>>> 3078f299
 
   return (
     <div>
