/*
 *  This file is part of CoCalc: Copyright © 2023 Sagemath, Inc.
 *  License: AGPLv3 s.t. "Commons Clause" – see LICENSE.md for details
 */

import { Request, Response } from "express";

import { evaluate } from "@cocalc/server/openai/chatgpt";
import { ensureAnalyticsCookie } from "@cocalc/server/analytics/cookie-fallback";
import getAccountId from "lib/account/get-account";
import getParams from "lib/api/get-params";

export default async function handle(req, res) {
  try {
    const result = await doIt(req, res);
    res.json({ ...result, success: true });
  } catch (err) {
    res.json({ error: `${err.message}` });
    return;
  }
}

<<<<<<< HEAD
async function doIt(req: Request, res: Response) {
  const { input, system, history, model } = getParams(req);
=======
async function doIt(req) {
  const { input, system, history, model, tag } = getParams(req);
>>>>>>> c47be054
  const account_id = await getAccountId(req);
  const analytics_cookie = ensureAnalyticsCookie(req, res);

  return {
    output: await evaluate({
      account_id,
      analytics_cookie,
      input,
      system,
      history,
      model,
      tag,
    }),
  };
}<|MERGE_RESOLUTION|>--- conflicted
+++ resolved
@@ -20,13 +20,8 @@
   }
 }
 
-<<<<<<< HEAD
 async function doIt(req: Request, res: Response) {
-  const { input, system, history, model } = getParams(req);
-=======
-async function doIt(req) {
   const { input, system, history, model, tag } = getParams(req);
->>>>>>> c47be054
   const account_id = await getAccountId(req);
   const analytics_cookie = ensureAnalyticsCookie(req, res);
 
