--- conflicted
+++ resolved
@@ -12,15 +12,11 @@
 // If not, returns undefined.
 // This is determined by looking in their cookie and checking
 // who it identifies in the database.
-<<<<<<< HEAD
-export default async function getAccountId(req?): Promise<string | undefined> {
-  if (req == null) return;
-=======
 export default async function getAccountId(
   req,
   noCache: boolean = false
 ): Promise<string | undefined> {
->>>>>>> 190afb14
+  if (req == null) return;
   // caching a bit --  We thus want the query below to happen rarely.  We also
   // get expire field as well (since it is usually there) so that the result isn't empty
   // (hence not cached) when a cookie has expired.
