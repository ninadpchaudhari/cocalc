/*
 *  This file is part of CoCalc: Copyright © 2020 Sagemath, Inc.
 *  License: AGPLv3 s.t. "Commons Clause" – see LICENSE.md for details
 */

import LRU from "lru-cache";
import { List, Map, Set } from "immutable";
import { isEmpty } from "lodash";
import { redux, Store, TypedMap } from "../app-framework";
import { webapp_client } from "../webapp-client";
import {
  coerce_codomain_to_numbers,
  map_sum,
  copy,
  cmp,
  keys,
  len,
  months_before,
  parse_number_input,
  is_valid_uuid_string,
} from "@cocalc/util/misc";
import { DEFAULT_QUOTAS } from "@cocalc/util/schema";
import { CUSTOM_IMG_PREFIX } from "../custom-software/util";
import { site_license_quota } from "@cocalc/util/upgrades/quota";
import { PROJECT_UPGRADES } from "@cocalc/util/schema";
import { DedicatedDisk, DedicatedVM } from "@cocalc/util/types/dedicated";
import { SiteLicenseQuota } from "@cocalc/util/types/site-licenses";
import { fromPairs } from "lodash";
const ZERO_QUOTAS = fromPairs(
  Object.keys(PROJECT_UPGRADES.params).map((x) => [x, 0])
);

import { Upgrades } from "@cocalc/util/upgrades/types";
import { has_internet_access } from "../upgrades/upgrade-utils";

import { WebsocketState } from "../project/websocket/websocket-state";
import { StudentProjectFunctionality } from "@cocalc/frontend/course/configuration/customize-student-project-functionality";

export type Project = Map<string, any>;
export type ProjectMap = Map<string, Project>;

export interface ProjectsState {
  project_map?: ProjectMap;
  open_projects: List<string>; // the opened projects in *tab* order

  search: string;
  deleted: boolean;
  hidden: boolean;
  selected_hashtags: Map<string, Set<string>>;

  all_projects_have_been_loaded: boolean;

  public_project_titles: Map<string, any>;

  project_websockets: Map<string, WebsocketState>;

  tableError?: TypedMap<{ error: string; query: any }>;
}

// Define projects store
export class ProjectsStore extends Store<ProjectsState> {
  // Return true if the given project_id is of a project that is
  // currently known.
  public has_project(project_id: string): boolean {
    return this.get("project_map")?.has(project_id) ?? false;
  }

  /*
  Given an array of objects with an account_id field, sort it
  by the corresponding last_active timestamp for these users
  on the given project, starting with most recently active.
  Also, adds the last_active timestamp field to each element
  of users given their timestamp for activity *on this project*.
  For global activity (not just on a project) use
  the sort_by_activity of the users store.
  */
  public sort_by_activity(
    users: { account_id: string; last_active?: Date }[],
    project_id: string
  ): { account_id: string; last_active?: Date }[] {
    const last_active = this.getIn(["project_map", project_id, "last_active"]);
    if (last_active == null) {
      // no info
      return users;
    }
    for (let user of users) {
      user.last_active = last_active.get(user.account_id, 0);
    }
    // the code below sorts by last-active in reverse order, if defined; otherwise by last name (or as tie breaker)
    const last_name = (account_id) =>
      redux.getStore("users").get_last_name(account_id);

    return users.sort((a, b) => {
      const c = cmp(b.last_active, a.last_active);
      if (c) {
        return c;
      } else {
        return cmp(last_name(a.account_id), last_name(b.account_id));
      }
    });
  }

  public get_users(
    project_id: string
  ): Map<string, Map<string, any>> | undefined {
    return this.getIn(["project_map", project_id, "users"]);
  }

  public get_last_active(
    project_id: string
  ): Map<string, Map<string, Date>> | undefined {
    return this.getIn(["project_map", project_id, "last_active"]);
  }

  public get_title(project_id: string): string {
    return this.getIn(["project_map", project_id, "title"]) ?? "No Title";
  }

  public get_state(project_id: string): string | undefined {
    return this.getIn(["project_map", project_id, "state", "state"]);
  }

  public get_description(project_id: string): string {
    return (
      this.getIn(["project_map", project_id, "description"]) ?? "No Description"
    );
  }

  public get_created(project_id: string): Date | undefined {
    return this.getIn(["project_map", project_id, "created"]);
  }

  // Info about a student project that is part of a
  // course (will be undefined if not a student project)
  public get_course_info(project_id: string): Map<string, any> | undefined {
    return this.getIn(["project_map", project_id, "course"]);
  }

  public is_student_project(project_id: string): boolean {
    return !!this.get_course_info(project_id);
  }

  /*
  If a course payment is required for this project from the signed in user,
  returns time when it will be required; otherwise, returns undefined.
  POLICY: payment is required from the the time set in the .course file
  until 3 months later.  After the course is (nearly) over, payment is
  then **no longer** required, and this function again returns undefined.
  This is so students have access to their work even after their subscription
  has expired.
  */
  public date_when_course_payment_required(
    project_id: string
  ): undefined | Date {
    const account = redux.getStore("account");
    if (account == null) {
      return;
    }
    const info = this.get_course_info(project_id);
    if (info == null) {
      return;
    }
    const is_student =
      info.get("account_id") == webapp_client.account_id ||
      info.get("email_address") == account.get("email_address");
    if (is_student && !this.is_deleted(project_id)) {
      // signed in user is the student
      let pay = info.get("pay");
      if (pay) {
        if (webapp_client.server_time() >= months_before(-3, pay)) {
          // It's 3 months after date when sign up required, so course likely over,
          // and we no longer require payment
          return;
        }
        // payment is required at some point
        if (this.get_total_project_quotas(project_id)?.member_host) {
          // already paid -- thanks
          return;
        } else {
          // need to pay, but haven't -- this is the time by which they must pay
          return pay;
        }
      }
    }
  }

  public is_deleted(project_id: string): boolean {
    return !!this.getIn(["project_map", project_id, "deleted"]);
  }

  public isSandbox(project_id: string): boolean {
    return !!this.getIn(["project_map", project_id, "sandbox"]);
  }

  public is_hidden_from(project_id: string, account_id: string): boolean {
    return !!this.getIn([
      "project_map",
      project_id,
      "users",
      account_id,
      "hide",
    ]);
  }

  /*
  Return the group that the current user has on this project,
  which can be one of:
     'owner', 'collaborator', 'public', 'admin' or undefined, where
  undefined -- means the information needed to determine
  group hasn't been loaded yet.
  'owner' - the current user owns the project
  'collaborator' - current user is a collaborator on the project
  'public' - user is possibly not logged in or is not an
       admin and not on the project at all
  'admin' - user is not owner/collaborator but is an admin, hence has rights.
  */
  public get_my_group(
    project_id: string
  ): undefined | "admin" | "owner" | "collaborator" | "public" {
    const account_store = redux.getStore("account");
    if (account_store == null) {
      return;
    }
    const user_type = account_store.get_user_type();
    if (user_type === "public") {
      // Not logged in -- so not in group.
      return "public";
    }
    if (this.get("project_map") == null) {
      // signed in, but waiting for projects store to load
      return;
    }
    const account_id = account_store.get("account_id");
    if (account_id == null) {
      // signed in but table with full account info has not been initialized.
      return;
    }
    const project = this.getIn(["project_map", project_id]);
    if (project == null) {
      if (account_store.get("is_admin")) {
        return "admin";
      } else {
        return "public";
      }
    }
    const users = project.get("users");
    const me = users?.get(account_id);
    if (me == null) {
      if (account_store.get("is_admin")) {
        return "admin";
      } else {
        return "public";
      }
    }
    return me.get("group");
  }

  public is_collaborator(project_id: string): boolean {
    return (
      webapp_client.account_id != null &&
      this.getIn([
        "project_map",
        project_id,
        "users",
        webapp_client.account_id,
      ]) != null
    );
  }

  public is_project_open(project_id: string): boolean {
    return this.get("open_projects").includes(project_id);
  }

  public wait_until_project_is_open(
    project_id: string,
    timeout: number, // timeout in seconds (NOT milliseconds!)
    cb: (err?) => void
  ): void {
    this.wait({
      until: () => this.is_project_open(project_id),
      timeout,
      cb,
    });
  }

  public wait_until_project_exists(
    project_id: string,
    timeout: number,
    cb: (err?) => void
  ): void {
    this.wait({
      until: () => this.getIn(["project_map", project_id]) != null,
      timeout,
      cb,
    });
  }

  // Returns the total amount of upgrades that this user has allocated
  // across all their projects.
  public get_total_upgrades_you_have_applied(): Upgrades | undefined {
    if (this.get("project_map") == null) {
      return;
    }
    let total: Upgrades = {};
    this.get("project_map")?.map((project) => {
      const upgrades = project
        .getIn(["users", webapp_client.account_id, "upgrades"])
        ?.toJS();
      if (upgrades == null) return;
      total = map_sum(total as any, upgrades);
    });
    return total;
  }

  public get_upgrades_you_applied_to_project(project_id): undefined | Upgrades {
    if (webapp_client.account_id == null) return;
    return this.getIn([
      "project_map",
      project_id,
      "users",
      webapp_client.account_id,
      "upgrades",
    ])?.toJS();
  }

  /*
  Get the individual users's contributions to the project's upgrades
  mapping (or undefined) =
      memory  :
          account_id         : 1000
          another_account_id : 2000
      network :
          account_id : 1
  etc. with other upgrades and maps of account ids to upgrade amount
  */
  public get_upgrades_to_project(project_id: string): undefined | Upgrades {
    const users = this.getIn(["project_map", project_id, "users"])?.toJS();
    if (users == null) {
      return;
    }
    const upgrades = {};
    for (let account_id in users) {
      const info = users[account_id];
      const object = info.upgrades != null ? info.upgrades : {};
      for (let prop in object) {
        const val = object[prop];
        if (val > 0) {
          if (upgrades[prop] == null) {
            upgrades[prop] = {};
          }
          upgrades[prop][account_id] = val;
        }
      }
    }
    return upgrades;
  }

  /*
  Get the sum of all the upgrades given to the project by all users
  mapping (or undefined) =
      memory  : 3000
      network : 2
  */
  public get_total_project_upgrades(project_id: string): undefined | Upgrades {
    const users = this.getIn(["project_map", project_id, "users"])?.toJS();
    if (users == null) {
      return;
    }
    // clone zeroed quota upgrades, to make sure they're always defined
    const upgrades = copy(ZERO_QUOTAS);
    for (let account_id in users) {
      const info = users[account_id];
      const object = info.upgrades != null ? info.upgrades : {};
      for (let prop in object) {
        const val = object[prop];
        upgrades[prop] = (upgrades[prop] ?? 0) + val;
      }
    }

    return upgrades;
  }

  // in seconds
  public get_idle_timeout(project_id: string): number {
    // mintime = time in seconds project can stay unused
    // (0 is probably wrong but better than this being "undefined".)
    let mintime =
      this.getIn(["project_map", project_id, "settings", "mintime"]) ?? 0;

    // contribution from users
    this.getIn(["project_map", project_id, "users"])?.map((info) => {
      mintime += info?.getIn(["upgrades", "mintime"]) ?? 0;
    });
    // contribution from site license
    const site_license =
      this.get_total_site_license_upgrades_to_project(project_id);
    mintime += site_license.mintime;

    return 1000 * mintime;
  }

  // The timestap (in server time) when this project will
  // idle timeout if not edited by anybody.
  public get_idle_timeout_horizon(project_id: string): Date | undefined {
    // time when last edited in server time
    const last_edited = this.getIn(["project_map", project_id, "last_edited"]);

    // It can be undefined, e.g., for admin viewing a project they are not a collab on, since
    // the project isn't in the project_map.  See https://github.com/sagemathinc/cocalc/issues/4686
    // Using right now in that case is a good approximation.
    if (last_edited == null) return;
    const idle_timeout = this.get_idle_timeout(project_id);
    return new Date(last_edited.valueOf() + idle_timeout);
  }

  // Returns the TOTAL of the quotas contributed by all
  // site licenses.  Does not return undefined, even if all
  // contributions are 0.
  public get_total_site_license_upgrades_to_project(
    project_id: string
  ): Upgrades {
    const site_license = this.getIn([
      "project_map",
      project_id,
      "site_license",
    ])?.toJS();
    let upgrades = Object.assign({}, ZERO_QUOTAS);
    if (site_license != null) {
      // contributions from old-format site license contribution
      for (let license_id in site_license) {
        const info = site_license[license_id];
        const object = info ?? {};
        for (let prop in object) {
          if (prop === "quota") continue;
          const val = object[prop];
          upgrades[prop] =
            (upgrades[prop] ?? 0) + (parse_number_input(val) ?? 0);
        }
      }
    }
    return upgrades;
  }

  public get_total_site_license_dedicated(project_id: string): {
    vm: false | DedicatedVM;
    disks: DedicatedDisk[];
  } {
    const site_license: any = this.getIn([
      "project_map",
      project_id,
      "site_license",
    ])?.toJS();
    const disks: DedicatedDisk[] = [];
    let vm: false | DedicatedVM = false;
    for (const license of Object.values(site_license ?? {})) {
      // could be null in the moment when a license is removed!
      if (license == null) continue;
      const quota = (license as any).quota;
      if (quota == null) continue;
      if (quota.dedicated_disk != null) {
        disks.push(quota.dedicated_disk);
      }
      if (!vm && typeof quota.dedicated_vm?.machine === "string") {
        vm = quota.dedicated_vm;
      }
    }
    return { vm, disks };
  }

  // Return string array of the site licenses that are applied to this project.
  public get_site_license_ids(project_id: string): string[] {
    const site_license: undefined | Map<string, any> = this.getIn([
      "project_map",
      project_id,
      "site_license",
    ]);
    if (site_license == null) {
      return [];
    }
    return keys(site_license.toJS());
  }

  // Get the total quotas for the given project, including free base
  // values, site_license contribution and all user upgrades.
  public get_total_project_quotas(project_id: string): undefined | Upgrades {
    const base_values =
      this.getIn(["project_map", project_id, "settings"])?.toJS() ??
      copy(ZERO_QUOTAS);
    coerce_codomain_to_numbers(base_values);
    const upgrades = this.get_total_project_upgrades(project_id);
    const site_license_upgrades =
      this.get_total_site_license_upgrades_to_project(project_id);
    const quota = map_sum(
      map_sum(base_values, upgrades as any),
      site_license_upgrades as any
    );
    this.new_format_license_quota(project_id, quota);
    return quota;
  }

  // rough distinction between different types of projects
  public classify_project(
    project_id: string
  ): { kind: "free" | "member"; upgraded: boolean } | undefined {
    const quotas = this.get_total_project_quotas(project_id);
    if (quotas == null) {
      return undefined;
    }
    const kind = quotas.member_host ?? true ? "member" : "free";
    // if any quota regarding cpu or memory is upgraded, we treat it better than purely free projects
    const upgraded =
      (quotas.memory != null && quotas.memory > DEFAULT_QUOTAS.memory) ||
      (quotas.memory_request != null && quotas.memory_request > 200) ||
      (quotas.always_running ?? false) ||
      (quotas.cores != null && quotas.cores > DEFAULT_QUOTAS.cores);
    return { kind, upgraded };
  }

  public is_always_running(project_id: string): boolean {
    // always_running can only be in settings (used by admins),
    // or in quota field of some license
    if (this.getIn(["project_map", project_id, "settings", "always_running"])) {
      return true;
    }
    const site_license = this.getIn([
      "project_map",
      project_id,
      "site_license",
    ])?.toJS();
    if (site_license != null) {
      for (const license_id in site_license) {
        if (site_license[license_id]?.quota?.always_running) {
          return true;
        }
      }
    }
    return false;
  }

  // include contribution from new format of quotas for licenses
  private new_format_license_quota(project_id: string, quota): void {
    const site_license = this.getIn([
      "project_map",
      project_id,
      "site_license",
    ])?.toJS();
    // make sure to never iterate over licenses, if there aren't any
    if (!isEmpty(site_license)) {
      // TS: using "any" since we add some fields below
      const license_quota: any = site_license_quota(site_license);
      // Some different names/units are used for the frontend quota_console.
      // It makes more sense to add them in here, rather than have confusing
      // redundancy in the site_license_quota function.  Optimally, we would
      // unify everything in the frontend ui and never have two different names
      // and units for the same thing.
      license_quota.cores = license_quota.cpu_limit;
      delete license_quota["cpu_limit"];
      license_quota.memory = license_quota.memory_limit;
      delete license_quota["memory_limit"];
      license_quota.cpu_shares = 1024 * (license_quota.cpu_request ?? 0);
      delete license_quota["cpu_request"];
      this.max_quota(quota, license_quota);
    }
  }

  private max_quota(quota, license_quota: SiteLicenseQuota): void {
    for (const field in license_quota) {
      if (license_quota[field] == null) continue;
      if (typeof license_quota[field] == "boolean") {
        quota[field] = !!license_quota[field] || !!quota[field];
      } else if (typeof license_quota[field] === "number") {
        quota[field] = Math.max(license_quota[field] ?? 0, quota[field] ?? 0);
      } else if (["dedicated_disks", "dedicated_vm"].includes(field)) {
        // this is a special case, just for the frontend code – not a general "max" function
        quota[field] = license_quota[field];
      }
    }
  }

  // we allow URLs in projects, which have member hosting or internet access
  // this must harmonize with packages/hub/client → mesg_invite_noncloud_collaborators
  public allow_urls_in_emails(project_id: string): boolean {
    const quotas = this.get_total_project_quotas(project_id);
    if (quotas == null) {
      return false;
    } else {
      return !!(quotas.network || quotas.member_host);
    }
  }

  // Return javascript mapping from project_id's to the upgrades
  // for the given projects.
  // Only includes projects with at least one upgrade
  public get_upgraded_projects():
    | { [project_id: string]: Upgrades }
    | undefined {
    if (this.get("project_map") == null) {
      return;
    }
    const v: { [project_id: string]: Upgrades } = {};
    this.get("project_map")?.map((_, project_id) => {
      const upgrades = this.get_upgrades_to_project(project_id);
      if (upgrades != null && len(upgrades) > 0) {
        v[project_id] = upgrades;
      }
    });
    return v;
  }

  // Return javascript mapping from project_id's to the upgrades
  // the user with the given account_id applied to projects.  Only
  // includes projects that they upgraded that you are a collaborator on.
  public get_projects_upgraded_by():
    | undefined
    | { [project_id: string]: Upgrades } {
    if (this.get("project_map") == null) {
      return;
    }
    const { account_id } = webapp_client;
    if (account_id == null) return {};
    const v: { [project_id: string]: Upgrades } = {};
    this.get("project_map")?.map((project, project_id) => {
      const upgrades = project.getIn(["users", account_id, "upgrades"])?.toJS();
      if (upgrades == null) return;
      for (let upgrade in upgrades) {
        const val = upgrades[upgrade];
        if (val > 0) {
          v[project_id] = upgrades;
          break;
        }
      }
    });
    return v;
  }

  public has_internet_access(project_id: string): boolean {
    return has_internet_access(project_id);
  }

  // Returns true if the project should be visible with the specified filters selected
  private project_is_in_filter(
    project_id: string,
    hidden: boolean,
    deleted: boolean
  ): boolean {
    const account_id = webapp_client.account_id;
    const project = this.getIn(["project_map", "project", project_id]);
    return (
      !!project.get("deleted") == deleted &&
      !!project.getIn("users", account_id, "hide") == hidden
    );
  }

  // Returns true if the user has any hidden projects
  public has_hidden_projects(): boolean {
    const project_map = this.get("project_map");
    if (project_map == null) return false;
    for (const [project_id] of project_map) {
      if (
        this.project_is_in_filter(project_id, true, false) ||
        this.project_is_in_filter(project_id, true, true)
      ) {
        return true;
      }
    }
    return false;
  }

  // Returns true if this project has any deleted files
  public has_deleted_projects(): boolean {
    const project_map = this.get("project_map");
    if (project_map == null) return false;
    for (const [project_id] of project_map) {
      if (
        this.project_is_in_filter(project_id, false, true) ||
        this.project_is_in_filter(project_id, true, true)
      ) {
        return true;
      }
    }
    return false;
  }

  public get_projects_with_compute_image(csi: string) {
    const by_csi = (val) => {
      const ci = val.get("compute_image");
      if (ci.startsWith(CUSTOM_IMG_PREFIX)) {
        return ci.split("/")[1] === csi;
      } else {
        return false;
      }
    };
    return this.get("project_map")?.filter(by_csi).valueSeq();
  }

  public get_student_project_functionality(
    project_id: string
  ): StudentProjectFunctionality {
    if (!is_valid_uuid_string(project_id)) {
      throw Error(`${project_id} must be a UUID`);
    }
    return (
      this.getIn([
        "project_map",
        project_id,
        "course",
        "student_project_functionality",
      ])?.toJS() ?? {}
    );
  }

  // cache for 15s
  private projectAvatarImageCache = new LRU<string, string | undefined>({
    maxAge: 1000 * 15,
  });
<<<<<<< HEAD
  public async getProjectAvatarImage(project_id: string): Promise<string | undefined> {
=======

  public async getProjectAvatarImage(
    project_id: string
  ): Promise<string | undefined> {
>>>>>>> df91497d
    if (this.projectAvatarImageCache.has(project_id)) {
      return this.projectAvatarImageCache.get(project_id);
    }
    const { query } = await webapp_client.async_query({
      query: {
        project_avatar_images: {
          project_id,
          avatar_image_full: null,
        },
      },
    });
    const img = query.project_avatar_images?.avatar_image_full;
    this.projectAvatarImageCache.set(project_id, img);
    return img;
  }
}

// WARNING: A lot of code relies on the assumption project_map is
// undefined until it is loaded from the server.
const init_store = {
  open_projects: List<string>(), // ordered list of open projects

  search: "",
  deleted: false,
  hidden: false,
  selected_hashtags: Map<string, Set<string>>(),

  all_projects_have_been_loaded: false,

  public_project_titles: Map<string, any>(),

  project_websockets: Map<string, WebsocketState>(),
} as ProjectsState;

export let store: ProjectsStore;

export function init() {
  store = redux.createStore("projects", ProjectsStore, init_store);

  // Every time a project actions gets created or useRedux(['projects', ...]),
  // there is a new listener on the projects store, and there can be
  // many projectActions, e.g., when working with a course with 200 students.
  store.setMaxListeners(1000);
}<|MERGE_RESOLUTION|>--- conflicted
+++ resolved
@@ -713,14 +713,9 @@
   private projectAvatarImageCache = new LRU<string, string | undefined>({
     maxAge: 1000 * 15,
   });
-<<<<<<< HEAD
-  public async getProjectAvatarImage(project_id: string): Promise<string | undefined> {
-=======
-
   public async getProjectAvatarImage(
     project_id: string
   ): Promise<string | undefined> {
->>>>>>> df91497d
     if (this.projectAvatarImageCache.has(project_id)) {
       return this.projectAvatarImageCache.get(project_id);
     }
