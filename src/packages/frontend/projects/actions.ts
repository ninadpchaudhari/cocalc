--- conflicted
+++ resolved
@@ -4,7 +4,7 @@
  */
 
 import { Set } from "immutable";
-import json_stable from "json-stable-stringify";
+import { isEqual } from "lodash";
 
 import { alert_message } from "@cocalc/frontend/alerts";
 import { Actions, redux } from "@cocalc/frontend/app-framework";
@@ -29,11 +29,6 @@
 import { DEFAULT_QUOTAS } from "@cocalc/util/schema";
 import { SiteLicenseQuota } from "@cocalc/util/types/site-licenses";
 import { Upgrades } from "@cocalc/util/upgrades/types";
-<<<<<<< HEAD
-=======
-import { Set } from "immutable";
-import { isEqual } from "lodash";
->>>>>>> b08e9925
 import { ProjectsState, store } from "./store";
 import { load_all_projects, switch_to_project } from "./table";
 
