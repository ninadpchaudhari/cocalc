--- conflicted
+++ resolved
@@ -30,21 +30,6 @@
             description={
               <div>
                 <p>
-<<<<<<< HEAD
-                  Make your compute server "ephemeral" if you are only using the
-                  compute server for <i>temporary compute</i>, and do not want
-                  to store data on this compute server between sessions.
-                </p>
-                <p>
-                  Do you plan to store data on this compute server that you
-                  don't want to delete? The HOME directory is sync'd, except
-                  hidden folders and directories to exclude from sync (listed
-                  above). Other files, e.g., in /tmp and systemwide changes,
-                  exist only on the compute server's disk. If you select
-                  "ephemeral" below, the disk of this server will be deleted by
-                  default when you turn it off, so that you are not charged for
-                  storage space.
-=======
                   If you will use this server only for{" "}
                   <i>temporary computations</i> and want{" "}
                   <i>maximum flexibility and minimal cost</i>, make its local
@@ -59,7 +44,6 @@
                   compute server's local disk{" "}
                   <i>without any automatic backups</i>. (Backup functionality
                   for local data will be implementd in the future.)
->>>>>>> bec5dd2a
                 </p>
                 <p>
                   If you don't need to preserve data that are not sync'd,
@@ -78,12 +62,8 @@
             setEphemeral(!ephemeral);
           }}
         >
-<<<<<<< HEAD
           Ephemeral: I do not want to store data on this compute server between
           sessions
-=======
-          Discard local disk and data by default to avoid paying for storage
->>>>>>> bec5dd2a
         </Checkbox>
       </div>
     </div>
