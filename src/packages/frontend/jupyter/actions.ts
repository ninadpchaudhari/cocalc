--- conflicted
+++ resolved
@@ -17,7 +17,6 @@
 declare const localStorage: any;
 
 import { reuseInFlight } from "async-await-utils/hof";
-import * as awaiting from "awaiting";
 import * as immutable from "immutable";
 import { debounce } from "lodash";
 
@@ -25,29 +24,16 @@
 import { three_way_merge } from "@cocalc/sync/editor/generic/util";
 import { callback2, retry_until_success } from "@cocalc/util/async-utils";
 import * as misc from "@cocalc/util/misc";
-<<<<<<< HEAD
-=======
-const { close, required, defaults } = misc;
 import * as awaiting from "awaiting";
-import { three_way_merge } from "@cocalc/sync/editor/generic/util";
 import { Cell, KernelInfo } from "./types";
->>>>>>> e73a0b6d
-
-import * as cell_utils from "./cell-utils";
-import { cm_options } from "./cm_options";
-import * as parsing from "./parsing";
 import {
+  JupyterStoreState,
   JupyterStore,
-  JupyterStoreState,
   show_kernel_selector_reasons,
 } from "./store";
-<<<<<<< HEAD
-import { Cell, KernelInfo } from "./types";
+import * as cell_utils from "./cell-utils";
 
 const { close, required, defaults } = misc;
-=======
-import * as cell_utils from "./cell-utils";
->>>>>>> e73a0b6d
 
 // local cache: map project_id (string) -> kernels (immutable)
 import { Kernel, Kernels } from "./util";
@@ -1028,66 +1014,6 @@
     return this.syncdb?.in_undo_mode() ?? false;
   }
 
-<<<<<<< HEAD
-  // in the future, might throw a CellWriteProtectedException.
-  // for now, just running is ok.
-  public run_cell(
-    id: string,
-    save: boolean = true,
-    no_halt: boolean = false
-  ): void {
-    // don't run if read-only
-    if (this.store.get("read_only")) return;
-
-    const cell = this.store.getIn(["cells", id]);
-    if (cell == null) {
-      throw Error(`can't run cell ${id} since it does not exist`);
-    }
-
-    const cell_type = cell.get("cell_type", "code");
-    switch (cell_type) {
-      case "code":
-        if (this.store.get("kernel") == null) {
-          // don't attempt to run a code-cell if there is no kernel defined
-          this.set_error(
-            "No kernel defined. Therefore it is not possible to run a code cell."
-          );
-          return;
-        }
-        const code = this.get_cell_input(id).trim();
-        if (this.is_project) {
-          // when the backend is running code, just don't worry about
-          // trying to parse things like "foo?" out. We can't do
-          // it without CodeMirror, and it isn't worth it for that
-          // application.
-          this.run_code_cell(id, save, no_halt);
-        } else {
-          const cm_mode = this.store.getIn(["cm_options", "mode", "name"]);
-          const language = this.store.get_kernel_language();
-          switch (parsing.run_mode(code, cm_mode, language)) {
-            case "show_source":
-              this.introspect(code.slice(0, code.length - 2), 1);
-              break;
-            case "show_doc":
-              this.introspect(code.slice(0, code.length - 1), 0);
-              break;
-            case "empty":
-              this.clear_cell(id, save);
-              break;
-            case "execute":
-              this.run_code_cell(id, save, no_halt);
-              break;
-          }
-        }
-        break;
-    }
-    if (save) {
-      this.save_asap();
-    }
-  }
-
-=======
->>>>>>> e73a0b6d
   public run_code_cell(
     id: string,
     save: boolean = true,
@@ -1099,6 +1025,13 @@
     }
     if (cell.get("state", "done") != "done") {
       // already running -- stop it first somehow if you want to run it again...
+      return;
+    }
+    if (this.store.get("kernel") == null) {
+      // don't attempt to run a code-cell if there is no kernel defined
+      this.set_error(
+        "No kernel defined. Therefore it is not possible to run a code cell."
+      );
       return;
     }
 
@@ -2548,96 +2481,6 @@
     });
   }
 
-<<<<<<< HEAD
-  private async api_call_formatter(
-    str: string,
-    config: FormatterConfig,
-    timeout_ms?: number
-  ): Promise<string | undefined> {
-    if (this._state === "closed") {
-      throw Error("closed");
-    }
-    return await (
-      await this.init_project_conn()
-    ).api.formatter_string(str, config, timeout_ms);
-  }
-
-  private async format_cell(id: string): Promise<void> {
-    const cell = this.store.getIn(["cells", id]);
-    if (cell == null) {
-      throw new Error(`no cell with id ${id}`);
-    }
-    let code: string = cell.get("input", "").trim();
-    let config: FormatterConfig;
-    const cell_type: string = cell.get("cell_type", "code");
-    switch (cell_type) {
-      case "code":
-        const syntax = this.store.get_kernel_syntax();
-        if (syntax == null) {
-          return; // no-op on these.
-        }
-        config = { syntax: syntax };
-        break;
-      case "markdown":
-        config = { syntax: "markdown" };
-        break;
-      default:
-        // no-op -- do not format unknown cells
-        return;
-    }
-    //  console.log("FMT", cell_type, options, code);
-    let resp: string | undefined;
-    try {
-      code = parsing.process_magics(code, config.syntax, "escape");
-      resp = await this.api_call_formatter(code, config);
-      resp = parsing.process_magics(resp, config.syntax, "unescape");
-    } catch (err) {
-      this.set_error(err);
-      // Do not process response (probably empty anyways) if
-      // there is a problem
-      return;
-    }
-    if (resp == null) return; // make everyone happy …
-    // We additionally trim the output, because formatting code introduces
-    // a trailing newline
-    this.set_cell_input(id, JupyterActions.trim_code(resp), false);
-  }
-
-  private static trim_code(str: string): string {
-    str = str.trim();
-    if (str.length > 0 && str.slice(-1) == "\n") {
-      return str.slice(0, -2);
-    }
-    return str;
-  }
-
-  public async format_cells(
-    cell_ids: string[],
-    sync: boolean = true
-  ): Promise<void> {
-    this.set_error(null);
-    const jobs: string[] = cell_ids.filter((id) =>
-      this.store.is_cell_editable(id)
-    );
-
-    try {
-      await awaiting.map(jobs, 4, this.format_cell.bind(this));
-    } catch (err) {
-      this.set_error(err.message);
-      return;
-    }
-
-    if (sync) {
-      this._sync();
-    }
-  }
-
-  public async format_all_cells(sync: boolean = true): Promise<void> {
-    await this.format_cells(this.store.get_cell_ids_list(), sync);
-  }
-
-=======
->>>>>>> e73a0b6d
   private check_select_kernel(): void {
     const kernel = this.store.get("kernel");
     if (kernel == null) return;
