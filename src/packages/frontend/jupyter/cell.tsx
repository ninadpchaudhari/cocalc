/*
 *  This file is part of CoCalc: Copyright © 2020 Sagemath, Inc.
 *  License: AGPLv3 s.t. "Commons Clause" – see LICENSE.md for details
 */

/*
React component that describes a single cell
*/

import { Map } from "immutable";

import {
  React,
  Rendered,
  useDelayedRender,
} from "@cocalc/frontend/app-framework";
import useNotebookFrameActions from "@cocalc/frontend/frame-editors/jupyter-editor/cell-notebook/hook";
import { COLORS } from "@cocalc/util/theme";
import { Icon, Tip } from "../components";
import { clear_selection } from "../misc/clear-selection";
import { JupyterActions } from "./browser-actions";
import { CellInput } from "./cell-input";
import { CellOutput } from "./cell-output";
<<<<<<< HEAD
=======
import { InsertCell } from "./insert-cell";
import { useState } from "react";
import { JupyterActions } from "./browser-actions";
import useNotebookFrameActions from "@cocalc/frontend/frame-editors/jupyter-editor/cell-notebook/hook";
import { IS_TOUCH } from "@cocalc/frontend/feature";
>>>>>>> 0681765f
import { NBGraderMetadata } from "./nbgrader/cell-metadata";
import { INPUT_PROMPT_COLOR } from "./prompt/base";

interface Props {
  cell: Map<string, any>; // TODO: types
  cm_options: Map<string, any>;
  mode: "edit" | "escape";
  font_size: number;
  id?: string; // redundant, since it's in the cell.
  actions?: JupyterActions;
  name?: string;
  index?: number; // position of cell in the list of all cells; just used to optimize rendering and for no other reason.
  is_current?: boolean;
  is_selected?: boolean;
  is_markdown_edit?: boolean;
  project_id?: string;
  directory?: string;
  complete?: Map<string, any>; // TODO: types
  is_focused?: boolean;
  more_output?: Map<string, any>; // TODO: types
  cell_toolbar?: string;
  trust?: boolean;
  hook_offset?: number;
  is_scrolling?: boolean;
  height?: number; // optional fixed height
  delayRendering?: number;
  showAItools: boolean;
  computeServerId?: number;
  is_visible?: boolean;
  isFirst?: boolean;
  isLast?: boolean;
}

function areEqual(props: Props, nextProps: Props): boolean {
  // note: we assume project_id and directory don't change
  return !(
    nextProps.id !== props.id ||
    nextProps.index !== props.index ||
    nextProps.cm_options !== props.cm_options ||
    nextProps.cell !== props.cell ||
    nextProps.is_current !== props.is_current ||
    nextProps.is_selected !== props.is_selected ||
    nextProps.is_markdown_edit !== props.is_markdown_edit ||
    nextProps.mode !== props.mode ||
    nextProps.font_size !== props.font_size ||
    nextProps.is_focused !== props.is_focused ||
    nextProps.is_visible !== props.is_visible ||
    nextProps.more_output !== props.more_output ||
    nextProps.cell_toolbar !== props.cell_toolbar ||
    nextProps.trust !== props.trust ||
    nextProps.is_scrolling !== props.is_scrolling ||
    nextProps.height !== props.height ||
    nextProps.isFirst !== props.isFirst ||
    nextProps.isLast !== props.isLast ||
    nextProps.computeServerId !== props.computeServerId ||
    nextProps.showAItools !== props.showAItools ||
    (nextProps.complete !== props.complete && // only worry about complete when editing this cell
      (nextProps.is_current || props.is_current))
  );
}

export const Cell: React.FC<Props> = React.memo((props) => {
  const [showChatGPT, setShowChatGPT] = useState<boolean>(false);
  const [showChatGPTFirst, setShowChatGPTFirst] = useState<boolean>(false);
  const id: string = props.id ?? props.cell.get("id");
  const frameActions = useNotebookFrameActions();
  const render = useDelayedRender(props.delayRendering ?? 0);
  if (!render) {
    return <></>;
  }

  function is_editable(): boolean {
    return props.cell.getIn(["metadata", "editable"], true) as any;
  }

  function is_deletable(): boolean {
    return props.cell.getIn(["metadata", "deletable"], true) as any;
  }

  function nbgrader_state(): undefined | Map<string, any> {
    return props.cell.getIn(["metadata", "nbgrader"]) as any;
  }

  function render_cell_input(cell: Map<string, any>): Rendered {
    return (
      <CellInput
        key="in"
        cell={cell}
        actions={props.actions}
        cm_options={props.cm_options}
        is_markdown_edit={!!props.is_markdown_edit}
        is_focused={!!(props.is_current && props.mode === "edit")}
        is_current={!!props.is_current}
        id={id}
        index={props.index ?? 0}
        font_size={props.font_size}
        project_id={props.project_id}
        directory={props.directory}
        complete={props.is_current ? props.complete : undefined}
        cell_toolbar={props.cell_toolbar}
        trust={props.trust}
        is_readonly={!is_editable()}
        is_scrolling={props.is_scrolling}
        showAItools={props.showAItools}
        computeServerId={props.computeServerId}
        setShowChatGPT={setShowChatGPT}
      />
    );
  }

  function render_cell_output(cell: Map<string, any>): Rendered {
    if (props.cell.get("cell_type") == "markdown") {
      // markdown doesn't ever display output -- see
      // https://github.com/sagemathinc/cocalc/issues/6506
      return;
    }
    return (
      <CellOutput
        key="out"
        cell={cell}
        actions={props.actions}
        name={props.name}
        id={id}
        project_id={props.project_id}
        directory={props.directory}
        more_output={props.more_output}
        trust={props.trust}
        complete={props.is_current && props.complete != null}
        showAItools={props.showAItools}
      />
    );
  }

  function click_on_cell(event: any): void {
    if (event.shiftKey && !props.is_current) {
      clear_selection();
      frameActions.current?.select_cell_range(id);
      return;
    }
    frameActions.current?.set_mode("escape");
    frameActions.current?.set_cur_id(id);
    frameActions.current?.unselect_all_cells();
  }

  function double_click(event: any): void {
    if (props.cell.getIn(["metadata", "editable"]) === false) {
      return;
    }
    if (props.cell.get("cell_type") !== "markdown") {
      return;
    }
    frameActions.current?.unselect_all_cells();
    const id = props.cell.get("id");
    frameActions.current?.set_md_cell_editing(id);
    frameActions.current?.set_cur_id(id);
    frameActions.current?.set_mode("edit");
    event.stopPropagation();
  }

  function render_not_deletable(): Rendered {
    if (is_deletable()) return;
    return (
      <Tip title={"Protected from deletion"} placement={"right"} size={"small"}>
        <Icon name="ban" />
      </Tip>
    );
  }

  function render_not_editable(): Rendered {
    if (is_editable()) return;
    return (
      <Tip
        title={"Protected from modifications"}
        placement={"right"}
        size={"small"}
      >
        <Icon name="lock" />
      </Tip>
    );
  }

  function render_nbgrader(): Rendered {
    const nbgrader = nbgrader_state();
    if (nbgrader == null) return;
    return (
      <NBGraderMetadata
        nbgrader={nbgrader}
        start={props.cell.get("start")}
        state={props.cell.get("state")}
        output={props.cell.get("output")}
        toolbarIsVisible={!!props.cell_toolbar}
      />
    );
  }

  function render_metadata_state(): Rendered {
    let style: React.CSSProperties;

    // note -- that second part is because the official
    // nbgrader demo has tons of cells with all the metadata
    // empty... which *cocalc* would not produce, but
    // evidently official tools do.
    const nbgrader = nbgrader_state();
    const no_nbgrader: boolean =
      nbgrader == null ||
      (!nbgrader.get("grade") &&
        !nbgrader.get("solution") &&
        !nbgrader.get("locked") &&
        !nbgrader.get("remove"));
    if (no_nbgrader) {
      // Will not need more than two tiny icons.
      // If we add more metadata state indicators
      // that may take a lot of space, check for them
      // in the condition above.
      style = {
        position: "absolute",
        top: "-2px",
        left: 0,
        whiteSpace: "nowrap",
        color: COLORS.GRAY_L,
      };
    } else {
      // Need arbitrarily much horizontal space, so we
      // get our own line.
      style = { color: COLORS.GRAY_L, marginBottom: "5px" };
    }

    if (props.is_current || props.is_selected) {
      // style.color = COLORS.BS_RED;
      style.color = INPUT_PROMPT_COLOR; // should be the same as the prompt; it's not an error.
    }

    if (props.height) {
      style.height = props.height + "px";
      style.overflowY = "scroll";
    }

    return (
      <div style={style}>
        {render_not_deletable()}
        {render_not_editable()}
        {!no_nbgrader && render_nbgrader()}
      </div>
    );
  }

  let color;
  if (props.is_current) {
    // is the current cell
    if (props.mode === "edit") {
      // edit mode
      color = "#66bb6a";
    } else {
      // escape mode
      if (props.is_focused) {
        color = "#42a5f5";
      } else {
        color = "#42a5ff";
      }
    }
  } else {
    if (props.is_selected) {
      color = "#e3f2fd";
    } else {
      color = "transparent";
    }
  }
  const style: React.CSSProperties = {
    border: `1px solid ${color}`,
    borderLeft: `10px solid ${color}`,
    borderRight: `10px solid ${color}`,
    borderRadius: "10px",
    padding: "2px",
    // The bigger top margin when in fully read only mode (no props.actions, e.g., timetravel view)
    // is to deal with the fact that the insert cell bar isn't rendered, but some of the controls off
    // to the right assume it is.
    margin: props.actions != null ? "10px 15px 2px 5px" : "20px 15px 2px 5px",
    position: "relative",
  };

  if (props.is_selected) {
    style.background = "#e3f2fd";
  }

  function render_insert_cell(
    position: "above" | "below" = "above",
  ): JSX.Element | null {
    if (props.actions == null || IS_TOUCH) {
      return null;
    }
    return (
      <InsertCell
        hide={!props.is_visible}
        id={id}
        chatgpt={props.chatgpt}
        key={id + "insert" + position}
        position={position}
        actions={props.actions}
        showChatGPT={position == "above" ? showChatGPTFirst : showChatGPT}
        setShowChatGPT={
          position == "above" ? setShowChatGPTFirst : setShowChatGPT
        }
        alwaysShow={position == "below" && props.isLast}
      />
    );
  }

  // Note that the cell id is used for scroll functionality, so *is* important.
  return (
    <div
      style={style}
      onMouseUp={props.is_current ? undefined : click_on_cell}
      onDoubleClick={double_click}
      id={id}
      cocalc-test={"jupyter-cell"}
    >
      {props.isFirst ? render_insert_cell("above") : undefined}
      {render_metadata_state()}
      {render_cell_input(props.cell)}
      {render_cell_output(props.cell)}
      {render_insert_cell("below")}
    </div>
  );
}, areEqual);<|MERGE_RESOLUTION|>--- conflicted
+++ resolved
@@ -14,21 +14,17 @@
   Rendered,
   useDelayedRender,
 } from "@cocalc/frontend/app-framework";
+import { IS_TOUCH } from "@cocalc/frontend/feature";
 import useNotebookFrameActions from "@cocalc/frontend/frame-editors/jupyter-editor/cell-notebook/hook";
+import { AiTools } from "@cocalc/jupyter/types";
 import { COLORS } from "@cocalc/util/theme";
+import { useState } from "react";
 import { Icon, Tip } from "../components";
 import { clear_selection } from "../misc/clear-selection";
 import { JupyterActions } from "./browser-actions";
 import { CellInput } from "./cell-input";
 import { CellOutput } from "./cell-output";
-<<<<<<< HEAD
-=======
 import { InsertCell } from "./insert-cell";
-import { useState } from "react";
-import { JupyterActions } from "./browser-actions";
-import useNotebookFrameActions from "@cocalc/frontend/frame-editors/jupyter-editor/cell-notebook/hook";
-import { IS_TOUCH } from "@cocalc/frontend/feature";
->>>>>>> 0681765f
 import { NBGraderMetadata } from "./nbgrader/cell-metadata";
 import { INPUT_PROMPT_COLOR } from "./prompt/base";
 
@@ -55,7 +51,7 @@
   is_scrolling?: boolean;
   height?: number; // optional fixed height
   delayRendering?: number;
-  showAItools: boolean;
+  aiTools?: AiTools;
   computeServerId?: number;
   is_visible?: boolean;
   isFirst?: boolean;
@@ -84,7 +80,7 @@
     nextProps.isFirst !== props.isFirst ||
     nextProps.isLast !== props.isLast ||
     nextProps.computeServerId !== props.computeServerId ||
-    nextProps.showAItools !== props.showAItools ||
+    (nextProps.aiTools?.model ?? "") !== (props.aiTools?.model ?? "") ||
     (nextProps.complete !== props.complete && // only worry about complete when editing this cell
       (nextProps.is_current || props.is_current))
   );
@@ -96,6 +92,7 @@
   const id: string = props.id ?? props.cell.get("id");
   const frameActions = useNotebookFrameActions();
   const render = useDelayedRender(props.delayRendering ?? 0);
+
   if (!render) {
     return <></>;
   }
@@ -132,7 +129,7 @@
         trust={props.trust}
         is_readonly={!is_editable()}
         is_scrolling={props.is_scrolling}
-        showAItools={props.showAItools}
+        aiTools={props.aiTools}
         computeServerId={props.computeServerId}
         setShowChatGPT={setShowChatGPT}
       />
@@ -157,7 +154,7 @@
         more_output={props.more_output}
         trust={props.trust}
         complete={props.is_current && props.complete != null}
-        showAItools={props.showAItools}
+        aiTools={props.aiTools}
       />
     );
   }
@@ -323,7 +320,7 @@
       <InsertCell
         hide={!props.is_visible}
         id={id}
-        chatgpt={props.chatgpt}
+        aiTools={props.aiTools}
         key={id + "insert" + position}
         position={position}
         actions={props.actions}
