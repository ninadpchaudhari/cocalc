/*
 *  This file is part of CoCalc: Copyright © 2020 Sagemath, Inc.
 *  License: AGPLv3 s.t. "Commons Clause" – see LICENSE.md for details
 */

/*
React component that describes the input of a cell
*/

import { Button } from "antd";
import { Map } from "immutable";
import { useCallback, useEffect, useRef } from "react";

import { React, Rendered, redux } from "@cocalc/frontend/app-framework";
import { Icon } from "@cocalc/frontend/components";
import { HiddenXS } from "@cocalc/frontend/components/hidden-visible";
import MarkdownInput from "@cocalc/frontend/editors/markdown-input/multimode";
import MostlyStaticMarkdown from "@cocalc/frontend/editors/slate/mostly-static-markdown";
import { SAVE_DEBOUNCE_MS } from "@cocalc/frontend/frame-editors/code-editor/const";
import useNotebookFrameActions from "@cocalc/frontend/frame-editors/jupyter-editor/cell-notebook/hook";
import { FileContext, useFileContext } from "@cocalc/frontend/lib/file-context";
import { LLMTools } from "@cocalc/jupyter/types";
import { filename_extension, startswith } from "@cocalc/util/misc";
import { JupyterActions } from "./browser-actions";
import { CellButtonBar } from "./cell-buttonbar";
import { CellHiddenPart } from "./cell-hidden-part";
import { CellToolbar } from "./cell-toolbar";
import { CodeMirror } from "./codemirror-component";
import {
  CODE_BAR_BTN_STYLE,
  MINI_BUTTONS_STYLE,
  MINI_BUTTONS_STYLE_INNER,
} from "./consts";
import { Position } from "./insert-cell/types";
import { InputPrompt } from "./prompt/input";
import { get_blob_url } from "./server-urls";

function attachmentTransform(
  project_id: string | undefined,
  cell: Map<string, any>,
  href?: string,
): string | undefined {
  if (!href || !startswith(href, "attachment:")) {
    return;
  }
  const name = href.slice("attachment:".length);
  const data = cell.getIn(["attachments", name]) as any;
  let ext = filename_extension(name);
  switch (data?.get("type")) {
    case "sha1":
      const sha1 = data.get("value");
      if (project_id == null) {
        return href; // can't do anything.
      }
      return get_blob_url(project_id, ext, sha1);
    case "base64":
      if (ext === "jpg") {
        ext = "jpeg";
      }
      return `data:image/${ext};base64,${data.get("value")}`;
    default:
      return "";
  }
}

export interface CellInputProps {
  actions?: JupyterActions; // if not defined, then everything read only
  cm_options: Map<string, any>;
  cell: Map<string, any>;
  is_markdown_edit: boolean;
  is_focused: boolean;
  is_current: boolean;
  font_size: number;
  project_id?: string;
  directory?: string;
  complete?: Map<string, any>;
  cell_toolbar?: string;
  trust?: boolean;
  is_readonly: boolean;
  is_scrolling?: boolean;
  id: string;
  index: number;
  llmTools?: LLMTools;
  computeServerId?: number;
  setShowAICellGen?: (show: Position) => void;
  dragHandle?: JSX.Element;
}

export const CellInput: React.FC<CellInputProps> = React.memo(
  (props) => {
    const frameActions = useNotebookFrameActions();

    // NOTE: These two flags are primarily used to enable/disable tools in course projects
    const projectsStore = redux.getStore("projects");
    const haveAIGenerateCell =
      props.llmTools &&
      projectsStore.hasLanguageModelEnabled(props.project_id, "generate-cell");
    const haveLLMCellTools =
      props.llmTools &&
      projectsStore.hasLanguageModelEnabled(
        props.project_id,
        "jupyter-cell-llm",
      );

    function render_input_prompt(type: string): Rendered {
      return (
        <HiddenXS>
          <InputPrompt
            type={type}
            state={props.cell.get("state")}
            exec_count={props.cell.get("exec_count")}
            kernel={props.cell.get("kernel")}
            start={props.cell.get("start")}
            end={props.cell.get("end")}
            actions={props.actions}
            id={props.id}
            dragHandle={props.dragHandle}
          />
        </HiddenXS>
      );
    }

    function handle_upload_click(): void {
      if (props.actions == null) {
        return;
      }
      props.actions.insert_image(props.id);
    }

    function handle_md_double_click(): void {
      frameActions.current?.switch_md_cell_to_edit(props.cell.get("id"));
    }

    function options(type: "code" | "markdown" | "raw"): Map<string, any> {
      let opt: Map<string, any>;
      switch (type) {
        case "code":
          opt = props.cm_options.get("options");
          break;
        case "markdown":
          opt = props.cm_options.get("markdown");
          break;
        case "raw":
        default: // no use with no mode
          opt = props.cm_options.get("options");
          opt = opt.set("mode", {});
          opt = opt.set("foldGutter", false);
          break;
      }
      if (props.is_readonly) {
        opt = opt.set("readOnly", true);
      }
      if (props.cell.get("line_numbers") != null) {
        opt = opt.set("lineNumbers", props.cell.get("line_numbers"));
      }
      return opt;
    }

    function render_codemirror(type: "code" | "markdown" | "raw"): Rendered {
      let value = props.cell.get("input");
      if (typeof value != "string") {
        // E.g., if it is null or a weird object.  This shouldn't happen, but typescript doesn't
        // guarantee it. I have hit this in production: https://sagemathcloud.zendesk.com/agent/tickets/8963
        // and anyways, a user could edit the underlying db file and mess things up.
        value = "";
      }
      return (
        <CodeMirror
          complete={props.complete}
          getValueRef={getValueRef}
          value={value}
          options={options(type)}
          actions={props.actions}
          id={props.cell.get("id")}
          is_focused={props.is_focused}
          is_current={props.is_current}
          font_size={props.font_size}
          cursors={props.cell.get("cursors")}
          is_scrolling={props.is_scrolling}
          registerEditor={(editor) => {
            frameActions.current?.register_input_editor(
              props.cell.get("id"),
              editor,
            );
          }}
          unregisterEditor={() => {
            frameActions.current?.unregister_input_editor(props.cell.get("id"));
          }}
          setShowAICellGen={
            haveAIGenerateCell ? props.setShowAICellGen : undefined
          }
        />
      );
    }

    function render_markdown_edit_button(): Rendered {
      if (
        !props.is_current ||
        props.actions == null ||
        props.cell.getIn(["metadata", "editable"]) === false
      ) {
        return;
      }
      return (
        <div
          style={{ ...MINI_BUTTONS_STYLE, top: "-25px" }}
          className="hidden-xs"
        >
          <div style={MINI_BUTTONS_STYLE_INNER}>
            <Button
              style={CODE_BAR_BTN_STYLE}
              size="small"
              type="text"
              onClick={handle_md_double_click}
            >
              <Icon name="edit" /> Edit
            </Button>
            <Button
              style={CODE_BAR_BTN_STYLE}
              size="small"
              type="text"
              onClick={handle_upload_click}
            >
              <Icon name="image" />
            </Button>
          </div>
        </div>
      );
    }

    const fileContext = useFileContext();
    const urlTransform = useCallback(
      (url, tag?) => {
        const url1 = attachmentTransform(props.project_id, props.cell, url);
        if (url1 != null && url1 != url) {
          return url1;
        }
        return fileContext.urlTransform?.(url, tag);
      },
      [props.cell.get("attachments")],
    );

    function render_markdown(): Rendered {
      let value = props.cell.get("input");
      if (typeof value != "string") {
        // E.g., if it is null.  This shouldn't happen, but typescript doesn't
        // guarantee it. I might have hit this in production...
        value = "";
      }
      value = value.trim();
      return (
        <div
          onDoubleClick={handle_md_double_click}
          style={{ width: "100%", wordWrap: "break-word", overflow: "auto" }}
          className="cocalc-jupyter-rendered cocalc-jupyter-rendered-md"
        >
          {render_markdown_edit_button()}
          <MostlyStaticMarkdown
            value={value}
            onChange={(value) => {
              // user checked a checkbox.
              props.actions?.set_cell_input(props.id, value, true);
            }}
          />
        </div>
      );
    }

    function render_unsupported(type: string): Rendered {
      return <div>Unsupported cell type {type}</div>;
    }

    const getValueRef = useRef<any>(null);

    const beforeChange = useCallback(() => {
      if (getValueRef.current == null || props.actions == null) return;
      props.actions.set_cell_input(props.id, getValueRef.current(), true);
    }, [props.id]);

    useEffect(() => {
      if (props.actions == null) return;
      if (props.is_focused) {
        props.actions.syncdb?.on("before-change", beforeChange);
      } else {
        // On loss of focus, we call it once just to be sure that any
        // changes are saved.  Not doing this would definitely result
        // in lost work, if user made a change, then immediately switched
        // cells right when upstream changes are coming in.
        beforeChange();
        props.actions.syncdb?.removeListener("before-change", beforeChange);
      }
      return () => {
        props.actions?.syncdb?.removeListener("before-change", beforeChange);
      };
    }, [props.is_focused]);

    function renderMarkdownEdit() {
      const cmOptions = options("markdown").toJS();
      return (
        <MarkdownInput
          enableMentions={true}
          cacheId={`${props.id}${frameActions.current?.frame_id}`}
          value={props.cell.get("input") ?? ""}
          height="auto"
          onChange={(value) => {
            props.actions?.set_cell_input(props.id, value, true);
          }}
          getValueRef={getValueRef}
          onShiftEnter={(value) => {
            props.actions?.set_cell_input(props.id, value, true);
            frameActions.current?.set_md_cell_not_editing(props.id);
          }}
          saveDebounceMs={SAVE_DEBOUNCE_MS}
          cmOptions={cmOptions}
          autoFocus={props.is_focused || props.is_current}
          onUndo={
            props.actions == null
              ? undefined
              : () => {
                  props.actions?.undo();
                }
          }
          onRedo={
            props.actions == null
              ? undefined
              : () => {
                  props.actions?.redo();
                }
          }
          onSave={
            props.actions == null
              ? undefined
              : () => {
                  props.actions?.save();
                }
          }
          onCursors={
            props.actions == null
              ? undefined
              : (cursors) => {
                  const id = props.cell.get("id");
                  const cur = cursors.map((z) => {
                    return { ...z, id };
                  });
                  props.actions?.set_cursor_locs(cur);
                }
          }
          cursors={props.cell.get("cursors")?.toJS()}
          onCursorTop={() => {
            frameActions.current?.adjacentCell(-1, -1);
          }}
          onCursorBottom={() => {
            frameActions.current?.adjacentCell(0, 1);
          }}
          isFocused={props.is_focused}
          onFocus={() => {
            const actions = frameActions.current;
            if (actions != null) {
              actions.unselect_all_cells();
              actions.set_cur_id(props.id);
              actions.set_mode("edit");
            }
          }}
          registerEditor={(editor) => {
            frameActions.current?.register_input_editor(props.cell.get("id"), {
              set_cursor: editor.set_cursor,
              get_cursor: () => {
                const cur = editor.get_cursor();
                if (cur == null) return cur;
                return { line: cur.y, ch: cur.x };
              },
            });
          }}
          unregisterEditor={() => {
            frameActions.current?.unregister_input_editor(props.cell.get("id"));
          }}
          modeSwitchStyle={{ marginRight: "32px" }}
          editBarStyle={{
            paddingRight:
              "160px" /* ugly hack for now; bigger than default due to mode switch shift to accomodate cell number. */,
          }}
        />
      );
    }

    function render_input_value(type: string): Rendered {
      switch (type) {
        case "code":
          return render_codemirror(type);
        case "raw":
          return render_codemirror(type);
        case "markdown":
          if (props.is_markdown_edit) {
            return renderMarkdownEdit();
            //return render_codemirror(type);
          } else {
            return render_markdown();
          }
        default:
          return render_unsupported(type);
      }
    }

    function render_cell_toolbar(): Rendered {
      if (props.cell_toolbar && props.actions) {
        return (
          <CellToolbar
            actions={props.actions}
            cell_toolbar={props.cell_toolbar}
            cell={props.cell}
          />
        );
      }
    }

<<<<<<< HEAD
=======
    function renderCodeBar() {
      if (fileContext.disableExtraButtons) return null;
      const input = props.cell.get("input")?.trim();
      return (
        <div
          style={{
            position: "absolute",
            right: "2px",
            top: "-20px",
          }}
          className="hidden-xs"
        >
          <div
            style={{
              display: "flex",
              color: COLORS.GRAY_M,
              fontSize: "11px",
            }}
          >
            {props.is_current && props.computeServerId ? (
              <ComputeServerPrompt id={props.computeServerId} />
            ) : null}
            {props.cell.get("start") != null && (
              <div style={{ marginTop: "5px" }}>
                <CellTiming
                  start={props.cell.get("start")}
                  end={props.cell.get("end")}
                />
              </div>
            )}
            {haveLLMCellTools ? (
              <LLMExplainCell
                id={props.id}
                actions={props.actions}
                llmTools={props.llmTools}
              />
            ) : undefined}
            {/* Should only show formatter button if there is a way to format this code. */}
            {!props.is_readonly && props.actions != null && (
              <Tooltip title="Format this code to look nice" placement="top">
                <Button
                  disabled={formatting}
                  type="text"
                  size="small"
                  style={{ fontSize: "11px", color: COLORS.GRAY_M }}
                  onClick={async () => {
                    // kind of a hack: clicking on this button makes this cell
                    // the selected one
                    try {
                      setFormatting(true);
                      await delay(1);
                      await frameActions.current?.format_selected_cells();
                    } finally {
                      setFormatting(false);
                    }
                  }}
                >
                  <Icon
                    name={formatting ? "spinner" : "sitemap"}
                    spin={formatting}
                  />{" "}
                  Format
                </Button>
              </Tooltip>
            )}
            {input ? (
              <CopyButton
                size="small"
                value={props.cell.get("input") ?? ""}
                style={{ fontSize: "11px", color: COLORS.GRAY_M }}
              />
            ) : (
              <PasteButton
                style={{ fontSize: "11px", color: COLORS.GRAY_M }}
                paste={(text) =>
                  frameActions.current?.set_cell_input(props.id, text)
                }
              />
            )}
            {input && (
              <div
                style={{
                  marginLeft: "3px",
                  padding: "4px",
                  borderLeft: "1px solid #ccc",
                  borderTop: "1px solid #ccc",
                }}
              >
                {props.index + 1}
              </div>
            )}
          </div>
        </div>
      );
    }

>>>>>>> 4515e8bf
    function render_hidden(): JSX.Element {
      return (
        <CellHiddenPart
          title={
            "Input is hidden; show via Edit --> Toggle hide input in the menu."
          }
        />
      );
    }

    if (props.cell.getIn(["metadata", "jupyter", "source_hidden"])) {
      return render_hidden();
    }

    const type = props.cell.get("cell_type") || "code";
    return (
      <FileContext.Provider
        value={{
          ...fileContext,
          urlTransform,
        }}
      >
        <div>
          {render_cell_toolbar()}
          <div
            style={{
              display: "flex",
              flexDirection: "row",
              alignItems: "stretch",
            }}
            cocalc-test="cell-input"
          >
            {render_input_prompt(type)}
            {render_input_value(type)}
            {type === "code" && !fileContext.disableExtraButtons ? (
              <CellButtonBar
                id={props.id}
                index={props.index}
                actions={props.actions}
                cell={props.cell}
                is_current={props.is_current}
                is_readonly={props.is_readonly}
                computeServerId={props.computeServerId}
                llmTools={props.llmTools}
              />
            ) : undefined}
          </div>
        </div>
      </FileContext.Provider>
    );
  },
  (
    cur,
    next /* this has got ugly; the not is from converting from component */,
  ) =>
    !(
      next.cell.get("input") !== cur.cell.get("input") ||
      next.cell.get("metadata") !== cur.cell.get("metadata") ||
      next.cell.get("exec_count") !== cur.cell.get("exec_count") ||
      next.cell.get("cell_type") !== cur.cell.get("cell_type") ||
      next.cell.get("state") !== cur.cell.get("state") ||
      next.cell.get("start") !== cur.cell.get("start") ||
      next.cell.get("end") !== cur.cell.get("end") ||
      next.cell.get("tags") !== cur.cell.get("tags") ||
      next.cell.get("cursors") !== cur.cell.get("cursors") ||
      next.cell.get("line_numbers") !== cur.cell.get("line_numbers") ||
      next.cm_options !== cur.cm_options ||
      next.trust !== cur.trust ||
      (next.is_markdown_edit !== cur.is_markdown_edit &&
        next.cell.get("cell_type") === "markdown") ||
      next.is_focused !== cur.is_focused ||
      next.is_current !== cur.is_current ||
      next.font_size !== cur.font_size ||
      next.complete !== cur.complete ||
      next.is_readonly !== cur.is_readonly ||
      next.is_scrolling !== cur.is_scrolling ||
      next.cell_toolbar !== cur.cell_toolbar ||
      (next.llmTools?.model ?? "") !== (cur.llmTools?.model ?? "") ||
      next.index !== cur.index ||
      next.computeServerId != cur.computeServerId ||
      next.dragHandle !== cur.dragHandle ||
      (next.cell_toolbar === "slideshow" &&
        next.cell.get("slide") !== cur.cell.get("slide"))
    ),
);<|MERGE_RESOLUTION|>--- conflicted
+++ resolved
@@ -92,11 +92,11 @@
 
     // NOTE: These two flags are primarily used to enable/disable tools in course projects
     const projectsStore = redux.getStore("projects");
-    const haveAIGenerateCell =
-      props.llmTools &&
+    const haveAIGenerateCell: boolean =
+      props.llmTools != null &&
       projectsStore.hasLanguageModelEnabled(props.project_id, "generate-cell");
-    const haveLLMCellTools =
-      props.llmTools &&
+    const haveLLMCellTools: boolean =
+      props.llmTools != null &&
       projectsStore.hasLanguageModelEnabled(
         props.project_id,
         "jupyter-cell-llm",
@@ -413,105 +413,6 @@
       }
     }
 
-<<<<<<< HEAD
-=======
-    function renderCodeBar() {
-      if (fileContext.disableExtraButtons) return null;
-      const input = props.cell.get("input")?.trim();
-      return (
-        <div
-          style={{
-            position: "absolute",
-            right: "2px",
-            top: "-20px",
-          }}
-          className="hidden-xs"
-        >
-          <div
-            style={{
-              display: "flex",
-              color: COLORS.GRAY_M,
-              fontSize: "11px",
-            }}
-          >
-            {props.is_current && props.computeServerId ? (
-              <ComputeServerPrompt id={props.computeServerId} />
-            ) : null}
-            {props.cell.get("start") != null && (
-              <div style={{ marginTop: "5px" }}>
-                <CellTiming
-                  start={props.cell.get("start")}
-                  end={props.cell.get("end")}
-                />
-              </div>
-            )}
-            {haveLLMCellTools ? (
-              <LLMExplainCell
-                id={props.id}
-                actions={props.actions}
-                llmTools={props.llmTools}
-              />
-            ) : undefined}
-            {/* Should only show formatter button if there is a way to format this code. */}
-            {!props.is_readonly && props.actions != null && (
-              <Tooltip title="Format this code to look nice" placement="top">
-                <Button
-                  disabled={formatting}
-                  type="text"
-                  size="small"
-                  style={{ fontSize: "11px", color: COLORS.GRAY_M }}
-                  onClick={async () => {
-                    // kind of a hack: clicking on this button makes this cell
-                    // the selected one
-                    try {
-                      setFormatting(true);
-                      await delay(1);
-                      await frameActions.current?.format_selected_cells();
-                    } finally {
-                      setFormatting(false);
-                    }
-                  }}
-                >
-                  <Icon
-                    name={formatting ? "spinner" : "sitemap"}
-                    spin={formatting}
-                  />{" "}
-                  Format
-                </Button>
-              </Tooltip>
-            )}
-            {input ? (
-              <CopyButton
-                size="small"
-                value={props.cell.get("input") ?? ""}
-                style={{ fontSize: "11px", color: COLORS.GRAY_M }}
-              />
-            ) : (
-              <PasteButton
-                style={{ fontSize: "11px", color: COLORS.GRAY_M }}
-                paste={(text) =>
-                  frameActions.current?.set_cell_input(props.id, text)
-                }
-              />
-            )}
-            {input && (
-              <div
-                style={{
-                  marginLeft: "3px",
-                  padding: "4px",
-                  borderLeft: "1px solid #ccc",
-                  borderTop: "1px solid #ccc",
-                }}
-              >
-                {props.index + 1}
-              </div>
-            )}
-          </div>
-        </div>
-      );
-    }
-
->>>>>>> 4515e8bf
     function render_hidden(): JSX.Element {
       return (
         <CellHiddenPart
@@ -556,6 +457,7 @@
                 is_readonly={props.is_readonly}
                 computeServerId={props.computeServerId}
                 llmTools={props.llmTools}
+                haveLLMCellTools={haveLLMCellTools}
               />
             ) : undefined}
           </div>
