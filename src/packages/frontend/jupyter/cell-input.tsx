--- conflicted
+++ resolved
@@ -24,10 +24,7 @@
 import useNotebookFrameActions from "@cocalc/frontend/frame-editors/jupyter-editor/cell-notebook/hook";
 import { JupyterActions } from "./browser-actions";
 import MarkdownInput from "@cocalc/frontend/editors/markdown-input/multimode";
-<<<<<<< HEAD
-=======
 import { SAVE_DEBOUNCE_MS } from "@cocalc/frontend/frame-editors/code-editor/const";
->>>>>>> 2f8e0712
 
 function href_transform(
   project_id: string | undefined,
@@ -232,22 +229,12 @@
       const cmOptions = options("markdown").toJS();
       return (
         <MarkdownInput
-<<<<<<< HEAD
-=======
           cacheId={props.id}
->>>>>>> 2f8e0712
           value={props.cell.get("input") ?? ""}
           height="50vh"
           onChange={(value) => {
             props.actions?.set_cell_input(props.id, value, true);
           }}
-<<<<<<< HEAD
-          onShiftEnter={() => {
-            frameActions.current?.set_md_cell_not_editing(props.id);
-          }}
-          saveDebounceMs={1500}
-          cmOptions={cmOptions}
-=======
           onShiftEnter={(value) => {
             props.actions?.set_cell_input(props.id, value, true);
             frameActions.current?.set_md_cell_not_editing(props.id);
@@ -264,7 +251,6 @@
           onSave={() => {
             props.actions?.save();
           }}
->>>>>>> 2f8e0712
         />
       );
     }
