/*
 *  This file is part of CoCalc: Copyright © 2020 Sagemath, Inc.
 *  License: AGPLv3 s.t. "Commons Clause" – see LICENSE.md for details
 */

// React component that renders the ordered list of cells

declare const $: any;

import { delay } from "awaiting";
import * as immutable from "immutable";
import { debounce } from "lodash";
import {
  MutableRefObject,
  useCallback,
  useEffect,
  useLayoutEffect,
  useMemo,
  useRef,
} from "react";
import { Virtuoso, VirtuosoHandle } from "react-virtuoso";
import { useDebounce } from "use-debounce";
import { HiddenXS } from "@cocalc/frontend/components/hidden-visible";

import { CSS, React, useIsMountedRef } from "@cocalc/frontend/app-framework";
import { Loading } from "@cocalc/frontend/components";
import useVirtuosoScrollHook from "@cocalc/frontend/components/virtuoso-scroll-hook";
import useNotebookFrameActions from "@cocalc/frontend/frame-editors/jupyter-editor/cell-notebook/hook";
import { FileContext, useFileContext } from "@cocalc/frontend/lib/file-context";
import { JupyterActions } from "./browser-actions";
import { Cell } from "./cell";
import HeadingTagComponent from "./heading-tag";
import { NotebookMode, Scroll } from "@cocalc/jupyter/types";

import {
  SortableList,
  SortableItem,
  DragHandle,
} from "@cocalc/frontend/components/sortable-list";

import { createContext, useContext } from "react";
interface IFrameContextType {
  iframeDivRef?: MutableRefObject<any>;
  iframeOnScrolls?: { [key: string]: () => void };
}
const IFrameContext = createContext<IFrameContextType>({});
export const useIFrameContext: () => IFrameContextType = () => {
  return useContext(IFrameContext);
};

// 3 extra cells:
//  - iframe cell  (hidden at top)
//  - style cell   (hidden at top)
//  - padding (at the bottom)
const EXTRA_TOP_CELLS = 2;
const EXTRA_BOTTOM_CELLS = 1;

const CELL_VISIBLE_THRESH = 50;

// the extra bottom cell at the very end
// See https://github.com/sagemathinc/cocalc/issues/6141 for a discussion
// of why this.  It's the best I could come up with that was very simple
// to understand and a mix of other options.
const BOTTOM_PADDING_CELL = (
  <div
    key="bottom-padding"
    style={{ height: "50vh", minHeight: "400px" }}
  ></div>
);

const ITEM_STYLE: CSS = {
  height: "1px",
  overflow: "hidden",
};

interface CellListProps {
  actions?: JupyterActions; // if not defined, then everything is read only
  cell_list: immutable.List<string>; // list of ids of cells in order
  cell_toolbar?: string;
  cells: immutable.Map<string, any>;
  cm_options: immutable.Map<string, any>;
  complete?: immutable.Map<string, any>; // status of tab completion
  cur_id?: string; // cell with the green cursor around it; i.e., the cursor cell
  directory?: string;
  font_size: number;
  hook_offset?: number;
  is_focused?: boolean;
  is_visible?: boolean;
  md_edit_ids?: immutable.Set<string>;
  mode: NotebookMode;
  more_output?: immutable.Map<string, any>;
  name?: string;
  project_id?: string;
  scroll?: Scroll; // scroll as described by this, e.g., cecll visible'
  scroll_seq?: number; // indicates
  scrollTop?: any;
  sel_ids?: immutable.Set<string>; // set of selected cells
  trust?: boolean;
  use_windowed_list?: boolean;
  showAItools: boolean; // if yes, it's a usual cell and we enable AI tools
  computeServerId?: number;
}

export const CellList: React.FC<CellListProps> = (props: CellListProps) => {
  const {
    actions,
    cell_list,
    cell_toolbar,
    cells,
    cm_options,
    complete,
    cur_id,
    directory,
    font_size,
    hook_offset,
    is_focused,
    is_visible,
    md_edit_ids,
    mode,
    more_output,
    name,
    project_id,
    scroll,
    scroll_seq,
    scrollTop,
    sel_ids,
    trust,
    use_windowed_list,
    showAItools,
    computeServerId,
  } = props;

  const cell_list_node = useRef<HTMLElement | null>(null);
  const is_mounted = useIsMountedRef();
  const frameActions = useNotebookFrameActions();

  useEffect(() => {
    restore_scroll();
    const frame_actions = frameActions.current;
    if (frame_actions == null) return;
    // Enable keyboard handler if necessary
    if (is_focused) {
      frame_actions.enable_key_handler();
    }
    // Also since just mounted, set this to be focused.
    // When we have multiple editors on the same page, we will
    // have to set the focus at a higher level (in the project store?).
    frame_actions.focus(true);
    // setup a click handler so we can manage focus
    $(window).on("click", window_click);
    frame_actions.cell_list_div = $(cell_list_node.current);

    return () => {
      save_scroll();
      // handle focus via an event handler on window.
      // We have to do this since, e.g., codemirror editors
      // involve spans that aren't even children, etc...
      $(window).unbind("click", window_click);
      frameActions.current?.disable_key_handler();
    };
  }, []);

  useEffect(() => {
    // the focus state changed.
    if (is_focused) {
      frameActions.current?.enable_key_handler();
    } else {
      frameActions.current?.disable_key_handler();
    }
  }, [is_focused]);

  const lastScrollSeqRef = useRef<number>(-1);
  useEffect(() => {
    if (scroll_seq == null) return;
    // scroll state may have changed
    if (scroll != null && lastScrollSeqRef.current < scroll_seq) {
      lastScrollSeqRef.current = scroll_seq;
      scroll_cell_list(scroll);
    }
  }, [cur_id, scroll, scroll_seq]);

  const handleCellListRef = useCallback((node: any) => {
    cell_list_node.current = node;
    frameActions.current?.set_cell_list_div(node);
  }, []);

  if (cell_list == null) {
    return render_loading();
  }

  function save_scroll(): void {
    if (use_windowed_list) {
      // TODO -- virtuoso
      // We don't actually need to do anything though since our virtuoso
      // integration automatically solves this same problem.
    } else {
      if (cell_list_node.current != null) {
        frameActions.current?.set_scrollTop(cell_list_node.current.scrollTop);
      }
    }
  }

  async function restore_scroll(): Promise<void> {
    if (scrollTop == null || use_windowed_list) return;
    /* restore scroll state -- as rendering happens dynamically
       and asynchronously, and I have no idea how to know when
       we are done, we can't just do this once.  Instead, we
       keep resetting scrollTop a few times.
    */
    let scrollHeight: number = 0;
    for (const tm of [0, 1, 100, 250, 500, 1000]) {
      if (!is_mounted.current) return;
      const elt = cell_list_node.current;
      if (elt != null && elt.scrollHeight !== scrollHeight) {
        // dynamically rendering actually changed something
        elt.scrollTop = scrollTop;
        scrollHeight = elt.scrollHeight;
      }
      await delay(tm);
    }
  }

  function window_click(event: any): void {
    // if click in the cell list, focus the cell list; otherwise, blur it.
    const elt = $(cell_list_node.current);
    // list no longer exists, nothing left to do
    // Maybe elt can be null? https://github.com/sagemathinc/cocalc/issues/3580
    if (elt.length == 0) return;

    const offset = elt.offset();
    if (offset == null) {
      // offset can definitely be null -- https://github.com/sagemathinc/cocalc/issues/3580
      return;
    }

    const x = event.pageX - offset.left;
    const y = event.pageY - offset.top;
    const outerH = elt.outerHeight();
    const outerW = elt.outerWidth();
    if (outerW != null && outerH != null) {
      if (x >= 0 && y >= 0 && x <= outerW && y <= outerH) {
        frameActions.current?.focus();
      } else {
        frameActions.current?.blur();
      }
    }
  }

  async function scroll_cell_list_not_windowed(scroll: Scroll): Promise<void> {
    const node = $(cell_list_node.current);
    if (node.length == 0) return;
    if (typeof scroll === "number") {
      node.scrollTop(node.scrollTop() + scroll);
      return;
    }

    // supported scroll positions are in types.ts
    if (scroll.startsWith("cell ")) {
      // Handle "cell visible" and "cell top"
      const cell = $(node).find(`#${cur_id}`);
      if (cell.length == 0) return;
      if (scroll.startsWith("cell visible")) {
        cell.scrollintoview();
      } else if (scroll == "cell top") {
        // Make it so the top of the cell is at the top of
        // the visible area.
        const s = cell.offset().top - node.offset().top;
        node.scrollTop(node.scrollTop() + s);
      }
      return;
    }

    switch (scroll) {
      case "list up":
        // move scroll position of list up one page
        node.scrollTop(node.scrollTop() - node.height() * 0.9);
        break;
      case "list down":
        // move scroll position of list up one page
        node.scrollTop(node.scrollTop() + node.height() * 0.9);
        break;
    }
  }

  function scrollCellListVirtuoso(scroll: Scroll) {
    // NOTE: below we add EXTRA_TOP_CELLS to the index to compensate
    // for the first fixed hidden cell that contains all
    // of the output iframes!
    if (typeof scroll == "number") {
      // scroll to a number is not meaningful for virtuoso; it might
      // be requested maybe (?) due to scroll restore and switching
      // between windowed and non-windowed mode.
      return;
    }

    if (scroll.startsWith("cell")) {
      // find index of cur_id cell.
      if (cur_id == null) return;
      const cellList = actions?.store.get("cell_list");
      const index = cellList?.indexOf(cur_id);
      if (index == null) return;
      if (scroll == "cell visible") {
        // We ONLY scroll if the cell is not in the visible, since
        // react-virtuoso's "scrollIntoView" aggressively scrolls, even
        // if the item is in view.
        const n = index + EXTRA_TOP_CELLS;
        let isNotVisible = false;
        let align: "start" | "center" | "end" = "start";
        if (n < virtuosoRangeRef.current.startIndex) {
          // If not rendered at all then clearly it is NOT visible.
          align = "start";
          isNotVisible = true;
        } else if (n > virtuosoRangeRef.current.endIndex) {
          align = "end";
          isNotVisible = true;
        } else {
          const scroller = $(cell_list_node.current);
          const cell = scroller.find(`#${cur_id}`);
          if (scroller[0] == null) return;
          if (cell[0] == null) return;
          const scrollerRect = scroller[0].getBoundingClientRect();
          const cellRect = cell[0].getBoundingClientRect();
          const cellTop = cellRect.y;
          const cellBottom = cellRect.y + cellRect.height;
          if (cellBottom <= scrollerRect.y + CELL_VISIBLE_THRESH) {
            // the cell is entirely above the visible window
            align = "start";
            isNotVisible = true;
          } else if (
            cellTop >=
            scrollerRect.y + scrollerRect.height - CELL_VISIBLE_THRESH
          ) {
            // cell is completely below the visible window.
            align = "end";
            isNotVisible = true;
          }
        }
        if (isNotVisible) {
          virtuosoRef.current?.scrollIntoView({
            index: n,
            align,
          });
          // don't do the requestAnimationFrame hack as below here
          // because that actually moves between top and bottom.
        }
      } else if (scroll == "cell top") {
        virtuosoRef.current?.scrollToIndex({
          index: index + EXTRA_TOP_CELLS,
        });
        // hack which seems necessary for jupyter at least.
        requestAnimationFrame(
          () =>
            virtuosoRef.current?.scrollToIndex({
              index: index + EXTRA_TOP_CELLS,
            }),
        );
      }
    } else if (scroll.startsWith("list")) {
      if (scroll == "list up") {
        const index = virtuosoRangeRef.current?.startIndex;
        virtuosoRef.current?.scrollToIndex({
          index: index + EXTRA_TOP_CELLS,
          align: "end",
        });
        requestAnimationFrame(
          () =>
            virtuosoRef.current?.scrollToIndex({
              index: index + EXTRA_TOP_CELLS,
              align: "end",
            }),
        );
      } else if (scroll == "list down") {
        const index = virtuosoRangeRef.current?.endIndex;
        virtuosoRef.current?.scrollToIndex({
          index: index + EXTRA_TOP_CELLS,
          align: "start",
        });
        requestAnimationFrame(
          () =>
            virtuosoRef.current?.scrollToIndex({
              index: index + EXTRA_TOP_CELLS,
              align: "start",
            }),
        );
      }
    }
  }

  async function scroll_cell_list(scroll: Scroll): Promise<void> {
    if (use_windowed_list) {
      scrollCellListVirtuoso(scroll);
    } else {
      // scroll not using windowed list
      scroll_cell_list_not_windowed(scroll);
    }
  }

  function render_loading() {
    return (
      <div
        style={{
          fontSize: "32pt",
          color: "#888",
          textAlign: "center",
          marginTop: "15px",
        }}
      >
        <Loading />
      </div>
    );
  }

  function on_click(e): void {
    if (actions) actions.clear_complete();
    if ($(e.target).hasClass("cocalc-complete")) {
      // Bootstrap simulates a click even when user presses escape; can't catch there.
      // See the complete component in codemirror-static.
      frameActions.current?.set_mode("edit");
    }
  }

<<<<<<< HEAD
  function render_insert_cell(
    id: string,
    position: "above" | "below" = "above",
  ): JSX.Element | null {
    if (actions == null) return null;
    return (
      <InsertCell
        id={id}
        showAItools = {showAItools}
        key={id + "insert" + position}
        position={position}
        actions={actions}
      />
    );
  }

  function render_cell(
    id: string,
    isScrolling?: boolean,
    index?: number,
    delayRendering?: number,
  ) {
=======
  function render_cell({
    id,
    isScrolling,
    index,
    delayRendering, // seems not used anywhere!
    isFirst,
    isLast,
  }: {
    id: string;
    isScrolling?: boolean;
    index?: number;
    delayRendering?: number;
    isFirst?: boolean;
    isLast?: boolean;
  }) {
>>>>>>> 0681765f
    const cell = cells.get(id);
    if (cell == null) return null;
    if (index == null) {
      index = cell_list.indexOf(id) ?? 0;
    }
    return (
      <div key={id}>
        {actions?.store.is_cell_editable(id) && (
          <HiddenXS>
            <div style={{ position: "relative", zIndex: 1 }}>
              <DragHandle
                id={id}
                style={{
                  position: "absolute",
                  left: 15,
                  top: 12.5,
                  color: "#aaa",
                }}
              />
            </div>
          </HiddenXS>
        )}
        <Cell
          id={id}
          index={index}
          actions={actions}
          name={name}
          cm_options={cm_options}
          cell={cell}
          is_current={id === cur_id}
          hook_offset={hook_offset}
          is_selected={sel_ids?.contains(id)}
          is_markdown_edit={md_edit_ids?.contains(id)}
          mode={mode}
          font_size={font_size}
          project_id={project_id}
          directory={directory}
          complete={complete}
          is_focused={is_focused}
          is_visible={is_visible}
          more_output={more_output?.get(id)}
          cell_toolbar={cell_toolbar}
          trust={trust}
          is_scrolling={isScrolling}
          delayRendering={delayRendering}
          showAItools={showAItools}
          computeServerId={computeServerId}
          isFirst={isFirst}
          isLast={isLast}
        />
      </div>
    );
  }

  const virtuosoRef = useRef<VirtuosoHandle>(null);
  const virtuosoRangeRef = useRef<{ startIndex: number; endIndex: number }>({
    startIndex: 0,
    endIndex: 0,
  });
  const lastScrollStateRef = useRef<{
    id?: string;
    index: number;
    offset: number;
  }>({
    index: 0,
    offset: 0,
    id: "",
  });

  const cellListRef = useRef<any>(cell_list);
  cellListRef.current = cell_list;
  const virtuosoScroll = useVirtuosoScrollHook(
    use_windowed_list
      ? {
          initialState: scrollTop?.toJS?.(),
          cacheId:
            name != null && frameActions.current != null
              ? `${name}${frameActions.current?.frame_id}`
              : undefined,
          onScroll: (scrollState) => {
            lastScrollStateRef.current = {
              ...scrollState,
              id: cellListRef.current?.get(scrollState.index - EXTRA_TOP_CELLS),
            };
            for (const key in iframeOnScrolls) {
              iframeOnScrolls[key]();
            }
          },
          scrollerRef: handleCellListRef,
        }
      : { disabled: true },
  );

  useLayoutEffect(() => {
    if (!use_windowed_list) return;
    if (lastScrollStateRef.current == null) {
      return;
    }
    const { offset, id } = lastScrollStateRef.current;
    if (!id) {
      return;
    }
    const index = cellListRef.current?.indexOf(id);
    if (index == null) {
      return;
    }
    // index + EXTRA_TOP_CELLS because of iframe and style cells
    // the offset+1 is I think compensating for a bug maybe in
    // virtuoso or our use of it.
    virtuosoRef.current?.scrollToIndex({
      index: index + EXTRA_TOP_CELLS,
      offset: offset + 1,
    });
    requestAnimationFrame(() => {
      virtuosoRef.current?.scrollToIndex({
        index: index + EXTRA_TOP_CELLS,
        offset: offset + 1,
      });
    });
  }, [cell_list]);

  const iframeOnScrolls = useMemo(() => {
    return {};
  }, []);
  useEffect(() => {
    if (!use_windowed_list) return;
    for (const key in iframeOnScrolls) {
      iframeOnScrolls[key]();
    }
  }, [cells]);

  // allStyles -- the CSS in <style> blocks in text/html outputs
  // of all cells.  We gather this and place it in a special cell
  // at the top, since that such css doesn't disappear when the cells
  // that produced it are scrolled off the screen. See
  //    https://github.com/sagemathinc/cocalc/issues/5943
  // We only update allStyles with a debounce of 1s, since it
  // can be time consuming as it involves a scan of the entire notebook.
  const [debouncedCells] = useDebounce(cells, 1000);
  const allStyles = useMemo(() => {
    if (!use_windowed_list) return "";
    let value = "";
    cell_list.forEach((id) => {
      (debouncedCells.getIn([id, "output"]) as any)?.forEach((output) => {
        // I hit a case in prod of output not being defined. Given the
        // debounce and how debouncedCells might not match up with cell_list,
        // and how output is going from markdown cells or maybe cleared cells,
        // it seems plausible output could contain an undefined entry.
        const html = output?.getIn(["data", "text/html"]);
        if (html?.includes("style")) {
          // parse out and include style tags
          for (const x of $("<div>" + html + "</div>").find("style")) {
            value += x.innerHTML.trim() + "\n\n";
          }
        }
      });
    });
    return value;
  }, [debouncedCells, use_windowed_list]);

  const fileContext = useFileContext();

  let body;

  const iframeDivRef = useRef<HTMLDivElement>(null);
  const virtuosoHeightsRef = useRef<{ [index: number]: number }>({});
  if (use_windowed_list) {
    body = (
      <IFrameContext.Provider value={{ iframeDivRef, iframeOnScrolls }}>
        <Virtuoso
          ref={virtuosoRef}
          onClick={actions != null && complete != null ? on_click : undefined}
          topItemCount={EXTRA_TOP_CELLS}
          style={{
            fontSize: `${font_size}px`,
            flex: 1,
            overflowX: "hidden",
          }}
          totalCount={
            cell_list.size +
            EXTRA_TOP_CELLS /* +EXTRA_TOP_CELLS due to the iframe cell and style cell at the top */ +
            EXTRA_BOTTOM_CELLS
          }
          itemSize={(el) => {
            // We capture measured heights -- see big coment above the
            // the DivTempHeight component below for why this is needed
            // for Jupyter notebooks (but not most things).
            const h = el.getBoundingClientRect().height;
            // WARNING: This uses perhaps an internal implementation detail of
            //  virtuoso, which I hope they don't change, which is that the index of
            // the elements whose height we're measuring is in the data-item-index
            // attribute.
            const data = el.getAttribute("data-item-index");
            if (data != null) {
              const index = parseInt(data);
              virtuosoHeightsRef.current[index] = h;
            }
            return h;
          }}
          itemContent={(index) => {
            if (index == 0) {
              return (
                <div key="iframes" ref={iframeDivRef} style={ITEM_STYLE}>
                  iframes here
                </div>
              );
            } else if (index == 1) {
              return (
                <div key="styles" ref={iframeDivRef} style={ITEM_STYLE}>
                  <style>{allStyles}</style>
                </div>
              );
            } else if (index == cell_list.size + EXTRA_TOP_CELLS) {
              return BOTTOM_PADDING_CELL;
            }
            const id = cell_list.get(index - EXTRA_TOP_CELLS);
            if (id == null) return null;
            const h = virtuosoHeightsRef.current[index];
            if (actions == null) {
              return render_cell({
                id,
                isScrolling: false,
                index: index - EXTRA_TOP_CELLS,
              });
            }
            return (
              <SortableItem id={id} key={id}>
                <DivTempHeight height={h ? `${h}px` : undefined}>
                  {render_cell({
                    id,
                    isScrolling: false,
                    index: index - EXTRA_TOP_CELLS,
                    isFirst: id === cell_list.get(0),
                    isLast: id === cell_list.get(-1),
                  })}
                </DivTempHeight>
              </SortableItem>
            );
          }}
          rangeChanged={(visibleRange) => {
            virtuosoRangeRef.current = visibleRange;
          }}
          {...virtuosoScroll}
        />
      </IFrameContext.Provider>
    );
  } else {
    // This is needed for **the share server**, which hasn't had
    // windowing implemented/tested for yet and also for the
    // non-windowed mode, which we will always support as an option.
    const v: (JSX.Element | null)[] = [];
    let index: number = 0;
    let isFirst = true;
    cell_list.forEach((id: string) => {
      v.push(
        <SortableItem id={id} key={id}>
          {render_cell({
            id,
            isScrolling: false,
            index,
            isFirst,
            isLast: cell_list.get(-1) == id,
          })}
        </SortableItem>,
      );
      isFirst = false;
      index += 1;
    });
    v.push(BOTTOM_PADDING_CELL);

    body = (
      <div
        key="cells"
        className="smc-vfill"
        style={{
          fontSize: `${font_size}px`,
          paddingLeft: "5px",
          flex: 1,
          overflowY: "auto",
          overflowX: "hidden",
        }}
        ref={handleCellListRef}
        onClick={actions != null && complete != null ? on_click : undefined}
        onScroll={debounce(() => {
          save_scroll();
        }, 3000)}
      >
        {v}
      </div>
    );
  }

  if (actions != null) {
    // only make sortable if not read only.
    body = (
      <SortableList
        disabled={actions == null}
        items={cell_list.toJS()}
        Item={({ id }) => (
          <div
            style={{
              background: "white",
              boxShadow: "8px 8px 4px 4px #ccc",
              fontSize: `${font_size}px`,
            }}
          >
            {render_cell({ id })}
          </div>
        )}
        onDragStart={(id) => {
          frameActions.current?.set_cur_id(id);
        }}
        onDragStop={(oldIndex, newIndex) => {
          actions?.moveCell(oldIndex, newIndex);
          setTimeout(() => {
            frameActions.current?.scroll("cell visible");
          }, 0);
          setTimeout(() => {
            frameActions.current?.scroll("cell visible");
          }, 50);
        }}
      >
        {body}
      </SortableList>
    );
  }

  return (
    <FileContext.Provider
      value={{ ...fileContext, noSanitize: !!trust, HeadingTagComponent }}
    >
      {body}
    </FileContext.Provider>
  );
};

/*
DivTempHeight:

This component renders a div with an specified height
then **after the render  is committed to the screen** immediately
removes the height style. This is needed because when codemirror
editors are getting rendered, they have small initially, then
full height only after the first render... and that causes
a major problem with virtuoso.  To reproduce without this:

1. Create a notebook whose first cell has a large amount of code,
so its spans several page, and with a couple more smaller cells.
2. Scroll the first one off the screen entirely.
3. Scroll back up -- as soon as the large cell scrolls into view
there's a horrible jump to the middle of it.  This is because
the big div is temporarily tiny, and virtuoso does NOT use
absolute positioning, and when the div gets big again, everything
gets pushed down.

The easiest hack to deal with this, seems to be to record
the last measured height, then set it for the initial render
of each item, then remove it.
*/
function DivTempHeight({ children, height }) {
  const divRef = useRef<HTMLDivElement>(null);
  useEffect(() => {
    if (divRef.current != null) {
      divRef.current.style.minHeight = "";
    }
  });

  const style: CSS = {
    overflow: "hidden",
    minHeight: height,
    paddingTop: "3px", // for the hover bar buttons in insert-cell.tsx, otherwise they're cut off
  };

  return (
    <div ref={divRef} style={style}>
      {children}
    </div>
  );
}<|MERGE_RESOLUTION|>--- conflicted
+++ resolved
@@ -12,7 +12,9 @@
 import { debounce } from "lodash";
 import {
   MutableRefObject,
+  createContext,
   useCallback,
+  useContext,
   useEffect,
   useLayoutEffect,
   useMemo,
@@ -20,25 +22,22 @@
 } from "react";
 import { Virtuoso, VirtuosoHandle } from "react-virtuoso";
 import { useDebounce } from "use-debounce";
-import { HiddenXS } from "@cocalc/frontend/components/hidden-visible";
 
 import { CSS, React, useIsMountedRef } from "@cocalc/frontend/app-framework";
 import { Loading } from "@cocalc/frontend/components";
+import { HiddenXS } from "@cocalc/frontend/components/hidden-visible";
+import {
+  DragHandle,
+  SortableItem,
+  SortableList,
+} from "@cocalc/frontend/components/sortable-list";
 import useVirtuosoScrollHook from "@cocalc/frontend/components/virtuoso-scroll-hook";
 import useNotebookFrameActions from "@cocalc/frontend/frame-editors/jupyter-editor/cell-notebook/hook";
 import { FileContext, useFileContext } from "@cocalc/frontend/lib/file-context";
+import { AiTools, NotebookMode, Scroll } from "@cocalc/jupyter/types";
 import { JupyterActions } from "./browser-actions";
 import { Cell } from "./cell";
 import HeadingTagComponent from "./heading-tag";
-import { NotebookMode, Scroll } from "@cocalc/jupyter/types";
-
-import {
-  SortableList,
-  SortableItem,
-  DragHandle,
-} from "@cocalc/frontend/components/sortable-list";
-
-import { createContext, useContext } from "react";
 interface IFrameContextType {
   iframeDivRef?: MutableRefObject<any>;
   iframeOnScrolls?: { [key: string]: () => void };
@@ -97,7 +96,7 @@
   sel_ids?: immutable.Set<string>; // set of selected cells
   trust?: boolean;
   use_windowed_list?: boolean;
-  showAItools: boolean; // if yes, it's a usual cell and we enable AI tools
+  aiTools?: AiTools;
   computeServerId?: number;
 }
 
@@ -126,7 +125,7 @@
     sel_ids,
     trust,
     use_windowed_list,
-    showAItools,
+    aiTools,
     computeServerId,
   } = props;
 
@@ -348,11 +347,10 @@
           index: index + EXTRA_TOP_CELLS,
         });
         // hack which seems necessary for jupyter at least.
-        requestAnimationFrame(
-          () =>
-            virtuosoRef.current?.scrollToIndex({
-              index: index + EXTRA_TOP_CELLS,
-            }),
+        requestAnimationFrame(() =>
+          virtuosoRef.current?.scrollToIndex({
+            index: index + EXTRA_TOP_CELLS,
+          }),
         );
       }
     } else if (scroll.startsWith("list")) {
@@ -362,12 +360,11 @@
           index: index + EXTRA_TOP_CELLS,
           align: "end",
         });
-        requestAnimationFrame(
-          () =>
-            virtuosoRef.current?.scrollToIndex({
-              index: index + EXTRA_TOP_CELLS,
-              align: "end",
-            }),
+        requestAnimationFrame(() =>
+          virtuosoRef.current?.scrollToIndex({
+            index: index + EXTRA_TOP_CELLS,
+            align: "end",
+          }),
         );
       } else if (scroll == "list down") {
         const index = virtuosoRangeRef.current?.endIndex;
@@ -375,12 +372,11 @@
           index: index + EXTRA_TOP_CELLS,
           align: "start",
         });
-        requestAnimationFrame(
-          () =>
-            virtuosoRef.current?.scrollToIndex({
-              index: index + EXTRA_TOP_CELLS,
-              align: "start",
-            }),
+        requestAnimationFrame(() =>
+          virtuosoRef.current?.scrollToIndex({
+            index: index + EXTRA_TOP_CELLS,
+            align: "start",
+          }),
         );
       }
     }
@@ -419,30 +415,6 @@
     }
   }
 
-<<<<<<< HEAD
-  function render_insert_cell(
-    id: string,
-    position: "above" | "below" = "above",
-  ): JSX.Element | null {
-    if (actions == null) return null;
-    return (
-      <InsertCell
-        id={id}
-        showAItools = {showAItools}
-        key={id + "insert" + position}
-        position={position}
-        actions={actions}
-      />
-    );
-  }
-
-  function render_cell(
-    id: string,
-    isScrolling?: boolean,
-    index?: number,
-    delayRendering?: number,
-  ) {
-=======
   function render_cell({
     id,
     isScrolling,
@@ -458,7 +430,6 @@
     isFirst?: boolean;
     isLast?: boolean;
   }) {
->>>>>>> 0681765f
     const cell = cells.get(id);
     if (cell == null) return null;
     if (index == null) {
@@ -504,7 +475,7 @@
           trust={trust}
           is_scrolling={isScrolling}
           delayRendering={delayRendering}
-          showAItools={showAItools}
+          aiTools={aiTools}
           computeServerId={computeServerId}
           isFirst={isFirst}
           isLast={isLast}
