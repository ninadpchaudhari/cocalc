/*
 *  This file is part of CoCalc: Copyright © 2020 Sagemath, Inc.
 *  License: AGPLv3 s.t. "Commons Clause" – see LICENSE.md for details
 */

/*
Configure how a path is shared.

This is used by the frontend client to configure how a path
is shared.

- Public
- Public, but need a predictable link
- Public, but needs a secret random token link
- Authenticated, only someone who is signed in can access
- Private, not shared at all

NOTE: Our approach to state regarding how shared means that two people can't
simultaneously edit this and have it be synced properly
between them.
*/

const SHARE_HELP_URL = "https://doc.cocalc.com/share.html";

import {
  Alert,
  Button,
  Checkbox,
  Col,
  Input,
  Popconfirm,
  Radio,
  Row,
  Space,
} from "antd";
import { useEffect, useState } from "react";

import { CSS, redux, useTypedRedux } from "@cocalc/frontend/app-framework";
import {
  A,
  CopyToClipBoard,
  Icon,
  Paragraph,
  Text,
  Title,
  VisibleMDLG,
} from "@cocalc/frontend/components";
import { useStudentProjectFunctionality } from "@cocalc/frontend/course";
import { useManagedLicenses } from "@cocalc/frontend/site-licenses/input";
import SelectLicense from "@cocalc/frontend/site-licenses/select-license";
import { SiteLicensePublicInfo } from "@cocalc/frontend/site-licenses/site-license-public-info-component";
import {
  SHARE_AUTHENTICATED_EXPLANATION,
  SHARE_AUTHENTICATED_ICON,
  SHARE_FLAGS,
} from "@cocalc/util/consts/ui";
import { KUCALC_COCALC_COM } from "@cocalc/util/db-schema/site-defaults";
import { trunc_middle, unreachable } from "@cocalc/util/misc";
import { COLORS } from "@cocalc/util/theme";
import { ConfigureName } from "./configure-name";
import { License } from "./license";
import { publicShareUrl, shareServerUrl } from "./util";

// https://ant.design/components/grid/
const GUTTER: [number, number] = [20, 30];

interface PublicInfo {
  created: Date;
  description: string;
  disabled: boolean;
  last_edited: Date;
  path: string;
  unlisted: boolean;
  authenticated?: boolean;
  license?: string;
  name?: string;
  site_license_id?: string;
  redirect?: string;
  jupyter_api?: boolean;
}

interface Props {
  project_id: string;
  path: string;
  size: number;
  mtime: number;
  isdir?: boolean;
  is_public?: boolean;
  public?: PublicInfo;
  close: (event: any) => void;
  action_key: (event: any) => void;
  site_license_id?: string;
  set_public_path: (options: {
    description?: string;
    unlisted?: boolean;
    license?: string;
    disabled?: boolean;
    authenticated?: boolean;
    site_license_id?: string | null;
    redirect?: string;
    jupyter_api?: boolean;
  }) => void;
  has_network_access?: boolean;
}

// ensures the custom font sizes in the text of the first row is consistent
const FONTSIZE_TOP = "12pt";
const ACCESS_LEVEL_OPTION_SYLE: CSS = { fontSize: FONTSIZE_TOP };

const STATES = {
  private: "Private",
  public_listed: "Public (listed)",
  public_unlisted: "Public (unlisted)",
  authenticated: "Authenticated",
} as const;

type States = keyof typeof STATES;

function SC({ children }) {
  return <Text strong>{children}</Text>;
}

export default function Configure(props: Props) {
  const student = useStudentProjectFunctionality(props.project_id);
  const [description, setDescription] = useState<string>(
    props.public?.description ?? "",
  );
  const [sharingOptionsState, setSharingOptionsState] = useState<States>(() => {
    if (props.is_public && props.public?.unlisted) {
      return "public_unlisted";
    }
    if (props.is_public && props.public?.authenticated) {
      return "authenticated";
    }
    if (props.is_public && !props.public?.unlisted) {
      return "public_listed";
    }
    return "private";
  });

  const [licenseId, setLicenseId] = useState<string | null | undefined>(
    props.public?.site_license_id,
  );
  const kucalc = useTypedRedux("customize", "kucalc");
  const shareServer = useTypedRedux("customize", "share_server");

  const handleSharingOptionsChange = (e) => {
    const state: States = e.target.value;
    setSharingOptionsState(state);
    switch (state) {
      case "private":
        props.set_public_path(SHARE_FLAGS.DISABLED);
        break;
      case "public_listed":
        // props.public is suppose to work in this state
        props.set_public_path(SHARE_FLAGS.LISTED);
        break;
      case "public_unlisted":
        props.set_public_path(SHARE_FLAGS.UNLISTED);
        break;
      case "authenticated":
        props.set_public_path(SHARE_FLAGS.AUTHENTICATED);
        break;
      default:
        unreachable(state);
    }
  };

  const license = props.public?.license ?? "";

  // This path is public because some parent folder is public.
  const parent_is_public =
    !!props.is_public &&
    props.public != null &&
    props.public.path != props.path;

  const url = publicShareUrl(
    props.project_id,
    parent_is_public && props.public != null ? props.public.path : props.path,
    props.path,
  );

  const server = shareServerUrl();

  if (!shareServer) {
    return (
      <Alert
        type="warning"
        style={{ padding: "30px", margin: "30px" }}
        description={
          <>
            <Title level={3}>Publicly sharing of files is not enabled</Title>
            <Paragraph style={{ fontSize: FONTSIZE_TOP }}>
              Public sharing is not enabled. An admin of the server can enable
              this in Admin -- Site Settings -- Allow public file sharing.
            </Paragraph>
          </>
        }
      />
    );
  }

  if (student.disableSharing && sharingOptionsState == "private") {
    // sharing is disabled for this student project, and they didn't
    // already share the file.  If they did, they can still unshare it.
    return (
      <Alert
        type="warning"
        style={{ padding: "30px", margin: "30px" }}
        description={
          <>
            <Title level={3}>
              Publicly sharing of files is not enabled from this student project
            </Title>
            <Paragraph style={{ fontSize: FONTSIZE_TOP }}>
              Public sharing is disabled right now for this project. This was
              set by the course instructor.
            </Paragraph>
          </>
        }
      />
    );
  }

  function renderFinishedButton() {
    return (
      <Button onClick={props.close} type="primary">
        <Icon name="check" /> Finished
      </Button>
    );
  }

  return (
    <>
      <Title level={3} style={{ color: COLORS.GRAY_M, textAlign: "center" }}>
        <a
          onClick={() => {
            redux
              .getProjectActions(props.project_id)
              ?.load_target("files/" + props.path);
          }}
        >
          {trunc_middle(props.path, 128)}
        </a>
        <span style={{ float: "right" }}>{renderFinishedButton()}</span>
      </Title>

      <Row gutter={GUTTER}>
        <Col span={12}>
          <VisibleMDLG>
            <Title level={3}>
              <Icon name="user-secret" /> Access level:{" "}
              {STATES[sharingOptionsState]}
            </Title>
          </VisibleMDLG>
        </Col>
        <Col span={12}>
          <VisibleMDLG>
            <Title level={3}>
              <Icon name="gears" /> How it works
            </Title>
          </VisibleMDLG>
        </Col>
      </Row>
      <Row gutter={GUTTER}>
        <Col span={12}>
          {!parent_is_public && (
<<<<<<< HEAD
            <div style={{ fontSize: "12pt" }}>
              <Radio.Group
                value={sharingOptionsState}
                onChange={handleSharingOptionsChange}
              >
                <Radio
                  style={{ marginTop: "5px" }}
                  name="sharing_options"
                  value="public_listed"
                  disabled={!props.has_network_access}
                >
                  <Icon name="eye" style={{ marginRight: "5px" }} />
                  <i>Published (listed)</i> - on the{" "}
                  <A href={shareServerUrl()}>
                    public search engine indexed server.{" "}
                    {!props.has_network_access && (
                      <b>
                        (This project must be upgraded to have Internet access.)
                      </b>
                    )}
                  </A>
                </Radio>
                <Radio
                  name="sharing_options"
                  value="public_unlisted"
                  style={{ marginTop: "5px" }}
                >
                  <Icon name="eye-slash" style={{ marginRight: "5px" }} />
                  <i>Published (unlisted)</i> - only people with the link can
                  view this.
                </Radio>
                {kucalc != KUCALC_COCALC_COM && (
                  <>
                    <Radio name="sharing_options" value="authenticated">
                      <Icon
                        name={SHARE_AUTHENTICATED_ICON}
                        style={{ marginRight: "5px" }}
                      />
                      <i>Authenticated</i> - {SHARE_AUTHENTICATED_EXPLANATION}.
=======
            <>
              <Paragraph style={{ fontSize: FONTSIZE_TOP }}>
                <Radio.Group
                  value={sharingOptionsState}
                  onChange={handleSharingOptionsChange}
                >
                  <Space direction="vertical">
                    <Radio
                      name="sharing_options"
                      value="public_listed"
                      disabled={!props.has_network_access}
                      style={ACCESS_LEVEL_OPTION_SYLE}
                    >
                      <Icon name="eye" style={{ marginRight: "5px" }} />
                      <SC>{STATES.public_listed}</SC> - on the{" "}
                      <A href={shareServerUrl()}>
                        public search engine indexed server.{" "}
                        {!props.has_network_access && (
                          <b>
                            (This project must be upgraded to have Internet
                            access.)
                          </b>
                        )}
                      </A>
>>>>>>> ad8ec254
                    </Radio>

<<<<<<< HEAD
                <Radio
                  name="sharing_options"
                  value="private"
                  style={{ marginTop: "5px" }}
                >
                  <Icon name="lock" style={{ marginRight: "5px" }} />
                  <i>Private</i> - only collaborators on this project can view
                  this.
                </Radio>
              </Radio.Group>
            </div>
=======
                    <Radio
                      name="sharing_options"
                      value="public_unlisted"
                      style={ACCESS_LEVEL_OPTION_SYLE}
                    >
                      <Icon name="eye-slash" style={{ marginRight: "5px" }} />
                      <SC>{STATES.public_unlisted}</SC> - only people with the
                      link can view this.
                    </Radio>

                    {kucalc != KUCALC_COCALC_COM ? (
                      <>
                        <Radio
                          name="sharing_options"
                          value="authenticated"
                          style={ACCESS_LEVEL_OPTION_SYLE}
                        >
                          <Icon
                            name={SHARE_AUTHENTICATED_ICON}
                            style={{ marginRight: "5px" }}
                          />
                          <SC>{STATES.authenticated}</SC> -{" "}
                          {SHARE_AUTHENTICATED_EXPLANATION}.
                        </Radio>
                      </>
                    ) : undefined}

                    <Radio
                      name="sharing_options"
                      value="private"
                      style={ACCESS_LEVEL_OPTION_SYLE}
                    >
                      <Icon name="lock" style={{ marginRight: "5px" }} />
                      <SC>{STATES.private}</SC> - only collaborators on this
                      project can view this.
                    </Radio>
                  </Space>
                </Radio.Group>
              </Paragraph>
            </>
>>>>>>> ad8ec254
          )}
          {parent_is_public && props.public != null && (
            <Alert
              showIcon
              type="warning"
              style={{ wordWrap: "break-word" }}
              description={
                <>
                  This {props.isdir ? "directory" : "file"} is public because it
                  is in the public folder "{props.public.path}". Adjust the
                  sharing configuration of that folder instead.
                </>
              }
            />
          )}
        </Col>
        <Col span={12}>
          <Paragraph style={{ color: COLORS.GRAY_M, fontSize: FONTSIZE_TOP }}>
            You make files or directories{" "}
            <A href={server}>
              <b>
                <i>public to the world</i>,
              </b>
            </A>{" "}
            either indexed by search engines (listed), or only visible with the
            link (unlisted). Files are automatically copied to the public server
            within <b>about 30 seconds</b> after you explicitly edit them.
            Opening this dialog also causes an immediate update. See{" "}
            <A href={SHARE_HELP_URL}>the docs</A> for more details.
          </Paragraph>
        </Col>
      </Row>
      {sharingOptionsState !== "private" ? (
        <Row gutter={GUTTER}>
          <Col span={12} style={{ color: COLORS.GRAY_M }}>
            <Space direction="vertical">
              <div>
                <Title level={4}>
                  <Icon name="pencil" /> Description
                </Title>
                <Input.TextArea
                  autoFocus
                  style={{ paddingTop: "5px", margin: "15px 0" }}
                  value={description}
                  onChange={(e) => setDescription(e.target.value)}
                  disabled={parent_is_public}
                  placeholder="Describe what you are sharing.  You can change this at any time."
                  onKeyUp={props.action_key}
                  onBlur={() => {
                    props.set_public_path({ description });
                  }}
                />
              </div>
              <div>
                <Title level={4}>
                  <Icon name="users" /> Copyright
                  {license ? "" : " - optional"}
                </Title>
                <Paragraph type="secondary">
                  You can choose a license for your shared document. Get help{" "}
                  <A href="https://choosealicense.com/">
                    choosing a suitable license
                  </A>
                  .
                </Paragraph>
                <Paragraph style={{ marginBottom: "5px" }}>
                  <License
                    disabled={parent_is_public}
                    license={license}
                    set_license={(license) =>
                      props.set_public_path({ license })
                    }
                  />
                </Paragraph>
                {sharingOptionsState == "public_unlisted" && (
                  <>
                    <Title level={4}>
                      <Icon name="key" /> License Code - optional
                    </Title>
                    <Paragraph>
                      <EnterLicenseCode
                        licenseId={licenseId}
                        setLicenseId={(licenseId) => {
                          setLicenseId(licenseId);
                          props.set_public_path({ site_license_id: licenseId });
                        }}
                      />
                      <Paragraph type="secondary">
                        When people edit a copy of your shared document in a new
                        project, their project will get upgraded using{" "}
                        <b>
                          <i>your</i>
                        </b>{" "}
                        license. You can thus provide a high quality experience
                        to the people you share this link with.
                      </Paragraph>
                    </Paragraph>
                  </>
                )}
              </div>
              <ConfigureJupyterApi
                disabled={parent_is_public}
                jupyter_api={props.public?.jupyter_api}
                saveJupyterApi={(jupyter_api) => {
                  props.set_public_path({ jupyter_api });
                }}
              />
            </Space>
          </Col>
          <Col span={12}>
            {/* width:100% because we want the CopyToClipBoard be wide */}
            <Space direction="vertical" style={{ width: "100%" }}>
              <div style={{ width: "100%" }}>
                <Title level={4}>
                  <Icon name="external-link" /> Location of share
                </Title>
                <Paragraph>
                  This share will be accessible here:{" "}
                  <A href={url} style={{ fontWeight: "bold" }}>
                    Link <Icon name="external-link" />
                  </A>
                </Paragraph>
                <Paragraph style={{ display: "flex" }}>
                  <CopyToClipBoard
                    style={{ flex: 1, display: "flex" }}
                    outerStyle={{ flex: 1 }}
                    value={url}
                    inputWidth={"100%"}
                  />
                </Paragraph>
              </div>
              <ConfigureName
                project_id={props.project_id}
                path={props.public?.path ?? props.path}
                saveRedirect={(redirect) => {
                  props.set_public_path({ redirect });
                }}
                disabled={parent_is_public}
              />
            </Space>
          </Col>
        </Row>
      ) : undefined}
      <Paragraph style={{ float: "right" }}>{renderFinishedButton()}</Paragraph>
    </>
  );
}

function ConfigureJupyterApi({ jupyter_api, saveJupyterApi, disabled }) {
  const [jupyterApi, setJupyterApi] = useState<boolean>(jupyter_api);
  useEffect(() => {
    setJupyterApi(jupyter_api);
  }, [jupyter_api]);
  const jupyterApiEnabled = useTypedRedux("customize", "jupyter_api_enabled");
  if (!jupyterApiEnabled) return null;
  return (
    <Paragraph style={{ marginTop: "15px" }}>
      <Title level={4}>
        <Icon name="jupyter" /> Stateless Jupyter Code Evaluation
      </Title>
      <Checkbox
        disabled={disabled}
        checked={jupyterApi}
        onChange={(e) => {
          setJupyterApi(e.target.checked);
          saveJupyterApi(e.target.checked);
        }}
      >
        Enable Stateless Jupyter Code Evaluation
      </Checkbox>
      <Paragraph type="secondary">
        Enable stateless Jupyter code evaluation if the documents you are
        sharing containing code that can be evaluated using a heavily sandboxed
        Jupyter kernel, with no network access or access to related files. This
        can be quickly used by people without having to sign in or make a copy
        of files.
      </Paragraph>
    </Paragraph>
  );
}

function EnterLicenseCode({ licenseId, setLicenseId }) {
  const managed = useManagedLicenses();
  const [adding, setAdding] = useState<boolean>(false);
  if (!adding) {
    if (licenseId) {
      return (
        <Paragraph>
          <Button.Group>
            <Button
              onClick={() => setAdding(true)}
              style={{ marginBottom: "5px" }}
            >
              Change License...
            </Button>
            <Popconfirm
              title="Are you sure you want to remove the license?"
              onConfirm={() => setLicenseId(null)}
              okText="Yes"
              cancelText="No"
            >
              <Button style={{ marginBottom: "5px" }}>Remove License</Button>
            </Popconfirm>
          </Button.Group>
          <SiteLicensePublicInfo license_id={licenseId} />
        </Paragraph>
      );
    }
    return (
      <Button onClick={() => setAdding(true)}>Enter License Code...</Button>
    );
  }
  return (
    <SelectLicense
      onSave={(licenseId) => {
        setLicenseId(licenseId);
        setAdding(false);
      }}
      onCancel={() => {
        setAdding(false);
      }}
      onChange={setLicenseId}
      managedLicenses={managed?.toJS() as any}
      confirmLabel={"Use this license"}
    />
  );
}<|MERGE_RESOLUTION|>--- conflicted
+++ resolved
@@ -265,47 +265,6 @@
       <Row gutter={GUTTER}>
         <Col span={12}>
           {!parent_is_public && (
-<<<<<<< HEAD
-            <div style={{ fontSize: "12pt" }}>
-              <Radio.Group
-                value={sharingOptionsState}
-                onChange={handleSharingOptionsChange}
-              >
-                <Radio
-                  style={{ marginTop: "5px" }}
-                  name="sharing_options"
-                  value="public_listed"
-                  disabled={!props.has_network_access}
-                >
-                  <Icon name="eye" style={{ marginRight: "5px" }} />
-                  <i>Published (listed)</i> - on the{" "}
-                  <A href={shareServerUrl()}>
-                    public search engine indexed server.{" "}
-                    {!props.has_network_access && (
-                      <b>
-                        (This project must be upgraded to have Internet access.)
-                      </b>
-                    )}
-                  </A>
-                </Radio>
-                <Radio
-                  name="sharing_options"
-                  value="public_unlisted"
-                  style={{ marginTop: "5px" }}
-                >
-                  <Icon name="eye-slash" style={{ marginRight: "5px" }} />
-                  <i>Published (unlisted)</i> - only people with the link can
-                  view this.
-                </Radio>
-                {kucalc != KUCALC_COCALC_COM && (
-                  <>
-                    <Radio name="sharing_options" value="authenticated">
-                      <Icon
-                        name={SHARE_AUTHENTICATED_ICON}
-                        style={{ marginRight: "5px" }}
-                      />
-                      <i>Authenticated</i> - {SHARE_AUTHENTICATED_EXPLANATION}.
-=======
             <>
               <Paragraph style={{ fontSize: FONTSIZE_TOP }}>
                 <Radio.Group
@@ -330,22 +289,7 @@
                           </b>
                         )}
                       </A>
->>>>>>> ad8ec254
                     </Radio>
-
-<<<<<<< HEAD
-                <Radio
-                  name="sharing_options"
-                  value="private"
-                  style={{ marginTop: "5px" }}
-                >
-                  <Icon name="lock" style={{ marginRight: "5px" }} />
-                  <i>Private</i> - only collaborators on this project can view
-                  this.
-                </Radio>
-              </Radio.Group>
-            </div>
-=======
                     <Radio
                       name="sharing_options"
                       value="public_unlisted"
@@ -386,7 +330,6 @@
                 </Radio.Group>
               </Paragraph>
             </>
->>>>>>> ad8ec254
           )}
           {parent_is_public && props.public != null && (
             <Alert
