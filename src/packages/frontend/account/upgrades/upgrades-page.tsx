--- conflicted
+++ resolved
@@ -7,11 +7,7 @@
 import { Map } from "immutable";
 import { round1, plural } from "@cocalc/util/misc";
 import { redux, rclass, rtypes, Component, React } from "../../app-framework";
-<<<<<<< HEAD
-import { Icon, Loading, Space } from "../../components";
-=======
-import { A, Icon, Loading, Space } from "../../r_misc";
->>>>>>> f5828885
+import { A, Icon, Loading, Space } from "../../components";
 
 import {
   SiteName,
