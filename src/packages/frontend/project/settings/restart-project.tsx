--- conflicted
+++ resolved
@@ -5,15 +5,9 @@
 
 // The "Restart Project" button, which says "Start" like the one at the top if the project isn't running
 
-<<<<<<< HEAD
-import { React, useActions } from "@cocalc/frontend/app-framework";
-import { useProjectState } from "../page/project-state-hook";
-import { Button, ButtonStyle, ButtonSize } from "@cocalc/frontend/antd-bootstrap";
-=======
->>>>>>> c47be054
+import { PlayCircleOutlined, SyncOutlined } from "@ant-design/icons";
 import { Popconfirm } from "antd";
 
-import { PlayCircleOutlined, SyncOutlined } from "@ant-design/icons";
 import {
   Button,
   ButtonSize,
