--- conflicted
+++ resolved
@@ -10,7 +10,6 @@
 import { fromJS } from "immutable";
 
 import { useTypedRedux } from "@cocalc/frontend/app-framework";
-<<<<<<< HEAD
 import {
   A,
   Gap,
@@ -24,13 +23,7 @@
 import { COLORS } from "@cocalc/util/theme";
 import { useProjectContext } from "../context";
 import { useRunQuota } from "./run-quota/hooks";
-=======
-import { Gap, Icon, Loading, Text } from "@cocalc/frontend/components";
-import { SoftwareEnvironments } from "@cocalc/frontend/customize";
-import { unreachable } from "@cocalc/util/misc";
-import { COLORS } from "@cocalc/util/theme";
 import { SOFTWARE_ENVIRONMENT_ICON } from "./software-consts";
->>>>>>> 8748a935
 
 type MenuItem = Required<MenuProps>["items"][number];
 
@@ -209,7 +202,10 @@
       return (
         <>
           <Col xs={24}>
-            <Icon name={SOFTWARE_ENVIRONMENT_ICON} style={{ marginTop: "5px" }} />
+            <Icon
+              name={SOFTWARE_ENVIRONMENT_ICON}
+              style={{ marginTop: "5px" }}
+            />
             <Gap />
             Selected image
             <Gap />
