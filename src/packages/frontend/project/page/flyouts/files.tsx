--- conflicted
+++ resolved
@@ -3,7 +3,7 @@
  *  License: AGPLv3 s.t. "Commons Clause" – see LICENSE.md for details
  */
 
-import { InputRef } from "antd";
+import { Alert, InputRef } from "antd";
 import { delay } from "awaiting";
 import { List } from "immutable";
 import { debounce, fromPairs } from "lodash";
@@ -50,7 +50,11 @@
   unreachable,
 } from "@cocalc/util/misc";
 import { FileListItem, fileItemStyle } from "./components";
-import { FLYOUT_EXTRA2_WIDTH_PX, FLYOUT_EXTRA_WIDTH_PX } from "./consts";
+import {
+  FLYOUT_EXTRA2_WIDTH_PX,
+  FLYOUT_EXTRA_WIDTH_PX,
+  FLYOUT_PADDING,
+} from "./consts";
 import { FilesBottom } from "./files-bottom";
 import { FilesHeader } from "./files-header";
 
@@ -100,13 +104,6 @@
   const strippedPublicPaths = useStrippedPublicPaths(project_id);
   const directoryListings = useTypedRedux({ project_id }, "directory_listings");
   const activeTab = useTypedRedux({ project_id }, "active_project_tab");
-<<<<<<< HEAD
-  const file_creation_error = useTypedRedux(
-    { project_id },
-    "file_creation_error",
-  );
-=======
->>>>>>> 0bb2a639
   const activeFileSort: ActiveFileSort = useTypedRedux(
     { project_id },
     "active_file_sort",
@@ -489,66 +486,6 @@
     }
   }
 
-<<<<<<< HEAD
-  function doScroll(dx: -1 | 1) {
-    const nextIdx = strictMod(
-      scrollIdx == null ? (dx === 1 ? 0 : -1) : scrollIdx + dx,
-      directoryFiles.length,
-    );
-    setScrollIdx(nextIdx);
-    virtuosoRef.current?.scrollToIndex({
-      index: nextIdx,
-      align: "center",
-    });
-  }
-
-  async function createFileOrFolder() {
-    const fn = searchToFilename(file_search);
-    await actions?.create_file({
-      name: fn,
-      current_path,
-    });
-  }
-
-  function filterKeyHandler(e: React.KeyboardEvent) {
-    // if arrow key down or up, then scroll to next item
-    const dx = e.code === "ArrowDown" ? 1 : e.code === "ArrowUp" ? -1 : 0;
-    if (dx != 0) {
-      doScroll(dx);
-    }
-
-    // left arrow key: go up a directory
-    else if (e.code === "ArrowLeft") {
-      if (current_path != "") {
-        actions?.set_current_path(
-          current_path.split("/").slice(0, -1).join("/"),
-        );
-      }
-    }
-
-    // return key pressed
-    else if (e.code === "Enter") {
-      if (scrollIdx != null) {
-        open(e, scrollIdx);
-        setScrollIdx(null);
-      } else if (file_search != "") {
-        setSearchState("");
-        if (!isEmpty) {
-          open(e, 0);
-        } else {
-          createFileOrFolder();
-        }
-      }
-    }
-
-    // if esc key is pressed, clear search and reset scroll index
-    else if (e.key === "Escape") {
-      handleSearchChange("");
-    }
-  }
-
-=======
->>>>>>> 0bb2a639
   function showFileSharingDialog(file?: { name: string }) {
     if (!file) return;
     actions?.set_active_tab("files");
@@ -697,276 +634,6 @@
     );
   }
 
-<<<<<<< HEAD
-  function wrapDropzone(children: JSX.Element): JSX.Element {
-    if (disableUploads) return children;
-    return (
-      <FileUploadWrapper
-        project_id={project_id}
-        dest_path={current_path}
-        event_handlers={{
-          complete: () => actions?.fetch_directory_listing(),
-        }}
-        config={{ clickable: `.${uploadClassName}` }}
-        className="smc-vfill"
-      >
-        {children}
-      </FileUploadWrapper>
-    );
-  }
-
-  function renderSortButton(name: string, display: string): JSX.Element {
-    const isActive = activeFileSort.get("column_name") === name;
-    const direction = isActive ? (
-      <Icon
-        style={{ marginLeft: FLYOUT_PADDING }}
-        name={activeFileSort.get("is_descending") ? "caret-up" : "caret-down"}
-      />
-    ) : undefined;
-
-    return (
-      <Radio.Button
-        value={name}
-        style={{ background: isActive ? COLORS.ANTD_BG_BLUE_L : undefined }}
-        onClick={() => actions?.set_sorted_file_column(name)}
-      >
-        {display}
-        {direction}
-      </Radio.Button>
-    );
-  }
-
-  function renderHeader() {
-    return (
-      <>
-        <Space
-          direction="vertical"
-          style={{
-            flex: "0 0 auto",
-            paddingBottom: FLYOUT_PADDING,
-            paddingRight: FLYOUT_PADDING,
-          }}
-        >
-          {wrapDropzone(
-            <div
-              style={{
-                display: "flex",
-                flexDirection: "row",
-                justifyContent: "space-between",
-              }}
-            >
-              <Radio.Group size="small">
-                {renderSortButton("name", "Name")}
-                {renderSortButton("size", "Size")}
-                {renderSortButton("time", "Time")}
-                {renderSortButton("type", "Type")}
-              </Radio.Group>
-              <Space.Compact direction="horizontal" size={"small"}>
-                <Button
-                  className={uploadClassName}
-                  size="small"
-                  disabled={!projectIsRunning || disableUploads}
-                >
-                  <Icon name={"upload"} />
-                </Button>
-                <Tooltip title="Create a new file" placement="bottom">
-                  <Button
-                    size="small"
-                    type="primary"
-                    onClick={() => actions?.toggleFlyout("new")}
-                  >
-                    <Icon name={"plus-circle"} />
-                  </Button>
-                </Tooltip>
-              </Space.Compact>
-            </div>,
-          )}
-          <div
-            style={{
-              display: "flex",
-              flexDirection: "row",
-              justifyContent: "space-between",
-              width: "100%",
-              gap: FLYOUT_PADDING,
-            }}
-          >
-            <Input
-              ref={refInput}
-              placeholder="Filter..."
-              size="small"
-              value={file_search}
-              onKeyDown={filterKeyHandler}
-              onChange={(e) => handleSearchChange(e.target.value)}
-              onFocus={() => setScrollIdxHide(false)}
-              onBlur={() => setScrollIdxHide(true)}
-              style={{ flex: "1" }}
-              allowClear
-              prefix={<Icon name="search" />}
-            />
-            <Space.Compact direction="horizontal" size="small">
-              <BootstrapButton
-                title={hidden ? "Hide hidden files" : "Show hidden files"}
-                bsSize="xsmall"
-                style={{ flex: "0" }}
-                onClick={() => actions?.setState({ show_hidden: !hidden })}
-              >
-                <Icon name={hidden ? "eye" : "eye-slash"} />
-              </BootstrapButton>
-              <BootstrapButton
-                title={show_masked ? "Hide masked files" : "Show masked files"}
-                bsSize="xsmall"
-                style={{ flex: "0" }}
-                active={!show_masked}
-                onClick={() => actions?.setState({ show_masked: !show_masked })}
-              >
-                <Icon name={"mask"} />
-              </BootstrapButton>
-            </Space.Compact>
-            {kucalc === KUCALC_COCALC_COM ? (
-              <Space.Compact direction="horizontal" size="small">
-                <Button
-                  onClick={() => {
-                    actions?.open_directory(".snapshots");
-                    track("snapshots", {
-                      action: "open",
-                      where: "flyout-files",
-                    });
-                  }}
-                  title={
-                    "Open the filesystem snapshots of this project, which may also be helpful in recovering past versions."
-                  }
-                  icon={<Icon name={"life-ring"} />}
-                />
-              </Space.Compact>
-            ) : undefined}
-          </div>
-        </Space>
-        <Space
-          direction="vertical"
-          style={{
-            flex: "0 0 auto",
-            borderBottom: FIX_BORDER,
-          }}
-        >
-          {staleListingWarning()}
-          {activeFilterWarning()}
-          {createFileIfNotExists()}
-          {renderFileCreationError()}
-        </Space>
-      </>
-    );
-  }
-
-  function renderClearSearchSmall() {
-    return (
-      <Tooltip title="Clear search" placement="bottom">
-        <Button
-          size="small"
-          type="text"
-          style={{ float: "right", color: COLORS.GRAY_M }}
-          onClick={() => setSearchState("")}
-          icon={<Icon name="close-circle-filled" />}
-        />
-      </Tooltip>
-    );
-  }
-
-  function renderFileCreationError() {
-    if (!file_creation_error) return;
-    return (
-      <ErrorDisplay
-        banner
-        error={file_creation_error}
-        componentStyle={{
-          margin: 0,
-          maxHeight: "200px",
-        }}
-        onClose={(): void => {
-          actions?.setState({ file_creation_error: "" });
-        }}
-      />
-    );
-  }
-
-  function activeFilterWarning() {
-    if (file_search === "") return;
-    if (!isEmpty) {
-      return (
-        <Alert
-          type="info"
-          banner
-          showIcon={false}
-          style={{ padding: FLYOUT_PADDING, margin: 0 }}
-          description={
-            <>
-              {renderClearSearchSmall()}
-              Only showing files matching "<Text code>{file_search}</Text>".
-            </>
-          }
-        />
-      );
-    }
-  }
-
-  function createFileIfNotExists() {
-    if (file_search === "" || !isEmpty) return;
-
-    const what = file_search.trim().endsWith("/") ? "directory" : "file";
-    return (
-      <Alert
-        type="info"
-        banner
-        showIcon={false}
-        style={{ padding: FLYOUT_PADDING, margin: 0 }}
-        description={
-          <>
-            <div>
-              {renderClearSearchSmall()}
-              No files match the current filter.
-            </div>
-            <div>
-              Hit <Text code>Return</Text> to create the {what}{" "}
-              <Text code>{searchToFilename(file_search)}</Text>
-            </div>
-          </>
-        }
-      />
-    );
-  }
-
-  function staleListingWarning() {
-    if (projectIsRunning || (directoryFiles?.length ?? 0) === 0) return;
-
-    return (
-      <Alert
-        type="warning"
-        banner
-        showIcon={false}
-        style={{ padding: FLYOUT_PADDING, margin: 0 }}
-        message={
-          <>
-            <Icon name="warning" /> Stale directory listing
-          </>
-        }
-        description={
-          <>
-            To update,{" "}
-            <a
-              onClick={() => {
-                redux.getActions("projects").start_project(project_id);
-              }}
-            >
-              start this project
-            </a>
-            .
-          </>
-        }
-      />
-    );
-  }
-
-=======
->>>>>>> 0bb2a639
   return (
     <div
       ref={rootRef}
