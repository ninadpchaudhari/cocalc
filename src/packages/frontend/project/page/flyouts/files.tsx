--- conflicted
+++ resolved
@@ -150,11 +150,6 @@
     };
   }, [project_id, current_path]);
 
-<<<<<<< HEAD
-  // active file: current editor is the file in the listing
-  // empty: either no files, or just the ".." for the parent dir
-  const [directoryFiles, fileMap, activeFile, isEmpty] = useMemo((): [
-=======
   // selecting files switches over to "select" mode
   useEffect(() => {
     if (mode === "open" && checked_files.size > 0) {
@@ -164,8 +159,9 @@
     // because it's nicer to keep the checkboxes if everything is deselected
   }, [checked_files]);
 
-  const [directoryFiles, fileMap, activeFile] = useMemo((): [
->>>>>>> deb4584b
+  // active file: current editor is the file in the listing
+  // empty: either no files, or just the ".." for the parent dir
+  const [directoryFiles, fileMap, activeFile, isEmpty] = useMemo((): [
     DirectoryListing,
     FileMap,
     DirectoryListingEntry | null,
