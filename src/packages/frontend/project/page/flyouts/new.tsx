/*
 *  This file is part of CoCalc: Copyright © 2023 Sagemath, Inc.
 *  License: AGPLv3 s.t. "Commons Clause" – see LICENSE.md for details
 */

import { Button, Input, Space, Tag } from "antd";
import { default_filename } from "@cocalc/frontend/account";
import {
  React,
  useActions,
  useEffect,
  useMemo,
  useState,
  useTypedRedux,
} from "@cocalc/frontend/app-framework";
import {
  ErrorDisplay,
  Icon,
  IconName,
  SelectorInput,
  Tip,
} from "@cocalc/frontend/components";
import ProgressEstimate from "@cocalc/frontend/components/progress-estimate";
import { file_options } from "@cocalc/frontend/editor-tmp";
import { DELAY_SHOW_MS } from "@cocalc/frontend/project//new/consts";
import { PathNavigator } from "@cocalc/frontend/project/explorer/path-navigator";
import { FileTypeSelector } from "@cocalc/frontend/project/new";
import {
  NEW_FILETYPE_ICONS,
  isNewFiletypeIconName,
} from "@cocalc/frontend/project/new/consts";
import { NewFileButton } from "@cocalc/frontend/project/new/new-file-button";
import { NewFileDropdown } from "@cocalc/frontend/project/new/new-file-dropdown";
import { useAvailableFeatures } from "@cocalc/frontend/project/use-available-features";
import { NewFilenameFamilies } from "@cocalc/frontend/project/utils";
import { DEFAULT_NEW_FILENAMES, NEW_FILENAMES } from "@cocalc/util/db-schema";
import { separate_file_extension, trunc_middle } from "@cocalc/util/misc";
import { COLORS } from "@cocalc/util/theme";
import { FIX_BORDER } from "../common";
import { DEFAULT_EXT, FLYOUT_PADDING } from "./consts";

function getFileExtension(filename: string): string | null {
  if (filename.endsWith(" ")) {
    return null;
  }
  return separate_file_extension(filename).ext;
}

export function NewFlyout({
  project_id,
  wrap,
  defaultExt = DEFAULT_EXT,
}: {
  project_id: string;
  wrap: Function;
  defaultExt?: string;
}): JSX.Element {
  const other_settings = useTypedRedux("account", "other_settings");
  const rfn = other_settings.get(NEW_FILENAMES);
  const selected = rfn ?? DEFAULT_NEW_FILENAMES;
  const actions = useActions({ project_id });
  const current_path = useTypedRedux({ project_id }, "current_path");
  const availableFeatures = useAvailableFeatures(project_id);
  const file_creation_error = useTypedRedux(
    { project_id },
    "file_creation_error",
  );

  const filename0 = useTypedRedux({ project_id }, "default_filename");
  const [filename, setFilename] = useState<string>(() => {
    if (filename0) {
      return separate_file_extension(filename0 ?? "").name ?? "";
    }
    return "";
  });
  const [ext, setExt] = useState<string>(() => {
    if (filename0) {
      const ext = getFileExtension(filename0);
      return ext ? ext : defaultExt;
    }
    return defaultExt;
  });
  const [manualExt, setManualExt] = useState<boolean>(false);
  const [manual, setManual] = useState<boolean>(false);
  const [creating, setCreating] = useState<boolean>(false);

  // generate a new filename on demand, depends on the selected extension, etc.
  function makeNewFilename() {
    const fullname = default_filename(ext, project_id);
    if (ext != "/") {
      const { name } = separate_file_extension(fullname);
      setFilename(name);
    } else {
      setFilename(`${fullname.slice(0, fullname.length - 2)}/`);
    }
  }

  useEffect(() => {
    if (!filename) {
      makeNewFilename();
    }
  }, []);

<<<<<<< HEAD
  useEffect(() => {
    if (!manual && !filename0) {
      makeNewFilename();
    }
  }, [ext, manual, selected]);

=======
>>>>>>> eee7b8cf
  const isFile = useMemo(
    () => !(filename && filename.endsWith("/")),
    [filename],
  );

  // if name is entered manual and contains an extension, set the ext to it
  useEffect(() => {
    if (manual && filename.includes(".")) {
      if (isFile) {
        const newExt = getFileExtension(filename);
        if (newExt == null) {
          setExt("");
          setManualExt(true);
        } else {
          setExt(newExt);
          setManualExt(true);
        }
      } else {
        setExt("/");
        setManualExt(true);
      }
    } else {
      setManualExt(false);
    }
  }, [filename, manual]);

  // used to compute the filename to create, based on the current state
  function genNewFilename(): string {
    if (isFile) {
      if (manualExt) {
        // extension is typed in explicitly
        return filename;
      } else {
        if (ext === "") {
          if (manualExt && filename.endsWith(" ")) {
            // if we trigger the "no extension" with a space, trim the name
            // otherwise, use the no extension creation button
            return filename.trim();
          } else {
            return filename;
          }
        } else {
          return `${filename}.${ext}`;
        }
      }
    } else {
      if (filename.endsWith("/")) {
        return filename;
      } else {
        return `${filename}/`;
      }
    }
  }
  const newFilename = useMemo(
    () => genNewFilename(),
    [isFile, filename, ext, manualExt, manual],
  );

  async function createFile() {
    if (!filename) return;
    try {
      setCreating(true);
      if (isFile) {
        await actions?.create_file({
          name: newFilename.trim(),
          ext: ext.trim(),
          current_path,
        });
      } else {
        await actions?.create_folder({
          name: newFilename.trim(),
          current_path,
        });
      }
      setManual(false);
      makeNewFilename();
    } finally {
      setCreating(false);
    }
  }

  function onKeyUpHandler(e) {
    switch (e.key) {
      case "Enter":
        createFile();
        break;
      case "Escape":
        setFilename("");
        break;
    }
  }

  function onChangeHandler(e: React.ChangeEvent<HTMLInputElement>) {
    const val = e.target.value;
    if (val) {
      setManual(true);
      setFilename(val);
    } else {
      setManual(false);
      setFilename("");
    }
  }

  function fileIcon() {
    const name: IconName = isNewFiletypeIconName(ext)
      ? NEW_FILETYPE_ICONS[ext!]
      : file_options(`foo.${ext}`)?.icon ?? "file";
    return (
      <Icon
        name={name}
        style={{ fontSize: "150%", marginRight: FLYOUT_PADDING }}
      />
    );
  }

  function selectType(nextExt?: string) {
    if (ext === nextExt) {
      createFile();
    } else {
      // if we had a "/" at the end and now we don't, remove it from the base filename
      if (nextExt !== "/") {
        const nextName = filename.endsWith("/")
          ? filename.slice(0, filename.length - 1)
          : filename;
        // if there is an extension in the filename, remove it
        const { ext: oldExt, name } = separate_file_extension(nextName);
        if (oldExt !== nextExt || nextExt === "") {
          setFilename(name);
        }
      } else if (nextExt === "/" && !filename.endsWith("/")) {
        setFilename(`${filename}/`);
      }
      // set the new extension
      setExt(nextExt ?? "");
      // since we pressed a file-type button, we switch back to the automatic extension regime
      setManualExt(false);
    }
  }

  function getRenderErrorMessage() {
    const error = file_creation_error;
    if (error === "not running") {
      return "The project is not running. Please try again in a moment";
    } else {
      return error;
    }
  }

  function renderError() {
    return (
      <ErrorDisplay
        style={{ margin: 0, flex: "1 0 auto" }}
        banner={true}
        error={getRenderErrorMessage()}
        onClose={(): void => {
          actions?.setState({ file_creation_error: "" });
        }}
      />
    );
  }

  function inputOnFocus(e: React.FocusEvent<HTMLInputElement>) {
    e.target.select();
  }

  function renderExtAddon(): JSX.Element {
    const title = ext === "/" ? `/` : ext === "" ? "" : `.${ext}`;
    return (
      <NewFileDropdown
        mode="flyout"
        create_file={(ext) => {
          if (filename.includes(".")) {
            // have explicit extension in name, but just changed it
            // via dropdown, so better remove it from the name.
            setFilename(separate_file_extension(filename).name);
          }
          setExt(ext ?? "");
        }}
        title={title}
<<<<<<< HEAD
        showDown
=======
>>>>>>> eee7b8cf
        button={false}
      />
    );
  }

  function renderCreateFileButton() {
    const { name, ext } = separate_file_extension(newFilename);
    return (
      <Button
        type="primary"
        disabled={creating || !filename}
        onClick={createFile}
        block
      >
        <span style={{ whiteSpaceCollapse: "preserve" } as any}>
          <span>Create</span>{" "}
          <span style={{ fontWeight: "bold", color: "white" }}>
            {trunc_middle(name, 30)}
          </span>
          {isFile && ext ? `.${ext}` : ""}
        </span>
      </Button>
    );
  }

  function renderHead() {
    const padding = { padding: FLYOUT_PADDING };
    return (
      <Space direction="vertical">
        <Space direction="horizontal" style={padding}>
          Location:{" "}
          <PathNavigator
            mode={"flyout"}
            project_id={project_id}
            className={"cc-project-flyout-path-navigator"}
          />
        </Space>
        <Input
          allowClear
          placeholder="Basename..."
          value={filename}
          onChange={onChangeHandler}
          onKeyUp={onKeyUpHandler}
          onFocus={inputOnFocus}
          style={{ width: "100%", ...padding }}
          addonBefore={fileIcon()}
          addonAfter={renderExtAddon()}
        />
        <div
          style={{
            display: "flex",
            flexDirection: "column",
            justifyContent: "space-between",
            ...padding,
          }}
        >
          {renderCreateFileButton()}
          {creating && <ProgressEstimate seconds={5} />}
        </div>
        {file_creation_error && renderError()}
      </Space>
    );
  }

  function renderBody() {
    return (
      <Space
        style={{ width: "100%", overflowX: "hidden", padding: FLYOUT_PADDING }}
        direction="vertical"
      >
        <FileTypeSelector
          mode="flyout"
          selectedExt={ext}
          projectActions={actions}
          create_file={selectType}
          availableFeatures={availableFeatures}
          filename={filename}
          makeNewFilename={makeNewFilename}
        />
        <Tag color={COLORS.ANTD_ORANGE}>Additional types</Tag>
        <Tip
          delayShow={DELAY_SHOW_MS}
          title="Directory"
          icon={"folder"}
          tip="Create a subdirectory in the current directory. You can also click the file type dropdown after the filename."
        >
          <NewFileButton
            name="Directory"
            on_click={selectType}
            ext="/"
            size="small"
            active={ext === "/"}
          />
        </Tip>
        <Tip
          delayShow={DELAY_SHOW_MS}
          title="No file extension"
          icon={"file"}
          tip=<>
            Create a file without a file extension, for example a{" "}
            <code>Makefile</code>. You can also type{" "}
            <code>filename.[space]</code>, then backspace twice.
          </>
        >
          <NewFileButton
            name="Create file - no extension"
            on_click={selectType}
            ext=""
            size="small"
            active={ext === ""}
          />
        </Tip>
        <NewFileDropdown mode="flyout" create_file={selectType} />
        <hr />
        <Tag color={COLORS.GRAY_L}>Name generator</Tag>
        <SelectorInput
          style={{ width: "100%", color: COLORS.GRAY }}
          selected={selected}
          options={NewFilenameFamilies}
          on_change={(family) => actions?.set_new_filename_family(family)}
        />
      </Space>
    );
  }

  function renderBottom(): JSX.Element {
    return (
      <Space
        style={{
          flex: "1 0 auto",
          width: "100%",
          overflowX: "hidden",
          overflowY: "hidden",
          padding: FLYOUT_PADDING,
          borderTop: FIX_BORDER,
        }}
        direction="vertical"
      >
        {renderCreateFileButton()}
      </Space>
    );
  }

  return (
    <>
      {renderHead()}
      {wrap(renderBody())}
      {renderBottom()}
    </>
  );
}<|MERGE_RESOLUTION|>--- conflicted
+++ resolved
@@ -101,15 +101,6 @@
     }
   }, []);
 
-<<<<<<< HEAD
-  useEffect(() => {
-    if (!manual && !filename0) {
-      makeNewFilename();
-    }
-  }, [ext, manual, selected]);
-
-=======
->>>>>>> eee7b8cf
   const isFile = useMemo(
     () => !(filename && filename.endsWith("/")),
     [filename],
@@ -289,10 +280,7 @@
           setExt(ext ?? "");
         }}
         title={title}
-<<<<<<< HEAD
         showDown
-=======
->>>>>>> eee7b8cf
         button={false}
       />
     );
