/*
 *  This file is part of CoCalc: Copyright © 2023 Sagemath, Inc.
 *  License: MS-RSL – see LICENSE.md for details
 */

import { Button, Tooltip } from "antd";
import { useEffect, useState } from "react";
import { useIntl } from "react-intl";

import { TourName } from "@cocalc/frontend/account/tours";
import { redux, useTypedRedux } from "@cocalc/frontend/app-framework";
import { Icon } from "@cocalc/frontend/components";
import { ComputeServerDocStatus } from "@cocalc/frontend/compute/doc-status";
import SelectComputeServerForFileExplorer from "@cocalc/frontend/compute/select-server-for-explorer";
import { isIntlMessage } from "@cocalc/frontend/i18n";
import { useProjectContext } from "@cocalc/frontend/project/context";
import { PathNavigator } from "@cocalc/frontend/project/explorer/path-navigator";
import track from "@cocalc/frontend/user-tracking";
import { capitalize } from "@cocalc/util/misc";
import { COLORS } from "@cocalc/util/theme";
import { FIX_BORDER } from "../common";
import { FIXED_PROJECT_TABS, FixedTab } from "../file-tab";
<<<<<<< HEAD
import { FIXED_TABS_BG_COLOR } from "../vertical-fixed-tabs";
=======
import { FIXED_TABS_BG_COLOR } from "../tabs";
import { ActiveHeader } from "./active-header";
>>>>>>> f404663e
import { FLYOUT_PADDING } from "./consts";
import { LogHeader } from "./log-header";

const FLYOUT_FULLPAGE_TOUR_NAME: TourName = "flyout-fullpage";

interface Props {
  flyoutWidth: number;
  flyout: FixedTab;
  narrowerPX: number;
}

export function FlyoutHeader(_: Readonly<Props>) {
  const { flyout, flyoutWidth, narrowerPX = 0 } = _;
  const intl = useIntl();
  const { actions, project_id, is_active } = useProjectContext();
  const compute_server_id = useTypedRedux({ project_id }, "compute_server_id");
  // the flyout fullpage button explanation isn't an Antd tour, but has the same effect.
  const tours = useTypedRedux("account", "tours");
  const [highlightFullpage, setHighlightFullpage] = useState<boolean>(false);

  useEffect(() => {
    // we only want to show the highlight if the project page is in the front (active)
    // and the user has not seen the tour yet.
    const show =
      is_active &&
      (tours == null || !tours.includes(FLYOUT_FULLPAGE_TOUR_NAME));
    setHighlightFullpage(show || false);
  }, [is_active]);

  function renderDefaultTitle() {
    const title = FIXED_PROJECT_TABS[flyout].flyoutTitle;
    if (title != null) {
      return isIntlMessage(title) ? intl.formatMessage(title) : title;
    } else {
      return capitalize(flyout);
    }
  }

  function renderIcon() {
    const iconName = FIXED_PROJECT_TABS[flyout].icon;
    if (iconName != null) {
      return <Icon name={iconName} />;
    } else {
      return null;
    }
  }

  function closeBtn() {
    return (
      <Tooltip title="Hide this panel" placement="bottom">
        <Icon
          name="times"
          className="cc-project-fixedtab-close"
          style={{
            marginRight: FLYOUT_PADDING,
            padding: FLYOUT_PADDING,
          }}
          onClick={() => actions?.toggleFlyout(flyout)}
        />
      </Tooltip>
    );
  }

  function markFullpageTourDone() {
    if (!highlightFullpage) return;
    const actions = redux.getActions("account");
    actions.setTourDone(FLYOUT_FULLPAGE_TOUR_NAME);
    setHighlightFullpage(false);
  }

  function renderFullpagePopupTitle() {
    return (
      <>
        <div>Open this flyout panel as a full page.</div>
        {highlightFullpage ? (
          <>
            <hr />
            <div>
              You can change the behavior of these buttons on the side, via the
              vertical menu layout button selector at the bottom left.
            </div>
            <div style={{ textAlign: "center", marginTop: "10px" }}>
              <Button onClick={markFullpageTourDone}>
                Don't show this again
              </Button>
            </div>
          </>
        ) : null}
      </>
    );
  }

  function fullPageBtn() {
    // active files has no fullpage equivalent – it's the tabs
    if (flyout === "active") return null;

    const style = {
      marginRight: FLYOUT_PADDING,
      padding: FLYOUT_PADDING,
      fontSize: "12px",
      ...(highlightFullpage
        ? { backgroundColor: COLORS.ANTD_ORANGE }
        : undefined),
    };

    return (
      <>
        <Tooltip title={renderFullpagePopupTitle()} placement="bottom">
          <Icon
            name="expand"
            className="cc-project-fixedtab-fullpage"
            style={style}
            onClick={() => {
              // flyouts and full pages share the same internal name
              actions?.set_active_tab(flyout);
              track("switch-to-fixed-tab", {
                project_id,
                flyout,
                how: "click-on-flyout-expand-button",
              });
              markFullpageTourDone();
              // now, close the flyout panel, to finish the transition
              actions?.toggleFlyout(flyout);
            }}
          />
        </Tooltip>
      </>
    );
  }

  function renderTitle() {
    switch (flyout) {
      case "files":
        return (
          <div style={{ width: "100%" }}>
            <div>
              <SelectComputeServerForFileExplorer
                size="small"
                project_id={project_id}
                key="compute-server"
                noLabel={true}
                style={{
                  borderRadius: "5px",
                  marginRight: "5px",
                }}
              />
              <PathNavigator
                style={{ flex: 1 }}
                mode={"flyout"}
                project_id={project_id}
                className={"cc-project-flyout-path-navigator"}
              />
            </div>
            {!!compute_server_id && (
              <div style={{ fontSize: "10pt" }}>
                <ComputeServerDocStatus
                  id={compute_server_id}
                  requestedId={compute_server_id}
                  project_id={project_id}
                  noSync
                />
              </div>
            )}
          </div>
        );
      case "log":
        return <LogHeader />;
      case "search":
        return <SearchHeader />;
      case "active":
        return <ActiveHeader />;
      default:
        return (
          <div style={{ flex: 1, fontWeight: "bold" }}>
            {renderIcon()} {renderDefaultTitle()}
          </div>
        );
    }
  }

  return (
    <div
      style={{
        display: "flex",
        flexDirection: "row",
        alignItems: "start",
        borderRight: FIX_BORDER,
        borderTop: FIX_BORDER,
        borderLeft: FIX_BORDER,
        background: FIXED_TABS_BG_COLOR,
        borderRadius: "5px 5px 0 0",
        width: `${flyoutWidth - narrowerPX}px`,
        paddingLeft: "10px",
        paddingTop: "10px",
        fontSize: "1.2em",
        marginRight: FLYOUT_PADDING,
      }}
    >
      {renderTitle()}
      {fullPageBtn()}
      {closeBtn()}
    </div>
  );
}

function SearchHeader() {
  const { project_id } = useProjectContext();
  return (
    <div
      style={{
        flex: 1,
        display: "flex",
        whiteSpace: "nowrap",
        overflow: "hidden",
        textOverflow: "ellipsis",
        fontWeight: "bold",
      }}
    >
      <Icon name="search" style={{ fontSize: "120%", marginRight: "10px" }} />{" "}
      <PathNavigator
        style={{ flex: "1 0 auto" }}
        mode={"flyout"}
        project_id={project_id}
        className={"cc-project-flyout-path-navigator"}
      />
    </div>
  );
}<|MERGE_RESOLUTION|>--- conflicted
+++ resolved
@@ -20,12 +20,8 @@
 import { COLORS } from "@cocalc/util/theme";
 import { FIX_BORDER } from "../common";
 import { FIXED_PROJECT_TABS, FixedTab } from "../file-tab";
-<<<<<<< HEAD
-import { FIXED_TABS_BG_COLOR } from "../vertical-fixed-tabs";
-=======
 import { FIXED_TABS_BG_COLOR } from "../tabs";
 import { ActiveHeader } from "./active-header";
->>>>>>> f404663e
 import { FLYOUT_PADDING } from "./consts";
 import { LogHeader } from "./log-header";
 
