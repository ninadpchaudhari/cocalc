/*
 *  This file is part of CoCalc: Copyright © 2020 Sagemath, Inc.
 *  License: MS-RSL – see LICENSE.md for details
 */

import { DndContext, useDraggable } from "@dnd-kit/core";
import { Button, Modal, Tooltip } from "antd";

import {
  React,
  redux,
  useActions,
  useEffect,
  useMemo,
  useRedux,
  useState,
  useTypedRedux,
} from "@cocalc/frontend/app-framework";
<<<<<<< HEAD
import { useAppState } from "@cocalc/frontend/app/context";
import { Icon, Loading } from "@cocalc/frontend/components";
=======
import { useAppContext } from "@cocalc/frontend/app/context";
>>>>>>> f404663e
import { IS_MOBILE } from "@cocalc/frontend/feature";
import {
  FrameContext,
  defaultFrameContext,
} from "@cocalc/frontend/frame-editors/frame-tree/frame-context";
import StudentPayUpgrade from "@cocalc/frontend/purchases/student-pay";
import track from "@cocalc/frontend/user-tracking";
import { EDITOR_PREFIX, path_to_tab } from "@cocalc/util/misc";
import { COLORS } from "@cocalc/util/theme";
import { AnonymousName } from "../anonymous-name";
import {
  ProjectContext,
  useProjectContext,
  useProjectContextProvider,
} from "../context";
import { ProjectWarningBanner } from "../project-banner";
import { StartButton } from "../start-button";
import { DeletedProjectWarning } from "../warnings/deleted";
import { DiskSpaceWarning } from "../warnings/disk-space";
import { OOMWarning } from "../warnings/oom";
import { RamWarning } from "../warnings/ram";
import { FIX_BORDERS } from "./common";
import { Content } from "./content";
import { isFixedTab } from "./file-tab";
import { FlyoutBody } from "./flyouts/body";
import { FLYOUT_DEFAULT_WIDTH_PX } from "./flyouts/consts";
import { FlyoutHeader } from "./flyouts/header";
import {
  getFlyoutExpanded,
  getFlyoutWidth,
  storeFlyoutState,
} from "./flyouts/state";
import HomePageButton from "./home-page/button";
import { SoftwareEnvUpgrade } from "./software-env-upgrade";
import Tabs, {
  FIXED_TABS_BG_COLOR,
  VerticalFixedTabs,
} from "./vertical-fixed-tabs";

const PAGE_STYLE: React.CSSProperties = {
  display: "flex",
  flexDirection: "column",
  flex: 1,
  overflow: "hidden",
} as const;

interface Props {
  project_id: string;
  is_active: boolean;
}

export const ProjectPage: React.FC<Props> = (props: Props) => {
  const { project_id, is_active } = props;
  const hideActionButtons = useTypedRedux({ project_id }, "hideActionButtons");
  const flyout = useTypedRedux({ project_id }, "flyout");
  const actions = useActions({ project_id });
  const is_deleted = useRedux([
    "projects",
    "project_map",
    project_id,
    "deleted",
  ]);
  const projectCtx = useProjectContextProvider(project_id, is_active);
  const fullscreen = useTypedRedux("page", "fullscreen");
  const active_top_tab = useTypedRedux("page", "active_top_tab");
  const modal = useTypedRedux({ project_id }, "modal");
  const open_files_order = useTypedRedux({ project_id }, "open_files_order");
  const active_project_tab = useTypedRedux(
    { project_id },
    "active_project_tab",
  );
  const [homePageButtonWidth, setHomePageButtonWidth] =
    React.useState<number>(80);

  const [flyoutWidth, setFlyoutWidth] = useState<number>(
    getFlyoutWidth(project_id),
  );
  const [oldFlyoutWidth, setOldFlyoutWidth] = useState(flyoutWidth);
  const { pageWidthPx } = useAppContext();

  const narrowerPX = useMemo(() => {
    return hideActionButtons ? homePageButtonWidth : 0;
  }, [hideActionButtons, homePageButtonWidth]);

  useEffect(() => {
    const name = getFlyoutExpanded(project_id);
    if (isFixedTab(name)) {
      // if there is one to show, restore its width
      setFlyoutWidth(getFlyoutWidth(project_id));
      actions?.setFlyoutExpanded(name, true, false);
    }
  }, [project_id]);

  useEffect(() => {
    if (flyoutWidth > pageWidthPx / 2) {
      setFlyoutWidth(Math.max(FLYOUT_DEFAULT_WIDTH_PX / 2, pageWidthPx / 2));
    }
  }, [pageWidthPx]);

  function setWidth(newWidth: number, reset = false): void {
    if (flyout == null) return;
    setFlyoutWidth(newWidth);
    storeFlyoutState(project_id, flyout, { width: reset ? null : newWidth });
  }

  async function resetFlyoutWidth() {
    // brief delay to ignore what dragging does
    await new Promise((resolve) => setTimeout(resolve, 10));
    setWidth(FLYOUT_DEFAULT_WIDTH_PX + narrowerPX, true);
  }

  const flyoutLimit = useMemo(() => {
    return {
      left: FLYOUT_DEFAULT_WIDTH_PX / 2,
      right: IS_MOBILE ? pageWidthPx * 0.9 : pageWidthPx / 2,
    };
  }, [pageWidthPx]);

  function updateDrag(e) {
    const newWidth = Math.max(
      flyoutLimit.left,
      Math.min(oldFlyoutWidth + e.delta.x, flyoutLimit.right),
    );
    setWidth(newWidth);
  }

  function renderEditorContent() {
    const v: JSX.Element[] = [];

    open_files_order.map((path) => {
      if (!path) {
        return;
      }
      const tab_name = path_to_tab(path);
      return v.push(
        <FrameContext.Provider
          key={tab_name}
          value={{
            ...defaultFrameContext,
            project_id,
            path,
            actions: redux.getEditorActions(project_id, path) as any,
            isFocused: active_project_tab === tab_name,
            isVisible: active_project_tab === tab_name,
            redux,
          }}
        >
          <Content
            is_visible={
              active_top_tab == project_id && active_project_tab === tab_name
            }
            tab_name={tab_name}
          />
        </FrameContext.Provider>,
      );
    });
    return v;
  }

  // fixed tab -- not an editor
  function render_project_content() {
    if (!is_active) {
      // see https://github.com/sagemathinc/cocalc/issues/3799
      // Some of the fixed project tabs (none editors) are hooked
      // into redux and moronic about rendering everything on every
      // tiny change... Until that is fixed, it is critical to NOT
      // render these pages at all, unless the tab is active
      // and they are visible.
      return;
    }
    if (active_project_tab.slice(0, 7) !== EDITOR_PREFIX) {
      return (
        <Content
          key={active_project_tab}
          is_visible={true}
          tab_name={active_project_tab}
        />
      );
    }
  }

  function render_project_modal() {
    if (!is_active || !modal) return;
    return (
      <Modal
        title={modal?.get("title")}
        open={is_active && modal != null}
        onOk={() => {
          actions?.clear_modal();
          modal?.get("onOk")?.();
        }}
        onCancel={() => {
          actions?.clear_modal();
          modal?.get("onCancel")?.();
        }}
      >
        {modal?.get("content")}
      </Modal>
    );
  }

  function renderFlyout() {
    if (!flyout) return;
    if (fullscreen && fullscreen !== "project") return;

    return (
      <div style={{ display: "flex", flexDirection: "row" }}>
        <FlyoutBody flyout={flyout} flyoutWidth={flyoutWidth} />
        <DndContext
          onDragStart={() => setOldFlyoutWidth(flyoutWidth)}
          onDragEnd={(e) => updateDrag(e)}
        >
          <FlyoutDragbar
            resetFlyoutWidth={resetFlyoutWidth}
            flyoutLimit={flyoutLimit}
            oldFlyoutWidth={oldFlyoutWidth}
          />
        </DndContext>
      </div>
    );
  }

  function renderFlyoutHeader() {
    if (!flyout) return;
    return (
      <FlyoutHeader
        flyoutWidth={flyoutWidth}
        flyout={flyout}
        narrowerPX={narrowerPX}
      />
    );
  }

  function renderTopRow() {
    if (fullscreen && fullscreen !== "project") return;

    // CSS note: the paddingTop is here to not make the tabs touch the top row (looks funny)
    // this was part of the container-content div, which makes little sense for e.g. the banner bars
    return (
      <div style={{ display: "flex", margin: "0", paddingTop: "3px" }}>
        <HomePageButton
          project_id={project_id}
          active={active_project_tab == "home"}
          width={homePageButtonWidth}
        />
        {renderFlyoutHeader()}
        <div style={{ flex: 1, overflow: "hidden" }}>
          <Tabs project_id={project_id} />
        </div>
      </div>
    );
  }

  function renderVerticalActionButtons() {
    if (fullscreen && fullscreen !== "project") return;

    if (hideActionButtons) {
      return (
        <Tooltip title="Show the action bar" placement="rightTop">
          <Button
            size="small"
            type="text"
            style={{
              position: "fixed",
              bottom: "0px",
              left: "0px",
              zIndex: 1000,
              outline: `1px solid ${COLORS.GRAY_L}`,
              borderRadius: "0 3px 0 0 ",
              backgroundColor: COLORS.GRAY_LLL,
            }}
            onClick={() => {
              track("action-bar", { action: "show" });
              actions?.toggleActionButtons();
            }}
          >
            <Icon name="vertical-left-outlined" />
          </Button>
        </Tooltip>
      );
    } else {
      return (
        <div
          style={{
            flex: "0 0 auto",
            display: "flex",
            flexDirection: "column",
            background: FIXED_TABS_BG_COLOR,
            borderRadius: "0",
            borderTop: FIX_BORDERS.borderTop,
            borderRight: flyout == null ? FIX_BORDERS.borderRight : undefined,
          }}
        >
          <VerticalFixedTabs setHomePageButtonWidth={setHomePageButtonWidth} />
        </div>
      );
    }
  }

  function renderMainContent() {
    return (
      <div
        style={{
          flex: 1,
          display: "flex",
          flexDirection: "column",
          overflowX: "auto",
        }}
      >
        <StartButton />
        {renderEditorContent()}
        {render_project_content()}
        {render_project_modal()}
      </div>
    );
  }

  if (open_files_order == null) {
    return <Loading />;
  }

  return (
    <ProjectContext.Provider value={projectCtx}>
      <div className="container-content" style={PAGE_STYLE}>
        <StudentPayUpgrade
          project_id={project_id}
          style={{ marginTop: "5px" }}
        />
        <AnonymousName project_id={project_id} />
        <DiskSpaceWarning project_id={project_id} />
        <RamWarning project_id={project_id} />
        <OOMWarning project_id={project_id} />
        <SoftwareEnvUpgrade project_id={project_id} />
        <ProjectWarningBanner />
        {renderTopRow()}
        {is_deleted && <DeletedProjectWarning />}
        <div style={{ display: "flex", flex: 1, overflow: "hidden" }}>
          {renderVerticalActionButtons()}
          {renderFlyout()}
          {renderMainContent()}
        </div>
      </div>
    </ProjectContext.Provider>
  );
};

function FlyoutDragbar({
  resetFlyoutWidth,
  flyoutLimit,
  oldFlyoutWidth,
}: {
  resetFlyoutWidth: () => void;
  flyoutLimit: { left: number; right: number };
  oldFlyoutWidth: number;
}) {
  const { project_id } = useProjectContext();

  const { attributes, listeners, setNodeRef, transform, active } = useDraggable(
    {
      id: `flyout-drag-${project_id}`,
    },
  );

  // limit left-right dx movement
  const dx = useMemo(() => {
    if (!transform || !oldFlyoutWidth) return 0;
    const dx = transform.x;
    const posX = oldFlyoutWidth + dx;
    const { left, right } = flyoutLimit;
    if (posX < left) return -(oldFlyoutWidth - left);
    if (posX > right) return right - oldFlyoutWidth;
    return dx;
  }, [transform, oldFlyoutWidth, flyoutLimit]);

  return (
    <div
      ref={setNodeRef}
      className="cc-project-flyout-dragbar"
      style={{
        transform: transform ? `translate3d(${dx}px, 0, 0)` : undefined,
        flex: "1 0 ",
        width: "5px",
        height: "100%",
        cursor: "col-resize",
        ...(active ? { zIndex: 1000, backgroundColor: COLORS.GRAY } : {}),
      }}
      {...listeners}
      {...attributes}
      onDoubleClick={resetFlyoutWidth}
    />
  );
}<|MERGE_RESOLUTION|>--- conflicted
+++ resolved
@@ -16,12 +16,8 @@
   useState,
   useTypedRedux,
 } from "@cocalc/frontend/app-framework";
-<<<<<<< HEAD
-import { useAppState } from "@cocalc/frontend/app/context";
 import { Icon, Loading } from "@cocalc/frontend/components";
-=======
 import { useAppContext } from "@cocalc/frontend/app/context";
->>>>>>> f404663e
 import { IS_MOBILE } from "@cocalc/frontend/feature";
 import {
   FrameContext,
