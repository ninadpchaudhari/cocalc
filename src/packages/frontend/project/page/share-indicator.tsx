/*
 *  This file is part of CoCalc: Copyright © 2020 Sagemath, Inc.
 *  License: AGPLv3 s.t. "Commons Clause" – see LICENSE.md for details
 */

/*
Indicator about whether or not file or path is publicly shared.
*/

import { Button, Tooltip } from "antd";

import {
  CSS,
  React,
  redux,
  useMemo,
  useTypedRedux,
} from "@cocalc/frontend/app-framework";
import { HiddenXSSM, Icon, Loading } from "@cocalc/frontend/components";
import { useStudentProjectFunctionality } from "@cocalc/frontend/course";
import { containing_public_path } from "@cocalc/util/misc";

const SHARE_INDICATOR_STYLE = {
  fontSize: "14pt",
  borderRadius: "3px",
  marginTop: "3px",
  display: "flex",
  top: "-30px",
  right: "3px",
} as const;

interface Props {
  project_id: string;
  path: string;
  compact?: boolean; // if set, label is controlled externally
  style?: CSS;
}

export const ShareIndicator: React.FC<Props> = React.memo(
  ({ project_id, path, compact, style }) => {
    const public_paths = useTypedRedux({ project_id }, "public_paths");
    const share_server = useTypedRedux("customize", "share_server");

    const student_project_functionality =
      useStudentProjectFunctionality(project_id);

    const is_public = useMemo(() => {
      if (public_paths == null) return false;
      const paths: string[] = [];
      public_paths.forEach(function (info) {
        if (!info.get("disabled")) {
          paths.push(info.get("path"));
        }
      });
      return containing_public_path(path, paths) != null;
    }, [public_paths, path, project_id]);

    // don't share anything if share server disabled *or* if file
    // isn't already published.  When not published, you can publish it
    // via the File menu.
    if (!share_server || !is_public) {
      return <></>;
    }

    if (student_project_functionality.disableActions) {
      return <></>;
    }

    if (public_paths == null) {
      return <Loading />;
    }

    function tooltipTitle() {
      if (is_public) {
        return "This file is publicly shared.";
      } else {
        return "This file is only visible to project collaborators.";
      }
    }

    function renderLabel() {
      const style: CSS = { fontSize: "10.5pt", marginLeft: "5px" };
      const label = is_public ? "Published" : "Private";
      if (typeof compact === "boolean") {
        return compact ? null : <span style={style}>{label}</span>;
      }
      return <HiddenXSSM style={style}>{label}</HiddenXSSM>;
    }

    return (
<<<<<<< HEAD
      <div style={{ ...SHARE_INDICATOR_STYLE, ...style }}>
        <Tooltip title={tooltipTitle()} placement="bottom">
          <Button
            onClick={() => {
              redux.getProjectActions(project_id).show_file_action_panel({
                path,
                action: "share",
              });
            }}
          >
            <Icon name={is_public ? "share-square" : "lock"} />
            {renderLabel()}
          </Button>
        </Tooltip>
=======
      <div style={SHARE_INDICATOR_STYLE}>
        <Button
          style={{ color: "#333" }}
          onClick={() => {
            redux.getProjectActions(project_id).show_file_action_panel({
              path,
              action: "share",
            });
          }}
        >
          <Icon name={is_public ? "share-square" : "lock"} />
          <HiddenXSSM style={{ fontSize: "10.5pt", marginLeft: "5px" }}>
            {is_public ? "Published" : "Private"}
          </HiddenXSSM>
        </Button>
>>>>>>> 1ece6e9d
      </div>
    );
  },
);<|MERGE_RESOLUTION|>--- conflicted
+++ resolved
@@ -88,7 +88,6 @@
     }
 
     return (
-<<<<<<< HEAD
       <div style={{ ...SHARE_INDICATOR_STYLE, ...style }}>
         <Tooltip title={tooltipTitle()} placement="bottom">
           <Button
@@ -103,23 +102,6 @@
             {renderLabel()}
           </Button>
         </Tooltip>
-=======
-      <div style={SHARE_INDICATOR_STYLE}>
-        <Button
-          style={{ color: "#333" }}
-          onClick={() => {
-            redux.getProjectActions(project_id).show_file_action_panel({
-              path,
-              action: "share",
-            });
-          }}
-        >
-          <Icon name={is_public ? "share-square" : "lock"} />
-          <HiddenXSSM style={{ fontSize: "10.5pt", marginLeft: "5px" }}>
-            {is_public ? "Published" : "Private"}
-          </HiddenXSSM>
-        </Button>
->>>>>>> 1ece6e9d
       </div>
     );
   },
