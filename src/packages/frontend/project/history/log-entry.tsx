--- conflicted
+++ resolved
@@ -3,21 +3,7 @@
  *  License: AGPLv3 s.t. "Commons Clause" – see LICENSE.md for details
  */
 
-import { UserMap } from "@cocalc/frontend/todo-types";
-import { describe_quota } from "@cocalc/util/licenses/describe-quota";
-import * as misc from "@cocalc/util/misc";
-<<<<<<< HEAD
-import { round1 } from "@cocalc/util/misc";
-import * as lodash from "lodash";
-import React from "react";
-import { Col, Grid, Row } from "react-bootstrap";
-import { redux, Rendered } from "../../app-framework";
-=======
-import React from "react";
-const TRUNC = 90;
-import { Rendered, redux } from "../../app-framework";
-import { Grid, Col, Row } from "react-bootstrap";
->>>>>>> 52e8d371
+import { CSS, redux, Rendered } from "@cocalc/frontend/app-framework";
 import {
   Icon,
   IconName,
@@ -26,11 +12,17 @@
   Space,
   TimeAgo,
   Tip,
-} from "../../components";
-import { file_associations } from "../../file-associations";
+} from "@cocalc/frontend/components";
+import { file_associations } from "@cocalc/frontend/file-associations";
 // eslint-disable-next-line @typescript-eslint/no-var-requires
-import { ProjectTitle } from "../../projects/project-title";
-import { FILE_ACTIONS } from "../../project_actions";
+import { ProjectTitle } from "@cocalc/frontend/projects/project-title";
+import { FILE_ACTIONS } from "@cocalc/frontend/project_actions";
+import { UserMap } from "@cocalc/frontend/todo-types";
+import { describe_quota } from "@cocalc/util/licenses/describe-quota";
+import * as misc from "@cocalc/util/misc";
+import { round1 } from "@cocalc/util/misc";
+import React from "react";
+import { Col, Grid, Row } from "react-bootstrap";
 import { SystemProcess } from "./system-process";
 import {
   AssistantEvent,
@@ -53,7 +45,7 @@
 // eslint-disable-next-line @typescript-eslint/no-var-requires
 const { User } = require("../../users");
 
-const selected_item: React.CSSProperties = {
+const selected_item: CSS = {
   backgroundColor: "#08c",
   color: "white",
 };
@@ -79,7 +71,7 @@
   account_id: string;
   user_map?: UserMap;
   cursor: boolean;
-  backgroundStyle?: React.CSSProperties;
+  backgroundStyle?: CSS;
   project_id: string;
 }
 
