/*
 *  This file is part of CoCalc: Copyright © 2020 Sagemath, Inc.
 *  License: AGPLv3 s.t. "Commons Clause" – see LICENSE.md for details
 */

/*
We use so little of react-bootstrap in CoCalc that for a first quick round
of switching to antd, I'm going to see if it isn't easy to re-implement
much of the same functionality on top of antd

Obviously, this is meant to be temporary, since it is far better if our
code consistently uses the antd api explicitly.  However, there are
some serious problems / bug /issues with using our stupid old react-bootstrap
*at all*, hence this.
*/

// TODO: What we haven't converted yet, but do use in CoCalc:
export {
  ControlLabel,
  Form,
  FormControl,
  FormGroup,
  InputGroup,
} from "react-bootstrap";
import {
  Alert as AntdAlert,
  Button as AntdButton,
  Card as AntdCard,
  Checkbox as AntdCheckbox,
  Col as AntdCol,
  Modal as AntdModal,
  Row as AntdRow,
  Tabs as AntdTabs,
  TabsProps as AntdTabsProps,
  Tooltip,
} from "antd";
import { MouseEventHandler } from "react";
<<<<<<< HEAD

import { Gap } from "@cocalc/frontend/components/gap";
import { r_join } from "@cocalc/frontend/components/r_join";
=======
import { inDarkMode } from "@cocalc/frontend/account/dark-mode";
import { r_join } from "@cocalc/frontend/components/r_join";
import { Gap } from "@cocalc/frontend/components/gap";
>>>>>>> 94938544
import { COLORS } from "@cocalc/util/theme";

// Note regarding buttons -- there are 6 semantics meanings in bootstrap, but
// only four in antd, and it we can't automatically collapse them down in a meaningful
// way without fundamentally removing information and breaking our UI (e.g., buttons
// change look after an assignment is sent successfully in a course).
export type ButtonStyle =
  | "primary"
  | "success"
  | "default"
  | "info"
  | "warning"
  | "danger"
  | "ghost"
  | "link";

type BUTTON_TYPES = "primary" | "default" | "dashed" | "link";

const BS_STYLE_TO_TYPE: {
  [name in ButtonStyle]: BUTTON_TYPES;
} = {
  primary: "primary",
  success: "default", // antd doesn't have this so we do it via style below.
  default: "default",
  info: "default", // antd doesn't have this so we do it via style below.
  warning: "default", // antd doesn't have this so we do it via style below.
  danger: "default",
  link: "link",
  ghost: "default", // but ghost=true
};

export type ButtonSize = "large" | "small" | "xsmall";

function parse_bsStyle(props: {
  bsStyle?: ButtonStyle;
  style?: React.CSSProperties;
  disabled?: boolean;
}): {
  type: BUTTON_TYPES;
  style: React.CSSProperties;
  danger?: boolean;
  ghost?: boolean;
  disabled?: boolean;
  loading?: boolean;
} {
  let type =
    props.bsStyle == null
      ? "default"
      : BS_STYLE_TO_TYPE[props.bsStyle] ?? "default";

  let style: React.CSSProperties | undefined = undefined;
  // antd has no analogue of "success" & "warning", it's not clear to me what
  // it should be so for now just copy the style from react-bootstrap.
  if (!inDarkMode()) {
    if (props.bsStyle === "warning") {
      // antd has no analogue of "warning", it's not clear to me what
      // it should be so for
      // now just copy the style.
      style = {
        backgroundColor: COLORS.BG_WARNING,
        borderColor: "#eea236",
        color: "#ffffff",
      };
    } else if (props.bsStyle === "success") {
      style = {
        backgroundColor: "#5cb85c",
        borderColor: "#4cae4c",
        color: "#ffffff",
      };
    } else if (props.bsStyle == "info") {
      style = {
        backgroundColor: "rgb(91, 192, 222)",
        borderColor: "rgb(70, 184, 218)",
        color: "#ffffff",
      };
    }
  }
  if (props.disabled && style != null) {
    style.opacity = 0.65;
  }

  style = { ...style, ...props.style };
  let danger: boolean | undefined = undefined;
  let loading: boolean | undefined = undefined; // nothing mapped to this yet
  let ghost: boolean | undefined = undefined;
  if (props.bsStyle === "ghost") {
    ghost = true;
    style.color = COLORS.GRAY_DD;
  }
  if (props.bsStyle == "danger") {
    type = "default";
    danger = true;
  }
  return { type, style, danger, ghost, loading };
}

interface ButtonProps {
  bsStyle?: ButtonStyle;
  bsSize?: ButtonSize;
  style?: React.CSSProperties;
  disabled?: boolean;
  onClick?: (e?: any) => void;
  key?: string;
  children?: any;
  className?: string;
  href?: string;
  target?: string;
  title?: string | JSX.Element;
  tabIndex?: number;
  active?: boolean;
  id?: string;
  autoFocus?: boolean;
  placement?;
}

export function Button(props: Readonly<ButtonProps>) {
  // The span is needed inside below, otherwise icons and labels get squashed together
  // due to button having word-spacing 0.
  const { type, style, danger, ghost, loading } = parse_bsStyle(props);
  let size: "middle" | "large" | "small" | undefined = undefined;
  if (props.bsSize == "large") {
    size = "large";
  } else if (props.bsSize == "small") {
    size = "middle";
  } else if (props.bsSize == "xsmall") {
    size = "small";
  }
  if (props.active) {
    style.backgroundColor = "#d4d4d4";
    style.boxShadow = "inset 0 3px 5px rgb(0 0 0 / 13%)";
  }
  const btn = (
    <AntdButton
      onClick={props.onClick}
      type={type}
      disabled={props.disabled}
      style={style}
      size={size}
      className={props.className}
      href={props.href}
      target={props.target}
      danger={danger}
      ghost={ghost}
      loading={loading}
      tabIndex={props.tabIndex}
      id={props.id}
      autoFocus={props.autoFocus}
    >
      <>{props.children}</>
    </AntdButton>
  );
  if (props.title) {
    return (
      <Tooltip
        title={props.title}
        mouseEnterDelay={0.7}
        placement={props.placement}
      >
        {btn}
      </Tooltip>
    );
  } else {
    return btn;
  }
}

export function ButtonGroup(props: {
  style?: React.CSSProperties;
  children?: any;
  className?: string;
}) {
  return (
    <AntdButton.Group className={props.className} style={props.style}>
      {props.children}
    </AntdButton.Group>
  );
}

export function ButtonToolbar(props: {
  style?: React.CSSProperties;
  children?: any;
  className?: string;
}) {
  return (
    <div className={props.className} style={props.style}>
      {r_join(props.children, <Gap />)}
    </div>
  );
}

export function Grid(props: {
  onClick?: MouseEventHandler<HTMLDivElement>;
  style?: React.CSSProperties;
  children?: any;
}) {
  return (
    <div
      onClick={props.onClick}
      style={{ ...{ padding: "0 8px" }, ...props.style }}
    >
      {props.children}
    </div>
  );
}

export function Well(props: {
  style?: React.CSSProperties;
  children?: any;
  className?: string;
  onDoubleClick?;
  onMouseDown?;
}) {
  let style: React.CSSProperties = {
    ...{ backgroundColor: "white", border: "1px solid #e3e3e3" },
    ...props.style,
  };
  return (
    <AntdCard
      style={style}
      className={props.className}
      onDoubleClick={props.onDoubleClick}
      onMouseDown={props.onMouseDown}
    >
      {props.children}
    </AntdCard>
  );
}

export function Checkbox(props: {
  style?: React.CSSProperties;
  children?: any;
  autoFocus?: boolean;
  checked?: boolean;
  disabled?: boolean;
  onChange?: any;
}) {
  const style: React.CSSProperties = props.style != null ? props.style : {};
  if (style.fontWeight == null) {
    // Antd checkbox uses the label DOM element, and bootstrap css
    // changes the weight of that DOM element to 700, which is
    // really ugly and conflicts with the antd design style. So
    // we manualy change it back here.  This will go away if/when
    // we no longer include bootstrap css...
    style.fontWeight = 400;
  }
  // The margin and div is to be like react-bootstrap which
  // has that margin.
  return (
    <div style={{ margin: "10px 0" }}>
      <AntdCheckbox
        autoFocus={props.autoFocus}
        checked={props.checked}
        disabled={props.disabled}
        style={style}
        onChange={props.onChange}
      >
        {props.children}
      </AntdCheckbox>
    </div>
  );
}

export function Row(props: any) {
  props = { ...{ gutter: 16 }, ...props };
  return <AntdRow {...props}>{props.children}</AntdRow>;
}

export function Col(props: {
  xs?: number;
  sm?: number;
  md?: number;
  lg?: number;
  xsOffset?: number;
  smOffset?: number;
  mdOffset?: number;
  lgOffset?: number;
  style?: React.CSSProperties;
  className?: string;
  onClick?;
  children?: any;
}) {
  const props2: any = {};
  for (const p of ["xs", "sm", "md", "lg"]) {
    if (props[p] != null) {
      if (props2[p] == null) {
        props2[p] = {};
      }
      props2[p].span = 2 * props[p];
    }
    if (props[p + "Offset"] != null) {
      if (props2[p] == null) {
        props2[p] = {};
      }
      props2[p].offset = 2 * props[p + "Offset"];
    }
  }
  for (const p of ["className", "onClick", "style"]) {
    props2[p] = props[p];
  }
  return <AntdCol {...props2}>{props.children}</AntdCol>;
}

export type AntdTabItem = NonNullable<AntdTabsProps["items"]>[number];

interface TabsProps {
  id?: string;
  key?: string;
  activeKey: string;
  onSelect?: (activeKey: string) => void;
  animation?: boolean;
  style?: React.CSSProperties;
  tabBarExtraContent?;
  tabPosition?: "left" | "top" | "right" | "bottom";
  size?: "small";
  items: AntdTabItem[]; // This is mandatory: Tabs.TabPane (was in "Tab") is deprecated.
}

export function Tabs(props: Readonly<TabsProps>) {
  return (
    <AntdTabs
      activeKey={props.activeKey}
      onChange={props.onSelect}
      animated={props.animation ?? false}
      style={props.style}
      tabBarExtraContent={props.tabBarExtraContent}
      tabPosition={props.tabPosition}
      size={props.size}
      items={props.items}
    />
  );
}

export function Tab(props: {
  id?: string;
  key?: string;
  eventKey: string;
  title: any;
  children?: any;
  style?: React.CSSProperties;
}): AntdTabItem {
  let title = props.title;
  if (!title) {
    // In case of useless title, some sort of fallback.
    // This is important since a tab with no title can't
    // be selected.
    title = props.eventKey ?? props.key;
    if (!title) title = "Tab";
  }

  // Get rid of the fade transition, which is inconsistent with
  // react-bootstrap (and also really annoying to me). See
  // https://github.com/ant-design/ant-design/issues/951#issuecomment-176291275
  const style = { ...{ transition: "0s" }, ...props.style };

  return {
    key: props.key ?? props.eventKey,
    label: title,
    style,
    children: props.children,
  };
}

export function Modal(props: {
  show?: boolean;
  onHide: () => void;
  children?: any;
}) {
  return (
    <AntdModal open={props.show} footer={null} closable={false}>
      {props.children}
    </AntdModal>
  );
}

Modal.Body = function (props: any) {
  return <>{props.children}</>;
};

interface AlertProps {
  bsStyle?: ButtonStyle;
  style?: React.CSSProperties;
  banner?: boolean;
  children?: any;
  icon?: JSX.Element;
  showIcon?: boolean;
}

export function Alert(props: Readonly<AlertProps>) {
  const { bsStyle, style, banner, children, icon, showIcon } = props;

  let type: "success" | "info" | "warning" | "error" | undefined = undefined;
  // success, info, warning, error
  if (bsStyle == "success" || bsStyle == "warning" || bsStyle == "info") {
    type = bsStyle;
  } else if (bsStyle == "danger") {
    type = "error";
  } else if (bsStyle == "link") {
    type = "info";
  } else if (bsStyle == "primary") {
    type = "success";
  }
  return (
    <AntdAlert
      message={children}
      type={type}
      style={style}
      banner={banner}
      icon={icon}
      showIcon={showIcon}
    />
  );
}

export function Panel(props: {
  key?: string;
  style?: React.CSSProperties;
  header?: any;
  children?: any;
}) {
  const style = { ...{ marginBottom: "20px" }, ...props.style };
  return (
    <AntdCard
      style={style}
      title={props.header}
      headStyle={{ color: "#333", backgroundColor: "#f5f5f5" }}
    >
      {props.children}
    </AntdCard>
  );
}<|MERGE_RESOLUTION|>--- conflicted
+++ resolved
@@ -35,15 +35,10 @@
   Tooltip,
 } from "antd";
 import { MouseEventHandler } from "react";
-<<<<<<< HEAD
-
+
+import { inDarkMode } from "@cocalc/frontend/account/dark-mode";
 import { Gap } from "@cocalc/frontend/components/gap";
 import { r_join } from "@cocalc/frontend/components/r_join";
-=======
-import { inDarkMode } from "@cocalc/frontend/account/dark-mode";
-import { r_join } from "@cocalc/frontend/components/r_join";
-import { Gap } from "@cocalc/frontend/components/gap";
->>>>>>> 94938544
 import { COLORS } from "@cocalc/util/theme";
 
 // Note regarding buttons -- there are 6 semantics meanings in bootstrap, but
