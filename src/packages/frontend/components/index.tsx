--- conflicted
+++ resolved
@@ -50,9 +50,6 @@
 export * from "./table-of-contents";
 export { NoWrap } from "./nowrap";
 export { QuestionMarkText } from "./question-mark-text";
-<<<<<<< HEAD
 export { r_human_list } from "./r_human_list";
-=======
 import Delay from "./delay";
-export { Delay };
->>>>>>> 22730747
+export { Delay };