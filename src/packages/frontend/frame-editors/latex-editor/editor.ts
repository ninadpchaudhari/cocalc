--- conflicted
+++ resolved
@@ -91,7 +91,6 @@
       SpecialChar: true,
       image: true,
       unformat: true,
-      font_dropdowns: true, // disabled until we can properly implement them!
     },
   } as EditorDescription,
 
@@ -182,16 +181,6 @@
 }
 
 export const Editor = createEditor({
-<<<<<<< HEAD
-=======
-  format_bar: true,
-  format_bar_exclude: {
-    strikethrough: true,
-    SpecialChar: true,
-    image: true,
-    unformat: true,
-  }, // disabled until we can properly implement them!
->>>>>>> 1ece6e9d
   editor_spec: EDITOR_SPEC,
   display_name: "LaTeXEditor",
 });