/*
A generic button for helping a user fix problems using chatgpt.
If chatgpt is disabled or not available it renders as null.
*/

<<<<<<< HEAD
import { Alert, Button, Tooltip } from "antd";
=======
import { useFrameContext } from "@cocalc/frontend/frame-editors/frame-tree/frame-context";
import { Alert, Button } from "antd";
import getChatActions from "@cocalc/frontend/chat/get-actions";
>>>>>>> 4d70ee22
import { CSSProperties, useState } from "react";

import getChatActions from "@cocalc/frontend/chat/get-actions";
import OpenAIAvatar from "@cocalc/frontend/components/openai-avatar";
import { useFrameContext } from "@cocalc/frontend/frame-editors/frame-tree/frame-context";
import { trunc, trunc_left, trunc_middle } from "@cocalc/util/misc";
import shortenError from "./shorten-error";
import ModelSwitch, { modelToMention, modelToName } from "./model-switch";
import type { Model } from "./model-switch";
import StaticMarkdown from "@cocalc/frontend/editors/slate/static-markdown";
import OpenAIAvatar from "@cocalc/frontend/components/openai-avatar";
import PopconfirmKeyboard from "@cocalc/frontend/components/popconfirm-keyboard";
import { Icon } from "@cocalc/frontend/components/icon";

interface Props {
  error: string | (() => string); // the error it produced. This is viewed as code.
  input?: string | (() => string); // the input, e.g., code you ran
  task?: string; // what you're doing, e.g., "ran a cell in a Jupyter notebook" or "ran a code formatter"
  tag?: string;
  language?: string;
  extraFileInfo?: string;
  style?: CSSProperties;
  size?;
  prioritizeLastInput?: boolean; // if true, when truncating input we keep the end rather than truncating the end.
}

function get(f: undefined | string | (() => string)): string {
  if (f == null) return "";
  if (typeof f == "string") return f;
  return f();
}

export default function HelpMeFix({
  error,
  task,
  input,
  tag,
  language,
  extraFileInfo,
  style,
  size,
  prioritizeLastInput,
}: Props) {
  const { redux, project_id, path } = useFrameContext();
  const [gettingHelp, setGettingHelp] = useState<boolean>(false);
  const [errorGettingHelp, setErrorGettingHelp] = useState<string>("");
  const [model, setModel] = useState<Model>("gpt-3.5-turbo");
  if (
    redux == null ||
    !redux.getStore("projects").hasOpenAI(project_id, "help-me-fix")
  ) {
    return null;
  }
  return (
    <div>
      <PopconfirmKeyboard
        icon={<OpenAIAvatar size={20} />}
        title={
          <>
            Get Help from{" "}
            <ModelSwitch size="small" model={model} setModel={setModel} />
          </>
        }
        description={() => (
          <div
            style={{
              width: "450px",
              overflow: "auto",
              maxWidth: "90vw",
              maxHeight: "300px",
            }}
          >
            The following will be sent to {modelToName(model)}:
            <StaticMarkdown
              style={{
                border: "1px solid lightgrey",
                borderRadius: "5px",
                margin: "5px 0",
                padding: "5px",
              }}
              value={createMessage({
                error: get(error),
                task,
                input: get(input),
                language,
                extraFileInfo,
                prioritizeLastInput,
                model,
                open: true,
              })}
            />
          </div>
        )}
        okText={
          <>
            <Icon name={"paper-plane"} /> Ask {modelToName(model)} (enter)
          </>
        }
        onConfirm={async () => {
          setGettingHelp(true);
          setErrorGettingHelp("");
          try {
            await getHelp({
              project_id,
              path,
              error: get(error),
              task,
              input: get(input),
              tag,
              language,
              extraFileInfo,
              redux,
              prioritizeLastInput,
              model,
            });
          } catch (err) {
            setErrorGettingHelp(`${err}`);
          } finally {
            setGettingHelp(false);
          }
        }}
      >
        <Button size={size} style={style} disabled={gettingHelp}>
          <OpenAIAvatar
            size={16}
            style={{ marginRight: "5px" }}
            innerStyle={{ top: "2.5px" }}
          />
          Help me fix this...
        </Button>
      </PopconfirmKeyboard>
      {errorGettingHelp && (
        <Alert
          style={{ maxWidth: "600px", margin: "15px 0" }}
          type="error"
          showIcon
          closable
          message={errorGettingHelp}
          onClick={() => setErrorGettingHelp("")}
        />
      )}
    </div>
  );
}

const CUTOFF = 3000;

export async function getHelp({
  project_id,
  path,
  tag,
  error,
  input = "",
  task = "",
  language = "",
  extraFileInfo = "",
  redux,
  prioritizeLastInput,
  model,
}) {
  const message = createMessage({
    error,
    language,
    input,
    model,
    task,
    extraFileInfo,
    prioritizeLastInput,
    open: false,
  });
  // scroll to bottom *after* the message gets sent.
  const actions = await getChatActions(redux, project_id, path);
  setTimeout(() => actions.scrollToBottom(), 100);
  await actions.send_chat({
    input: message,
    tag: `help-me-fix${tag ? ":" + tag : ""}`,
    noNotification: true,
  });
}

function createMessage({
  error,
  language,
  input,
  model,
  task,
  extraFileInfo,
  prioritizeLastInput,
  open,
}): string {
  let message = `${modelToMention(model)} help me fix my code.\n\n<details${
    open ? " open" : ""
  }><summary>Context</summary>\n\n`;

  if (task) {
    message += `\nI ${task}.\n`;
  }

  if (error.length > 3000) {
    // 3000 is about 500 tokens
    // This uses structure:
    error = shortenError(error, language);
    if (error.length > 3000) {
      // this just puts ... in the middle.
      error = trunc_middle(error, 3000);
    }
  }

  message += `\nI received the following error:\n\n`;
  message += `\`\`\`${language}\n${error}\n\`\`\`\n\n`;

  // We put the input last, since it could be huge and get truncated.
  // It's much more important to show the error, obviously.
  if (input) {
    if (input.length < CUTOFF) {
      message += `\nMy ${extraFileInfo ?? ""} contains:\n\n`;
    } else {
      if (prioritizeLastInput) {
        input = trunc_left(input, CUTOFF);
      } else {
        input = trunc(input, CUTOFF);
      }
      message += `\nMy ${
        extraFileInfo ?? ""
      } code starts as follows, but is too long to fully include here:\n\n`;
    }
    message += `\`\`\`${language}\n${input}\n\`\`\`\n\n`;
  }

  message += "\n\n</details>\n\n";

  return message;
}<|MERGE_RESOLUTION|>--- conflicted
+++ resolved
@@ -3,26 +3,19 @@
 If chatgpt is disabled or not available it renders as null.
 */
 
-<<<<<<< HEAD
-import { Alert, Button, Tooltip } from "antd";
-=======
-import { useFrameContext } from "@cocalc/frontend/frame-editors/frame-tree/frame-context";
 import { Alert, Button } from "antd";
+import { CSSProperties, useState } from "react";
+
 import getChatActions from "@cocalc/frontend/chat/get-actions";
->>>>>>> 4d70ee22
-import { CSSProperties, useState } from "react";
-
-import getChatActions from "@cocalc/frontend/chat/get-actions";
+import { Icon } from "@cocalc/frontend/components/icon";
 import OpenAIAvatar from "@cocalc/frontend/components/openai-avatar";
+import PopconfirmKeyboard from "@cocalc/frontend/components/popconfirm-keyboard";
+import StaticMarkdown from "@cocalc/frontend/editors/slate/static-markdown";
 import { useFrameContext } from "@cocalc/frontend/frame-editors/frame-tree/frame-context";
 import { trunc, trunc_left, trunc_middle } from "@cocalc/util/misc";
+import type { Model } from "./model-switch";
+import ModelSwitch, { modelToMention, modelToName } from "./model-switch";
 import shortenError from "./shorten-error";
-import ModelSwitch, { modelToMention, modelToName } from "./model-switch";
-import type { Model } from "./model-switch";
-import StaticMarkdown from "@cocalc/frontend/editors/slate/static-markdown";
-import OpenAIAvatar from "@cocalc/frontend/components/openai-avatar";
-import PopconfirmKeyboard from "@cocalc/frontend/components/popconfirm-keyboard";
-import { Icon } from "@cocalc/frontend/components/icon";
 
 interface Props {
   error: string | (() => string); // the error it produced. This is viewed as code.
