--- conflicted
+++ resolved
@@ -17,13 +17,8 @@
     name: "Tables",
     icon: "database",
     component: TableEditor,
-<<<<<<< HEAD
-    buttons: set(["save", "undo", "redo"]),
-  } as EditorDescription,
-=======
     commands: set(["save", "undo", "redo"]),
   },
->>>>>>> 1ece6e9d
   account: {
     short: "Users",
     name: "User Search",
