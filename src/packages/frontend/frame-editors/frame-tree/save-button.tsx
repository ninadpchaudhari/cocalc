--- conflicted
+++ resolved
@@ -3,7 +3,7 @@
  *  License: AGPLv3 s.t. "Commons Clause" – see LICENSE.md for details
  */
 
-import { Button, Tooltip } from "antd";
+import { Button } from "antd";
 import { CSSProperties, FC, memo, useMemo } from "react";
 
 import {
@@ -11,10 +11,6 @@
   UncommittedChanges,
   VisibleMDLG,
 } from "@cocalc/frontend/components";
-<<<<<<< HEAD
-=======
-import { Button } from "antd";
->>>>>>> 86af6dc3
 
 interface Props {
   has_unsaved_changes?: boolean;
