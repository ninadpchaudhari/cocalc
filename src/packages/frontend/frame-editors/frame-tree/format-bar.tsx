--- conflicted
+++ resolved
@@ -4,25 +4,16 @@
  */
 
 /*
-The format bar
+The format bar.
 */
 
-<<<<<<< HEAD
-import { Component, Rendered } from "../../app-framework";
-=======
-import * as CSS_COLORS from "css-color-names";
 import { React, Rendered } from "../../app-framework";
->>>>>>> 5647112b
 import { SetMap } from "./types";
 import { DropdownMenu, MenuItem } from "../../components";
 import { ButtonGroup, Button } from "../../antd-bootstrap";
 import { FONT_FACES } from "../../editors/editor-button-bar";
 import { Icon, isIconName, Space } from "@cocalc/frontend/components";
-<<<<<<< HEAD
 import { ColorButton } from "@cocalc/frontend/components/color-picker";
-=======
-import { sortBy } from "lodash";
->>>>>>> 5647112b
 
 const FONT_SIZES = [
   "xx-small",
@@ -265,43 +256,9 @@
     );
   }
 
-<<<<<<< HEAD
-  render_colors_dropdown(): Rendered {
-    return (
-      <ColorButton
-        onChange={(code) => this.props.actions.format_action("color", code)}
-      />
-=======
   function render_colors_dropdown(): Rendered {
-    // sort reversed by "code"
-    const cols = sortBy(Object.keys(CSS_COLORS), (color) => CSS_COLORS[color]);
-    cols.reverse();
-    const items = cols.map((color) => {
-      const code = CSS_COLORS[color];
-      return (
-        <MenuItem key={color} eventKey={code}>
-          <span style={{ background: code }}>
-            <Space />
-            <Space />
-            <Space />
-            <Space />
-          </span>{" "}
-          {color}
-        </MenuItem>
-      );
-    });
-
-    return (
-      <DropdownMenu
-        button={true}
-        title={<Icon name={"colors"} />}
-        key={"font-color"}
-        id={"font-color"}
-        onClick={(code) => actions.format_action("color", code)}
-      >
-        {items}
-      </DropdownMenu>
->>>>>>> 5647112b
+    return (
+      <ColorButton onChange={(code) => actions.format_action("color", code)} />
     );
   }
 
