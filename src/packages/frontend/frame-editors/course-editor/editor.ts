/*
 *  This file is part of CoCalc: Copyright © 2020 Sagemath, Inc.
 *  License: AGPLv3 s.t. "Commons Clause" – see LICENSE.md for details
 */

/*
Spec for editing Jupyter notebooks via a frame tree.
*/

import { set } from "@cocalc/util/misc";
import { createEditor } from "../frame-tree/editor";
<<<<<<< HEAD
import { EditorDescription, EditorSpec } from "../frame-tree/types";
=======
>>>>>>> 1ece6e9d
import { terminal } from "../terminal-editor/editor";
import { time_travel } from "../time-travel-editor/editor";
import {
  Assignments,
  Configuration,
  SharedProject,
  Students,
  Handouts,
} from "./course-panels";

const commands = set([
  // commented out for now since broken: See https://github.com/sagemathinc/cocalc/issues/7235
  //"decrease_font_size",
  //"increase_font_size",
  "save",
  "time_travel",
]);

<<<<<<< HEAD
export const EDITOR_SPEC: EditorSpec = {
=======
//const buttons = set(["decrease_font_size", "increase_font_size"]);
const buttons = undefined;

export const EDITOR_SPEC = {
>>>>>>> 1ece6e9d
  course_students: {
    short: "Students",
    name: "Students",
    icon: "users",
    component: Students,
    commands,
    buttons,
  },
  course_assignments: {
    short: "Assignments",
    name: "Assignments",
    icon: "share-square",
    component: Assignments,
    commands,
    buttons,
  },
  course_handouts: {
    short: "Handouts",
    name: "Handouts",
    icon: "copy",
    component: Handouts,
    commands,
    buttons,
  },
  course_configuration: {
    short: "Config",
    name: "Configuration",
    icon: "cogs",
    component: Configuration,
    commands,
    buttons,
  },
  course_shared_project: {
    short: "Shared",
    name: "Shared Project",
    icon: "share-square",
    component: SharedProject,
    commands,
    buttons,
  },
  terminal,
  time_travel,
} as const;

export const Editor = createEditor({
  editor_spec: EDITOR_SPEC,
  display_name: "CourseEditor",
});<|MERGE_RESOLUTION|>--- conflicted
+++ resolved
@@ -9,18 +9,15 @@
 
 import { set } from "@cocalc/util/misc";
 import { createEditor } from "../frame-tree/editor";
-<<<<<<< HEAD
-import { EditorDescription, EditorSpec } from "../frame-tree/types";
-=======
->>>>>>> 1ece6e9d
+import { EditorSpec } from "../frame-tree/types";
 import { terminal } from "../terminal-editor/editor";
 import { time_travel } from "../time-travel-editor/editor";
 import {
   Assignments,
   Configuration,
+  Handouts,
   SharedProject,
   Students,
-  Handouts,
 } from "./course-panels";
 
 const commands = set([
@@ -31,14 +28,13 @@
   "time_travel",
 ]);
 
-<<<<<<< HEAD
-export const EDITOR_SPEC: EditorSpec = {
-=======
 //const buttons = set(["decrease_font_size", "increase_font_size"]);
 const buttons = undefined;
 
-export const EDITOR_SPEC = {
->>>>>>> 1ece6e9d
+//const buttons = set(["decrease_font_size", "increase_font_size"]);
+const buttons = undefined;
+
+export const EDITOR_SPEC: EditorSpec = {
   course_students: {
     short: "Students",
     name: "Students",
