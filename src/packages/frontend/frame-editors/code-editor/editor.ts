--- conflicted
+++ resolved
@@ -7,17 +7,13 @@
 Top-level react component for editing code.
 */
 
-import { file_extensions as FORMAT } from "@cocalc/util/code-formatter";
+import { file_extensions } from "@cocalc/util/code-formatter";
 import { filename_extension, set } from "@cocalc/util/misc";
 import { createEditor } from "../frame-tree/editor";
 import { EditorDescription, EditorSpec } from "../frame-tree/types";
 import { terminal } from "../terminal-editor/editor";
 import { time_travel } from "../time-travel-editor/editor";
-<<<<<<< HEAD
 import { CodemirrorEditor } from "./codemirror-editor";
-=======
-import { file_extensions } from "@cocalc/util/code-formatter";
->>>>>>> 1ece6e9d
 
 export const SHELLS = {
   erl: "erl",
