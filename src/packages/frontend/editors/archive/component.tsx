--- conflicted
+++ resolved
@@ -3,15 +3,10 @@
  *  License: AGPLv3 s.t. "Commons Clause" – see LICENSE.md for details
  */
 
-<<<<<<< HEAD
-import { Button, Panel } from "@cocalc/frontend/antd-bootstrap";
+import { Button, Card } from "antd";
+
 import { useActions, useRedux } from "@cocalc/frontend/app-framework";
 import { A, ErrorDisplay, Icon, Loading } from "@cocalc/frontend/components";
-=======
-import { useRedux, useActions } from "../../app-framework";
-import { Button, Card } from "antd";
-import { A, ErrorDisplay, Icon, Loading } from "../../components";
->>>>>>> 86af6dc3
 import { ArchiveActions } from "./actions";
 
 export const Archive: React.FC<{ project_id: string; path: string }> = ({
