--- conflicted
+++ resolved
@@ -256,53 +256,51 @@
   "commands.generic.toggle_button_bar.title": {
     "defaultMessage": "Toggle whether or not the menu toolbar is displayed for all editors."
   },
-<<<<<<< HEAD
   "editor.build_control_and_log.title": {
     "defaultMessage": "Build Control and Log"
   },
   "editor.build_control_and_log.title.short": {
     "defaultMessage": "Build"
   },
-  "editor.errors_and_warning.title": {
-    "defaultMessage": "Errors and Warnings"
-  },
-  "editor.errors_and_warning.title.short": {
-    "defaultMessage": "Errors"
-  },
-  "editor.latex.cm.title": {
-    "defaultMessage": "LaTeX Source Code"
-  },
-  "editor.latex.cm.title.short": {
-    "defaultMessage": "Source"
-  },
-  "editor.latex.command.print.label": {
-    "defaultMessage": "Print LaTeX Source"
-  },
-  "editor.latex.command.print.tooltip": {
-    "defaultMessage": "Print the source code of this document. Use Print from the PDF Preview frame to print the rendered document."
-  },
-  "editor.latex.pdf_embed.title": {
-    "defaultMessage": "PDF - Native"
-  },
-  "editor.latex.pdf_embed.title.short": {
-    "defaultMessage": "PDF (native)"
-  },
-  "editor.pdfjs_canvas.title": {
-    "defaultMessage": "PDF - Preview"
-  },
-  "editor.pdfjs_canvas.title.short": {
-    "defaultMessage": "PDF (preview)"
-  },
-  "editor.snippets.label": {
-    "defaultMessage": "Snippets"
-  },
-  "editor.snippets.tooltip": {
-    "defaultMessage": "Open a panel containing code snippets."
-=======
   "editor.editor_settings": {
     "defaultMessage": "Editor Settings",
     "description": "The name of the editor settings frame"
->>>>>>> 1fc99994
+  },
+  "editor.errors_and_warning.title": {
+    "defaultMessage": "Errors and Warnings"
+  },
+  "editor.errors_and_warning.title.short": {
+    "defaultMessage": "Errors"
+  },
+  "editor.latex.cm.title": {
+    "defaultMessage": "LaTeX Source Code"
+  },
+  "editor.latex.cm.title.short": {
+    "defaultMessage": "Source"
+  },
+  "editor.latex.command.print.label": {
+    "defaultMessage": "Print LaTeX Source"
+  },
+  "editor.latex.command.print.tooltip": {
+    "defaultMessage": "Print the source code of this document. Use Print from the PDF Preview frame to print the rendered document."
+  },
+  "editor.latex.pdf_embed.title": {
+    "defaultMessage": "PDF - Native"
+  },
+  "editor.latex.pdf_embed.title.short": {
+    "defaultMessage": "PDF (native)"
+  },
+  "editor.pdfjs_canvas.title": {
+    "defaultMessage": "PDF - Preview"
+  },
+  "editor.pdfjs_canvas.title.short": {
+    "defaultMessage": "PDF (preview)"
+  },
+  "editor.snippets.label": {
+    "defaultMessage": "Snippets"
+  },
+  "editor.snippets.tooltip": {
+    "defaultMessage": "Open a panel containing code snippets."
   },
   "editor.table_of_contents.name": {
     "defaultMessage": "Table of Contents"
