--- conflicted
+++ resolved
@@ -48,17 +48,8 @@
         assert typ == 'json'
         assert mesg['id'] == test_id
         assert 'file' in mesg
-<<<<<<< HEAD
-        # 4 html
-        #typ, mesg = sagews.recv()
-        #assert typ == 'json'
-        #assert mesg['id'] == test_id
-        #assert 'html' in mesg
-        # 5 stdout AFTER PLOT 0
-=======
 
         # 4 stdout AFTER PLOT 0
->>>>>>> b954dfd3
         typ, mesg = sagews.recv()
         assert typ == 'json'
         assert mesg['id'] == test_id
@@ -82,17 +73,8 @@
         assert typ == 'json'
         assert mesg['id'] == test_id
         assert 'file' in mesg
-<<<<<<< HEAD
-        # 9 html
-        #typ, mesg = sagews.recv()
-        #assert typ == 'json'
-        #assert mesg['id'] == test_id
-        #assert 'html' in mesg
-        # 10 stdout AFTER PLOT 1
-=======
 
         # 8 stdout AFTER PLOT 1
->>>>>>> b954dfd3
         typ, mesg = sagews.recv()
         assert typ == 'json'
         assert mesg['id'] == test_id
