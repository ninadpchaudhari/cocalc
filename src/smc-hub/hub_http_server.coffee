##############################################################################
#
#    CoCalc: Collaborative Calculation in the Cloud
#
#    Copyright (C) 2016, Sagemath Inc.
#
#    This program is free software: you can redistribute it and/or modify
#    it under the terms of the GNU General Public License as published by
#    the Free Software Foundation, either version 3 of the License, or
#    (at your option) any later version.
#
#    This program is distributed in the hope that it will be useful,
#    but WITHOUT ANY WARRANTY; without even the implied warranty of
#    MERCHANTABILITY or FITNESS FOR A PARTICULAR PURPOSE.  See the
#    GNU General Public License for more details.
#
#    You should have received a copy of the GNU General Public License
#    along with this program.  If not, see <http://www.gnu.org/licenses/>.
#
###############################################################################

###
The Hub's HTTP Server
###

fs           = require('fs')
path_module  = require('path')
Cookies      = require('cookies')
util         = require('util')
ms           = require('ms')

async        = require('async')
cookieParser = require('cookie-parser')
body_parser  = require('body-parser')
express      = require('express')
formidable   = require('formidable')
http_proxy   = require('http-proxy')
http         = require('http')
winston      = require('winston')

misc         = require('smc-util/misc')
{defaults, required} = misc

misc_node    = require('smc-util-node/misc_node')
hub_register = require('./hub_register')
auth         = require('./auth')
access       = require('./access')
hub_proxy    = require('./proxy')
hub_projects = require('./projects')

{http_message_api_v1} = require('./api/handler')

# Rendering stripe invoice server side to PDF in memory
{stripe_render_invoice} = require('./stripe/invoice')

SMC_ROOT    = process.env.SMC_ROOT
STATIC_PATH = path_module.join(SMC_ROOT, 'static')

exports.init_express_http_server = (opts) ->
    opts = defaults opts,
        base_url       : required
        dev            : false       # if true, serve additional dev stuff, e.g., a proxyserver.
        database       : required
        compute_server : required
        metricsRecorder: undefined
    winston.debug("initializing express http server")
    winston.debug("MATHJAX_URL = ", misc_node.MATHJAX_URL)

    # Create an express application
    router = express.Router()
    app    = express()
<<<<<<< HEAD
    router.use(body_parser.json())
=======
    app.use(cookieParser())
>>>>>>> b0a7d0c9
    router.use(body_parser.urlencoded({ extended: true }))

    app.enable('trust proxy') # see http://stackoverflow.com/questions/10849687/express-js-how-to-get-remote-client-address

    # The webpack content. all files except for unhashed .html should be cached long-term ...
    cacheLongTerm = (res, path) ->
        if not opts.dev  # ... unless in dev mode
            timeout = ms('100 days') # more than a year would be invalid
            res.setHeader('Cache-Control', "public, max-age='#{timeout}'")
            res.setHeader('Expires', new Date(Date.now() + timeout).toUTCString());

    # The /static content
    router.use '/static',
        express.static(STATIC_PATH, setHeaders: cacheLongTerm)

    router.use '/policies',
        express.static(path_module.join(STATIC_PATH, 'policies'), {maxAge: 0})

    router.get '/', (req, res) ->
        # for convenicnece, a simple heuristic checks for the presence of the remember_me cookie
        # that's not a security issue b/c the hub will do the heavy lifting
        # TODO code in comments is a heuristic looking for the remember_me cookie, while when deployed the haproxy only
        # looks for the has_remember_me value (set by the client in accounts).
        # This could be done in different ways, it's not clear what works best.
        #remember_me = req.cookies[opts.base_url + 'remember_me']
        has_remember_me = req.cookies[opts.base_url + 'has_remember_me']
        if has_remember_me == 'true' # and remember_me?.split('$').length == 4 and not req.query.signed_out?
            res.redirect(opts.base_url + '/app')
        else
            #res.cookie(opts.base_url + 'has_remember_me', 'false', { maxAge: 60*60*1000, httpOnly: false })
            res.sendFile(path_module.join(STATIC_PATH, 'index.html'), {maxAge: 0})

    router.get '/app', (req, res) ->
        #res.cookie(opts.base_url + 'has_remember_me', 'true', { maxAge: 60*60*1000, httpOnly: false })
        res.sendFile(path_module.join(STATIC_PATH, 'app.html'), {maxAge: 0})

    # The base_url javascript, which sets the base_url for the client.
    router.get '/base_url.js', (req, res) ->
        res.send("window.app_base_url='#{opts.base_url}';")

    # used by HAPROXY for testing that this hub is OK to receive traffic
    router.get '/alive', (req, res) ->
        if not hub_register.database_is_working()
            # this will stop haproxy from routing traffic to us
            # until db connection starts working again.
            winston.debug("alive: answering *NO*")
            res.status(404).end()
        else
            res.send('alive')

    router.get '/metrics', (req, res) ->
        res.header("Content-Type", "application/json")
        res.header('Cache-Control', 'private, no-cache, no-store, must-revalidate')
        if opts.metricsRecorder?
            res.send(JSON.stringify(opts.metricsRecorder.get(), null, 2))
        else
            res.send(JSON.stringify(error:'no metrics recorder'))

    # /concurrent -- used by kubernetes to decide whether or not to kill the container; if
    # below the warn thresh, returns number of concurrent connection; if hits warn, then
    # returns 404 error, meaning hub may be unhealthy.  Kubernetes will try a few times before
    # killing the container.  Will also return 404 if there is no working database connection.
    router.get '/concurrent-warn', (req, res) ->
        c = opts.database.concurrent()
        if not hub_register.database_is_working() or c >= opts.database._concurrent_warn
            winston.debug("/concurrent: not healthy, since concurrent >= #{opts.database._concurrent_warn}")
            res.status(404).end()
        else
            res.send("#{c}")

    # Return number of concurrent connections (could be useful)
    router.get '/concurrent', (req, res) ->
        res.send("#{opts.database.concurrent()}")

    # HTTP API
    router.post '/api/v1/*', (req, res) ->
        h = req.header('Authorization')
        if not h?
            res.status(400).send(error:'You must provide authentication via an API key.')
            return
        [type, user] = misc.split(h)
        switch type
            when "Bearer"
                api_key = user
            when "Basic"
                api_key = new Buffer.from(user, 'base64').toString().split(':')[0]
            else
                res.status(400).send(error:"Unknown authorization type '#{type}'")
                return

        http_message_api_v1
            event          : req.path.slice(req.path.lastIndexOf('/') + 1)
            body           : req.body
            api_key        : api_key
            logger         : winston
            database       : opts.database
            compute_server : opts.compute_server
            ip_address     : req.ip
            cb      : (err, resp) ->
                if err
                    res.status(400).send(error:err)  # Bad Request
                else
                    res.send(resp)

    # stripe invoices:  /invoice/[invoice_id].pdf
    stripe_connections = require('./stripe/connect').get_stripe()
    if stripe_connections?
        router.get '/invoice/*', (req, res) ->
            winston.debug("/invoice/* (hub --> client): #{misc.to_json(req.query)}, #{req.path}")
            path = req.path.slice(req.path.lastIndexOf('/') + 1)
            i = path.lastIndexOf('-')
            if i != -1
                path = path.slice(i+1)
            i = path.lastIndexOf('.')
            if i == -1
                res.status(404).send("invoice must end in .pdf")
                return
            invoice_id = path.slice(0,i)
            winston.debug("id='#{invoice_id}'")

            stripe_render_invoice(stripe_connections, invoice_id, true, res)
    else
        router.get '/invoice/*', (req, res) ->
            res.status(404).send("stripe not configured")

    # return uuid-indexed blobs (mainly used for graphics)
    router.get '/blobs/*', (req, res) ->
        #winston.debug("blob (hub --> client): #{misc.to_json(req.query)}, #{req.path}")
        if not misc.is_valid_uuid_string(req.query.uuid)
            res.status(404).send("invalid uuid=#{req.query.uuid}")
            return
        if not hub_register.database_is_working()
            res.status(404).send("can't get blob -- not connected to database")
            return
        opts.database.get_blob
            uuid : req.query.uuid
            cb   : (err, data) ->
                if err
                    res.status(500).send("internal error: #{err}")
                else if not data?
                    res.status(404).send("blob #{req.query.uuid} not found")
                else
                    filename = req.path.slice(req.path.lastIndexOf('/') + 1)
                    if req.query.download?
                        # tell browser to download the link as a file instead
                        # of displaying it in browser
                        res.attachment(filename)
                    else
                        res.type(filename)
                    res.send(data)

    # TODO: is this cookie trick dangerous in some surprising way?
    router.get '/cookies', (req, res) ->
        if req.query.set
            # TODO: implement expires as part of query?  not needed for now.
            expires = new Date(new Date().getTime() + 1000*24*3600*30*36) # 3 years -- this is fine now since we support "sign out everywhere"
            cookies = new Cookies(req, res)
            cookies.set(req.query.set, req.query.value, {expires:expires})
        res.end()

    # Used to determine whether or not a token is needed for
    # the user to create an account.
    router.get '/registration', (req, res) ->
        if not hub_register.database_is_working()
            res.json({error:"not connected to database"})
            return
        opts.database.get_server_setting
            name : 'account_creation_token'
            cb   : (err, token) ->
                if err or not token
                    res.json({})
                else
                    res.json({token:true})

    router.get '/customize', (req, res) ->
        if not hub_register.database_is_working()
            res.json({error:"not connected to database"})
            return
        opts.database.get_site_settings
            cb : (err, settings) ->
                if err or not settings
                    res.json({})
                else
                    res.json(settings)

    # Save other paths in # part of URL then redirect to the single page app.
    router.get ['/projects*', '/help*', '/settings*'], (req, res) ->
        res.redirect(opts.base_url + "/app#" + req.path.slice(1))

    # Return global status information about smc
    router.get '/stats', (req, res) ->
        if not hub_register.database_is_working()
            res.json({error:"not connected to database"})
            return
        opts.database.get_stats
            cb : (err, stats) ->
                if err
                    res.status(500).send("internal error: #{err}")
                else
                    res.json(stats)

    ###
    # Stripe webhooks -- not done
    router.post '/stripe', (req, res) ->
        form = new formidable.IncomingForm()
        form.parse req, (err, fields, files) ->
            # record and act on the webhook here -- see https://stripe.com/docs/webhooks
            # winston.debug("STRIPE: webhook -- #{err}, #{misc.to_json(fields)}")
        res.send('')
    ###

    # Get the http server and return it.
    if opts.base_url
        app.use(opts.base_url, router)
    else
        app.use(router)

    if opts.dev
        # Proxy server urls -- on SMC in production, HAproxy sends these requests directly to the proxy server
        # serving (from this process) on another port.  However, for development, we handle everything
        # directly in the hub server (there is no separate proxy server), so have to handle these routes
        # directly here.

        # Implementation below is insecure -- it doesn't even check if user is allowed access to the project.
        # This is fine in dev mode, since all as the same user anyways.
        proxy_cache = {}

        # The port forwarding proxy server probably does not work, and definitely won't upgrade to websockets.
        # Jupyter Classical won't work: (1) the client connects to the wrong URL (no base_url),
        # (2) no websocket upgrade, (3) jupyter listens on eth0 instead of localhost.
        # Jupyter2 works fine though.
        dev_proxy_port = (req, res) ->
            req_url = req.url.slice(opts.base_url.length)
            {key, port_number, project_id} = hub_proxy.target_parse_req('', req_url)
            proxy = proxy_cache[key]
            if proxy?
                proxy.web(req, res)
                return
            winston.debug("proxy port: req_url='#{req_url}', port='#{port_number}'")
            get_port = (cb) ->
                if port_number == 'jupyter'
                    hub_proxy.jupyter_server_port
                        project_id     : project_id
                        compute_server : opts.compute_server
                        database       : opts.database
                        cb             : cb
                else
                    cb(undefined, port_number)
            get_port (err, port) ->
                winston.debug("get_port: port='#{port}'")
                if err
                    res.status(500).send("internal error: #{err}")
                else
                    target = "http://localhost:#{port}"
                    proxy = http_proxy.createProxyServer(ws:false, target:target, timeout:0)
                    proxy_cache[key] = proxy
                    proxy.on("error", -> delete proxy_cache[key])  # when connection dies, clear from cache
                    # also delete after a few seconds  - caching is only to optimize many requests near each other
                    setTimeout((-> delete proxy_cache[key]), 10000)
                    proxy.web(req, res)

        port_regexp = '^' + opts.base_url + '\/[a-fA-F0-9]{8}-[a-fA-F0-9]{4}-[a-fA-F0-9]{4}-[a-fA-F0-9]{4}-[a-fA-F0-9]{12}\/port\/*'

        app.get( port_regexp, dev_proxy_port)
        app.post(port_regexp, dev_proxy_port)

        # Also, ensure the raw server works
        dev_proxy_raw = (req, res) ->
            req_url = req.url.slice(opts.base_url.length)
            {key, project_id} = hub_proxy.target_parse_req('', req_url)
            winston.debug("dev_proxy_raw", project_id)
            proxy = proxy_cache[key]
            if proxy?
                proxy.web(req, res)
                return
            opts.compute_server.project
                project_id : project_id
                cb         : (err, project) ->
                    if err
                        res.status(500).send("internal error: #{err}")
                    else
                        project.status
                            cb : (err, status) ->
                                if err
                                    res.status(500).send("internal error: #{err}")
                                else if not status['raw.port']
                                    res.status(500).send("no raw server listening")
                                else
                                    port   = status['raw.port']
                                    target = "http://localhost:#{port}"
                                    proxy  = http_proxy.createProxyServer(ws:false, target:target, timeout:0)
                                    proxy_cache[key] = proxy
                                    # when connection dies, clear from cache
                                    proxy.on("error", -> delete proxy_cache[key])
                                    proxy.web(req, res)
                                    # also delete after a few seconds
                                    setTimeout((-> delete proxy_cache[key]), 10000)

        raw_regexp = '^' + opts.base_url + '\/[a-fA-F0-9]{8}-[a-fA-F0-9]{4}-[a-fA-F0-9]{4}-[a-fA-F0-9]{4}-[a-fA-F0-9]{12}\/raw*'
        app.get( raw_regexp, dev_proxy_raw)
        app.post(raw_regexp, dev_proxy_raw)

    app.on 'upgrade', (req, socket, head) ->
        winston.debug("\n\n*** http_server websocket(#{req.url}) ***\n\n")
        req_url = req.url.slice(opts.base_url.length)
        # TODO: THIS IS NOT DONE and does not work.  I still don't know how to
        # proxy wss:// from the *main* site to here in the first place; i.e.,
        # this upgrade is never hit, since the main site (that is
        # proxying to this server) is already trying to do something.
        # I don't know if this sort of multi-level proxying is even possible.

    http_server = http.createServer(app)
    return {http_server:http_server, express_router:router}
<|MERGE_RESOLUTION|>--- conflicted
+++ resolved
@@ -69,11 +69,9 @@
     # Create an express application
     router = express.Router()
     app    = express()
-<<<<<<< HEAD
+    app.use(cookieParser())
+
     router.use(body_parser.json())
-=======
-    app.use(cookieParser())
->>>>>>> b0a7d0c9
     router.use(body_parser.urlencoded({ extended: true }))
 
     app.enable('trust proxy') # see http://stackoverflow.com/questions/10849687/express-js-how-to-get-remote-client-address
