/*
 *  This file is part of CoCalc: Copyright © 2020 Sagemath, Inc.
 *  License: AGPLv3 s.t. "Commons Clause" – see LICENSE.md for details
 */

import { callback2 as cb2 } from "../smc-util/async-utils";
import { RECENT_TIMES, RECENT_TIMES_KEY } from "../smc-util/schema";
import * as misc from "../smc-util/misc";
const { defaults } = misc;
const required = defaults.required;
const _ = require("underscore");

import { PostgreSQL } from "./types";
const { all_results } = require("../postgres-base");

// some stats queries have to crunch a lot of rows, which could take a bit
// we give them a couple of minutes each…
const QUERY_TIMEOUT_S = 300;

interface Opts {
  ttl_dt: number; // 15 secs subtracted from ttl to compensate for computation duration when called via a cronjob
  ttl: number; // how long cached version lives (in seconds)
  ttl_db: number; // how long a valid result from a db query is cached in any case
  update: boolean; // if true: recalculate if older than ttl; false: don't recalculate and pick it from the DB (locally cached for ttl secs)
  cb: (err, stats) => void;
}

type Data = { [key: string]: number };

interface RunningProjects {
  free: number;
  member: number;
}

// TODO type this to fit with fields defined in db-schema/stats.ts
interface Stats {
  id: string;
  time: Date;
  accounts: number;
  projects: number;
  projects_created: Data;
  projects_edited: Data;
  accounts_created: Data;
  accounts_active: Data;
  running_projects: RunningProjects;
  hub_servers: any;
  files_opened: {
    distinct: Data;
    total: Data;
  };
}

let _stats_cached: any = null;
let _stats_cached_db_query: Date | null = null;

async function _count_timespan(db: PostgreSQL, opts): Promise<any> {
  opts = defaults(opts, {
    table: required,
    field: undefined,
    age_m: undefined,
    upper_m: undefined, // defaults to zero minutes (i.e. "now")
  });
  const { table, field, age_m, upper_m } = opts;
  const where = {};
  if (field != null) {
    if (age_m != null) {
      where[`${field} >= $::TIMESTAMP`] = misc.minutes_ago(age_m);
    }
    if (upper_m != null) {
      where[`${field} <= $::TIMESTAMP`] = misc.minutes_ago(upper_m);
    }
  }
  const result = await cb2(db._query, {
    query: `SELECT COUNT(*) FROM ${table}`,
    where,
<<<<<<< HEAD
    priority: 9, // lowest
=======
    timeout_s: QUERY_TIMEOUT_S,
>>>>>>> be359461
  });
  // count_result
  return parseInt(result?.rows?.[0]?.count);
}

async function _count_opened_files(db: PostgreSQL, opts): Promise<void> {
  opts = defaults(opts, {
    age_m: undefined,
    key: required,
    data: required,
    distinct: required, // true or false
  });
  const { age_m, key, data, distinct } = opts;
  const q = `\
WITH filenames AS (
    SELECT ${distinct ? "DISTINCT" : ""} event ->> 'filename' AS fn
    FROM project_log
    WHERE time BETWEEN $1::TIMESTAMP AND NOW()
      AND event @> '{"action" : "open"}'::jsonb
), ext_count AS (
    SELECT COUNT(*) as cnt, lower(reverse(split_part(reverse(fn), '.', 1))) AS ext
    FROM filenames
    GROUP BY ext
)
SELECT ext, cnt
FROM ext_count
WHERE ext IN ('sagews', 'ipynb', 'tex', 'rtex', 'rnw', 'x11',
              'rmd', 'txt', 'py', 'md', 'sage', 'term', 'rst', 'lean',
              'png', 'svg', 'jpeg', 'jpg', 'pdf',
              'tasks', 'course', 'sage-chat', 'chat')
ORDER BY ext
`;

  const res = await cb2(db._query, {
    query: q,
    params: [misc.minutes_ago(age_m)],
<<<<<<< HEAD
    priority: 9, // lowest
=======
    timeout_s: QUERY_TIMEOUT_S,
>>>>>>> be359461
  });

  // misc.copy? see "all_results"
  const rows = res.rows.map((x) => misc.copy(x));
  const values = _.object(_.pluck(rows, "ext"), _.pluck(rows, "cnt"));
  data[key] = values;
}

function check_local_cache({ update, ttl_dt, ttl, ttl_db, dbg }): Stats | null {
  if (_stats_cached == null) return null;

  // decide if cache should be used -- tighten interval if we are allowed to update
  const offset_dt = update ? ttl_dt : 0;
  const is_cache_recent =
    _stats_cached.time > misc.seconds_ago(ttl - offset_dt);
  // in case we aren't allowed to update and the cache is outdated, do not query db too often
  const did_query_recently =
    _stats_cached_db_query != null &&
    _stats_cached_db_query > misc.seconds_ago(ttl_db);
  if (is_cache_recent || did_query_recently) {
    dbg(
      `using locally cached stats from ${
        (new Date().getTime() - _stats_cached.time) / 1000
      } secs ago.`
    );
    return _stats_cached;
  }
  return null;
}

async function check_db_cache({
  db,
  update,
  ttl,
  ttl_dt,
  dbg,
}): Promise<Stats | null> {
  try {
    const res = await cb2(db._query, {
      query: "SELECT * FROM stats ORDER BY time DESC LIMIT 1",
    });
    if (res?.rows?.length != 1) {
      dbg("no data (1)");
      return null;
    }

    const x = misc.map_without_undefined(res.rows[0]) as any;
    if (x == null) {
      dbg("no data (2)");
      return null;
    }

    dbg(`check_db_cache x = ${misc.to_json(x)}`);

    _stats_cached_db_query = new Date();
    if (update && x.time < misc.seconds_ago(ttl - ttl_dt)) {
      dbg("cache outdated -- will update stats");
      return null;
    } else {
      dbg(
        `using db stats from ${
          (new Date().getTime() - x.time) / 1000
        } secs ago.`
      );
      // storing still valid result in local cache
      _stats_cached = misc.deep_copy(x);
      return _stats_cached;
    }
  } catch (err) {
    dbg("problem with query -- no stats in db?");
    throw err;
  }
}

const running_projects_query = `\
SELECT count(*), run_quota -> 'member_host' AS member
FROM projects
WHERE state ->> 'state' in ('running', 'starting')
GROUP BY member`;

async function calc_running_projects(db): Promise<RunningProjects> {
  const data = { free: 0, member: 0 };
  const res = await cb2(db._query, {
    query: running_projects_query,
    priority: 9, // lowest
  });
  for (const row of res.rows) {
    if (row.member) {
      data.member = parseInt(row.count);
    } else {
      data.free = parseInt(row.count);
    }
  }
  return data;
}

async function _calc_stats({ db, dbg, start_t }): Promise<Stats> {
  const stats: Stats = {
    id: misc.uuid(),
    time: new Date(),
    accounts: 0,
    projects: 0,
    projects_created: {},
    projects_edited: {},
    accounts_created: {},
    accounts_active: {},
    files_opened: { distinct: {}, total: {} },
    hub_servers: [],
    running_projects: { free: 0, member: 0 },
  };
  const R = RECENT_TIMES;
  const K = RECENT_TIMES_KEY;

  stats.accounts = await _count_timespan(db, {
    table: "accounts",
  });

  stats.projects = await _count_timespan(db, {
    table: "projects",
  });

  stats.projects_edited[K.active] = await _count_timespan(db, {
    table: "projects",
    field: "last_edited",
    age_m: R.active,
  });

  stats.accounts_active[K.active] = await _count_timespan(db, {
    table: "accounts",
    field: "last_active",
    age_m: R.active,
  });

  await new Promise<void>((done, reject) => {
    db._query({
      query: "SELECT expire, host, clients FROM hub_servers",
      priority: 9, // lowest
      cb: all_results((err, hub_servers) => {
        if (err) {
          reject(err);
        } else {
          const now = new Date();
          stats.hub_servers = [];
          for (let x of hub_servers) {
            if (x.expire > now) {
              delete x.expire;
              stats.hub_servers.push(x);
            }
          }
          done();
        }
      }),
    });
  });

  // this was running in parallel, but there is no hurry updating the stats...
  for (const tkey of ["last_month", "last_week", "last_day", "last_hour"]) {
    await _count_opened_files(db, {
      age_m: R[tkey],
      key: K[tkey],
      data: stats.files_opened.distinct,
      distinct: true,
    });
    await _count_opened_files(db, {
      age_m: R[tkey],
      key: K[tkey],
      data: stats.files_opened.total,
      distinct: false,
    });
    stats.projects_edited[K[tkey]] = await _count_timespan(db, {
      table: "projects",
      field: "last_edited",
      age_m: R[tkey],
    });
    stats.projects_created[K[tkey]] = await _count_timespan(db, {
      table: "projects",
      field: "created",
      age_m: R[tkey],
    });
    stats.accounts_active[K[tkey]] = await _count_timespan(db, {
      table: "accounts",
      field: "last_active",
      age_m: R[tkey],
    });
    stats.accounts_created[K[tkey]] = await _count_timespan(db, {
      table: "accounts",
      field: "created",
      age_m: R[tkey],
    });
  }

  stats.running_projects = await calc_running_projects(db);

  const elapsed_t = process.hrtime(start_t);
  const duration_s = (elapsed_t[0] + elapsed_t[1] / 1e9).toFixed(4);
  dbg(
    `everything succeeded above after ${duration_s} secs -- now insert stats`
  );
  // storing in local and db cache
  _stats_cached = misc.deep_copy(stats);
  await cb2(db._query, {
    query: "INSERT INTO stats",
    values: stats,
  });

  return stats;
}

export async function calc_stats(db: PostgreSQL, opts: Opts) {
  const { ttl_dt, ttl, ttl_db, update, cb } = opts;

  const start_t = process.hrtime();
  const dbg = db._dbg("get_stats");

  let stats: Stats | null = null;
  stats = check_local_cache({ update, ttl_dt, ttl, ttl_db, dbg });
  if (stats == null) {
    dbg("checking db cache?");
    stats = await check_db_cache({ db, update, ttl, ttl_dt, dbg });
  }

  if (stats != null) {
    dbg(`stats != null → nothing to do`);
  } else if (!update) {
    dbg("warning: no recent stats but not allowed to update");
  } else {
    dbg("we're actually recomputing the stats");
    try {
      stats = await _calc_stats({ db, dbg, start_t });
    } catch (err) {
      dbg(`error calculating stats: err=${err}`);
      cb?.(err, null);
      return;
    }
  }

  dbg(`stats=${misc.to_json(stats)})`);
  // uncomment to fully debug the resulting stats object
  //console.debug(JSON.stringify(stats, null, 2));
  //process.exit();
  cb?.(undefined, stats);
  return stats;
}<|MERGE_RESOLUTION|>--- conflicted
+++ resolved
@@ -73,11 +73,8 @@
   const result = await cb2(db._query, {
     query: `SELECT COUNT(*) FROM ${table}`,
     where,
-<<<<<<< HEAD
     priority: 9, // lowest
-=======
     timeout_s: QUERY_TIMEOUT_S,
->>>>>>> be359461
   });
   // count_result
   return parseInt(result?.rows?.[0]?.count);
@@ -114,11 +111,8 @@
   const res = await cb2(db._query, {
     query: q,
     params: [misc.minutes_ago(age_m)],
-<<<<<<< HEAD
     priority: 9, // lowest
-=======
     timeout_s: QUERY_TIMEOUT_S,
->>>>>>> be359461
   });
 
   // misc.copy? see "all_results"
