--- conflicted
+++ resolved
@@ -2293,743 +2293,6 @@
         project_id : undefined      # include connected clients that are a user of this project
         exclude    : undefined      # array of id's to exclude from results
         cb         : required
-<<<<<<< HEAD
-=======
-
-    result = []   # will have list of client id's in it
-
-    # include a given client id in result, if it isn't in the exclude array
-    include = (id) ->
-        if id not in result
-            if opts.exclude?
-                if id in opts.exclude
-                    return
-            result.push(id)
-
-    account_ids = {}   # account_id's to consider
-
-    if opts.account_id?
-        account_ids[opts.account_id] = true
-
-    async.series([
-        # If considering a given project, then get all the relevant account_id's.
-        (cb) ->
-            if opts.project_id?
-                database.get_account_ids_using_project
-                    project_id : opts.project_id
-                    cb         : (err, result) ->
-                        if err
-                            cb(err); return
-                        for r in result
-                            account_ids[r] = true
-                        cb()
-            else
-                cb()
-        # Now get the corresponding connected client id's.
-        (cb) ->
-            for id, client of clients
-                if account_ids[client.account_id]?
-                    include(id)
-            cb()
-    ], (err) ->
-        opts.cb(err, result)
-    )
-
-
-# Send a message to a bunch of clients connected to this hub.
-# This does not send anything to other hubs or clients at other hubs; the only
-# way for a message to go to a client at another hub is via some local hub.
-# This design means that we do not have to track which hubs which
-# clients are connected to in a database or registry, which wold be a nightmare
-# especially due to synchronization issues (some TODO comments might refer to such
-# a central design, because that *was* the non-implemented design at some point).
-push_to_clients = (opts) ->
-    opts = defaults opts,
-        mesg     : required
-        where    : undefined  # see the get_client_ids function
-        to       : undefined
-        cb       : undefined
-
-    dest = []
-
-    async.series([
-        (cb) ->
-            if opts.where?
-                get_client_ids(misc.merge(opts.where, cb:(error, result) ->
-                    if error
-                        opts.cb?(true)
-                        cb(true)
-                    else
-                        dest = dest.concat(result)
-                        cb()
-                ))
-            else
-                cb()
-
-        (cb) ->
-            # include all clients explicitly listed in "to"
-            if opts.to?
-                dest = dest.concat(opts.to)
-
-            for id in dest
-                client = clients[id]
-                if client?
-                    winston.debug("pushing a message to client #{id}")
-                    client.push_to_client(opts.mesg)
-                else
-                    winston.debug("not pushing message to client #{id} since not actually connected")
-            opts.cb?(false)
-            cb()
-
-
-    ])
-
-
-
-##############################
-# LocalHub
-##############################
-
-connect_to_a_local_hub = (opts) ->    # opts.cb(err, socket)
-    opts = defaults opts,
-        port         : required
-        host         : required
-        secret_token : required
-        timeout      : 10
-        cb           : required
-
-    misc_node.connect_to_locked_socket
-        port    : opts.port
-        host    : opts.host
-        token   : opts.secret_token
-        timeout : opts.timeout
-        cb      : (err, socket) =>
-            if err
-                opts.cb(err)
-            else
-                misc_node.enable_mesg(socket, 'connection_to_a_local_hub')
-                socket.on 'data', (data) ->
-                    misc_node.keep_portforward_alive(opts.port)
-                opts.cb(undefined, socket)
-
-
-_local_hub_cache = {}
-new_local_hub = (project_id) ->    # cb(err, hub)
-    H    = _local_hub_cache[project_id]
-    if H?
-        winston.debug("new_local_hub (#{project_id}) -- using cached version")
-    else
-        winston.debug("new_local_hub (#{project_id}) -- creating new one")
-        H = new LocalHub(project_id)
-        _local_hub_cache[project_id] = H
-    return H
-
-all_local_hubs = () ->
-    v = []
-    for k, h of _local_hub_cache
-        if h?
-            v.push(h)
-    return v
-
-MIN_HOST_CHANGED_FAILOVER_TIME_MS = 20000
-
-class LocalHub # use the function "new_local_hub" above; do not construct this directly!
-    constructor: (@project_id) ->
-        @_local_hub_socket_connecting = false
-        @_sockets = {}  # key = session_uuid:client_id
-        @_sockets_by_client_id = {}   #key = client_id, value = list of sockets for that client
-        @_multi_response = {}
-        @path = '.'    # should deprecate - *is* used by some random code elsewhere in this file
-        @dbg("getting deployed running project")
-
-    project: (cb) =>
-        if @_project?
-            cb(undefined, @_project)
-        else
-            compute_server.project
-                project_id : @project_id
-                cb         : (err, project) =>
-                    if err
-                        cb(err)
-                    else
-                        @_project = project
-                        @_project.on 'host_changed', (new_host) =>
-                            winston.debug("local_hub(#{@project_id}): host_changed to #{new_host} -- closing all connections")
-                            @free_resources()
-                        cb(undefined, project)
-
-    dbg: (m) =>
-        ## only enable when debugging
-        if DEBUG2
-            winston.debug("local_hub(#{@project_id} on #{@_project?.host}): #{misc.to_json(m)}")
-
-    move: (opts) =>
-        opts = defaults opts,
-            target : undefined
-            cb     : undefined          # cb(err, {host:hostname})
-        @dbg("move")
-        @project (err, project) =>
-            if err
-                cb?(err)
-            else
-                project.move(opts)
-
-    restart: (cb) =>
-        @dbg("restart")
-        @free_resources()
-        @project (err, project) =>
-            if err
-                cb(err)
-            else
-                project.restart(cb:cb)
-
-    close: (cb) =>
-        @dbg("close: stop the project and delete from disk (but leave in cloud storage)")
-        @project (err, project) =>
-            if err
-                cb(err)
-            else
-                project.ensure_closed(cb:cb)
-
-    save: (cb) =>
-        @dbg("save: save a snapshot of the project")
-        @project (err, project) =>
-            if err
-                cb(err)
-            else
-                project.save(cb:cb)
-
-    status: (cb) =>
-        @dbg("status: get status of a project")
-        @project (err, project) =>
-            if err
-                cb(err)
-            else
-                project.status(cb:cb)
-
-    state: (cb) =>
-        @dbg("state: get state of a project")
-        @project (err, project) =>
-            if err
-                cb(err)
-            else
-                project.state(cb:cb)
-
-    free_resources: () =>
-        @dbg("free_resources")
-        delete @address  # so we don't continue trying to use old address
-        delete @_status
-        try
-            @_socket?.end()
-            winston.debug("free_resources: closed main local_hub socket")
-        catch e
-            winston.debug("free_resources: exception closing main _socket: #{e}")
-        delete @_socket
-        for k, s of @_sockets
-            try
-                s.end()
-                winston.debug("free_resources: closed #{k}")
-            catch e
-                winston.debug("free_resources: exception closing a socket: #{e}")
-        @_sockets = {}
-        @_sockets_by_client_id = {}
-
-    free_resources_for_client_id: (client_id) =>
-        v = @_sockets_by_client_id[client_id]
-        if v?
-            @dbg("free_resources_for_client_id(#{client_id}) -- #{v.length} sockets")
-            for socket in v
-                try
-                    socket.end()
-                    socket.destroy()
-                catch e
-                    # do nothing
-            delete @_sockets_by_client_id[client_id]
-
-    # handle incoming JSON messages from the local_hub that do *NOT* have an id tag,
-    # except those in @_multi_response.
-    handle_mesg: (mesg) =>
-        #@dbg("local_hub --> hub: received mesg: #{to_json(mesg)}")
-        if mesg.id?
-            @_multi_response[mesg.id]?(false, mesg)
-            return
-        if mesg.client_id?
-            # Should we worry about ensuring that message from this local hub are allowed to
-            # send messages to this client?  NO.  For them to send a message, they would have to
-            # know the client's id, which is a random uuid, assigned each time the user connects.
-            # It obviously is known to the local hub -- but if the user has connected to the local
-            # hub then they should be allowed to receive messages.
-            clients[mesg.client_id]?.push_to_client(mesg)
-
-    handle_blob: (opts) =>
-        opts = defaults opts,
-            uuid : required
-            blob : required
-
-        @dbg("local_hub --> global_hub: received a blob with uuid #{opts.uuid}")
-        # Store blob in DB.
-        save_blob
-            uuid       : opts.uuid
-            blob       : opts.blob
-            project_id : @project_id
-            ttl        : BLOB_TTL_S
-            check      : true         # if malicious user tries to overwrite a blob with given sha1 hash, they get an error.
-            cb    : (err, ttl) =>
-                if err
-                    resp = message.save_blob(sha1:opts.uuid, error:err)
-                    @dbg("handle_blob: error! -- #{err}")
-                else
-                    resp = message.save_blob(sha1:opts.uuid, ttl:ttl)
-
-                @local_hub_socket  (err,socket) =>
-                    if not err
-                        socket.write_mesg('json', resp)
-
-    # Connection to the remote local_hub daemon that we use for control.
-    local_hub_socket: (cb) =>
-        if @_socket?
-            @dbg("local_hub_socket: re-using existing socket")
-            cb(undefined, @_socket)
-            return
-
-        if @_local_hub_socket_connecting
-            @_local_hub_socket_queue.push(cb)
-            @dbg("local_hub_socket: added socket request to existing queue, which now has length #{@_local_hub_socket_queue.length}")
-            return
-        @_local_hub_socket_connecting = true
-        @_local_hub_socket_queue = [cb]
-        connecting_timer = undefined
-
-        cancel_connecting = () =>
-            @_local_hub_socket_connecting = false
-            @_local_hub_socket_queue = []
-            clearTimeout(connecting_timer)
-
-        # If below fails for 20s for some reason, cancel everything to allow for future attempt.
-        connecting_timer = setTimeout(cancel_connecting, 20000)
-
-        @dbg("local_hub_socket: getting new socket")
-        @new_socket (err, socket) =>
-            @_local_hub_socket_connecting = false
-            @dbg("local_hub_socket: new_socket returned #{err}")
-            if err
-                for c in @_local_hub_socket_queue
-                    c(err)
-            else
-                socket.on 'mesg', (type, mesg) =>
-                    switch type
-                        when 'blob'
-                            @handle_blob(mesg)
-                        when 'json'
-                            @handle_mesg(mesg)
-
-                socket.on('end', @free_resources)
-                socket.on('close', @free_resources)
-                socket.on('error', @free_resources)
-
-                for c in @_local_hub_socket_queue
-                    c(undefined, socket)
-
-                @_socket = socket
-            cancel_connecting()
-
-    # Get a new connection to the local_hub,
-    # authenticated via the secret_token, and enhanced
-    # to be able to send/receive json and blob messages.
-    new_socket: (cb) =>     # cb(err, socket)
-        @dbg("new_socket")
-        f = (cb) =>
-            connect_to_a_local_hub
-                port         : @address.port
-                host         : @address.host
-                secret_token : @address.secret_token
-                cb           : cb
-        socket = undefined
-        async.series([
-            (cb) =>
-                if not @address?
-                    @dbg("get address of a working local hub")
-                    @project (err, project) =>
-                        if err
-                            cb(err)
-                        else
-                            @dbg("get address")
-                            project.address
-                                cb : (err, address) =>
-                                    @address = address; cb(err)
-                else
-                    cb()
-            (cb) =>
-                @dbg("try to connect to local hub socket using last known address")
-                f (err, _socket) =>
-                    if not err
-                        socket = _socket
-                        cb()
-                    else
-                        @dbg("failed so get address of a working local hub")
-                        @project (err, project) =>
-                            if err
-                                cb(err)
-                            else
-                                @dbg("get address")
-                                project.address
-                                    cb : (err, address) =>
-                                        @address = address; cb(err)
-            (cb) =>
-                if not socket?
-                    @dbg("still don't have our connection -- try again")
-                    f (err, _socket) =>
-                       socket = _socket; cb(err)
-                else
-                    cb()
-        ], (err) =>
-            cb(err, socket)
-        )
-
-    remove_multi_response_listener: (id) =>
-        delete @_multi_response[id]
-
-    call: (opts) =>
-        opts = defaults opts,
-            mesg           : required
-            timeout        : undefined  # NOTE: a nonzero timeout MUST be specified, or we will not even listen for a response from the local hub!  (Ensures leaking listeners won't happen.)
-            multi_response : false   # if true, timeout ignored; call @remove_multi_response_listener(mesg.id) to remove
-            cb             : undefined
-        @dbg("call")
-        if not opts.mesg.id?
-            if opts.timeout or opts.multi_response   # opts.timeout being undefined or 0 both mean "don't do it"
-                opts.mesg.id = uuid.v4()
-
-        @local_hub_socket (err, socket) =>
-            if err
-                @dbg("call: failed to get socket -- #{err}")
-                opts.cb?(err)
-                return
-            @dbg("call: get socket -- now writing message to the socket -- #{misc.trunc(misc.to_json(opts.mesg),200)}")
-            socket.write_mesg 'json', opts.mesg, (err) =>
-                if err
-                    @free_resources()   # at least next time it will get a new socket
-                    opts.cb?(err)
-                    return
-                if opts.multi_response
-                    @_multi_response[opts.mesg.id] = opts.cb
-                else if opts.timeout
-                    socket.recv_mesg
-                        type    : 'json'
-                        id      : opts.mesg.id
-                        timeout : opts.timeout
-                        cb      : (mesg) =>
-                            @dbg("call: received message back")
-                            if mesg.event == 'error'
-                                opts.cb(mesg.error)
-                            else
-                                opts.cb(false, mesg)
-
-    ####################################################
-    # Session management
-    #####################################################
-
-    _open_session_socket: (opts) =>
-        opts = defaults opts,
-            client_id    : required
-            session_uuid : required
-            type         : required  # 'sage', 'console'
-            params       : required
-            project_id   : required
-            timeout      : 10
-            cb           : required  # cb(err, socket)
-        @dbg("_open_session_socket")
-        # We do not currently have an active open socket connection to this session.
-        # We make a new socket connection to the local_hub, then
-        # send a connect_to_session message, which will either
-        # plug this socket into an existing session with the given session_uuid, or
-        # create a new session with that uuid and plug this socket into it.
-
-        key = "#{opts.session_uuid}:#{opts.client_id}"
-        socket = @_sockets[key]
-        if socket?
-            try
-                winston.debug("ending local_hub socket for #{key}")
-                socket.end()
-            catch e
-                @dbg("_open_session_socket: exception ending existing socket: #{e}")
-            delete @_sockets[key]
-
-        socket = undefined
-        async.series([
-            (cb) =>
-                @dbg("_open_session_socket: getting new socket connection to a local_hub")
-                @new_socket (err, _socket) =>
-                    if err
-                        cb(err)
-                    else
-                        socket = _socket
-                        @_sockets[key] = socket
-                        if not @_sockets_by_client_id[opts.client_id]?
-                            @_sockets_by_client_id[opts.client_id] = [socket]
-                        else
-                            @_sockets_by_client_id[opts.client_id].push(socket)
-                        cb()
-            (cb) =>
-                mesg = message.connect_to_session
-                    id           : uuid.v4()   # message id
-                    type         : opts.type
-                    project_id   : opts.project_id
-                    session_uuid : opts.session_uuid
-                    params       : opts.params
-                @dbg("_open_session_socket: send the message asking to be connected with a #{opts.type} session.")
-                socket.write_mesg('json', mesg)
-                # Now we wait for a response for opt.timeout seconds
-                f = (type, resp) =>
-                    clearTimeout(timer)
-                    #@dbg("Getting #{opts.type} session -- get back response type=#{type}, resp=#{to_json(resp)}")
-                    if resp.event == 'error'
-                        cb(resp.error)
-                    else
-                        if opts.type == 'console'
-                            # record the history, truncating in case the local_hub sent something really long (?)
-                            if resp.history?
-                                socket.history = resp.history.slice(resp.history.length - 100000)
-                            else
-                                socket.history = ''
-                            # Console -- we will now only use this socket for binary communications.
-                            misc_node.disable_mesg(socket)
-                        cb()
-                socket.once('mesg', f)
-                timed_out = () =>
-                    socket.removeListener('mesg', f)
-                    socket.end()
-                    cb("Timed out after waiting #{opts.timeout} seconds for response from #{opts.type} session server. Please try again later.")
-                timer = setTimeout(timed_out, opts.timeout*1000)
-
-        ], (err) =>
-            if err
-                @dbg("_open_session_socket: error getting a socket -- (declaring total disaster) -- #{err}")
-                # This @_socket.destroy() below is VERY important, since just deleting the socket might not send this,
-                # and the local_hub -- if the connection were still good -- would have two connections
-                # with the global hub, thus doubling sync and broadcast messages.  NOT GOOD.
-                @_socket?.destroy()
-                delete @_status; delete @_socket
-            else if socket?
-                opts.cb(false, socket)
-        )
-
-    # Connect the client with a console session, possibly creating a session in the process.
-    console_session: (opts) =>
-        opts = defaults opts,
-            client       : required
-            project_id   : required
-            params       : {command: 'bash'}
-            session_uuid : undefined   # if undefined, a new session is created; if defined, connect to session or get error
-            cb           : required    # cb(err, [session_connected message])
-        @dbg("console_session: connect client to console session -- session_uuid=#{opts.session_uuid}")
-
-        # Connect to the console server
-        if not opts.session_uuid?
-            # Create a new session
-            opts.session_uuid = uuid.v4()
-
-        @_open_session_socket
-            client_id    : opts.client.id
-            session_uuid : opts.session_uuid
-            project_id   : opts.project_id
-            type         : 'console'
-            params       : opts.params
-            cb           : (err, console_socket) =>
-                if err
-                    opts.cb(err)
-                    return
-
-                console_socket._ignore = false
-                console_socket.on 'end', () =>
-                    winston.debug("console_socket (session_uuid=#{opts.session_uuid}): received 'end' so setting ignore=true")
-                    console_socket._ignore = true
-                    delete @_sockets[opts.session_uuid]
-
-                # Plug the two consoles together
-                #
-                # client --> console:
-                # Create a binary channel that the client can use to write to the socket.
-                # (This uses our system for multiplexing JSON and multiple binary streams
-                #  over one single connection.)
-                recently_sent_reconnect = false
-                #winston.debug("installing data handler -- ignore='#{console_socket._ignore}")
-                channel = opts.client.register_data_handler (data) =>
-                    #winston.debug("handling data -- ignore='#{console_socket._ignore}'; path='#{opts.path}'")
-                    if not console_socket._ignore
-                        console_socket.write(data)
-                        if opts.params.filename?
-                            opts.client.touch(project_id:opts.project_id, path:opts.params.filename)
-                    else
-                        # send a reconnect message, but at most once every 5 seconds.
-                        if not recently_sent_reconnect
-                            recently_sent_reconnect = true
-                            setTimeout( (()=>recently_sent_reconnect=false), 5000 )
-                            winston.debug("console -- trying to write to closed console_socket with session_uuid=#{opts.session_uuid}")
-                            opts.client.push_to_client(message.session_reconnect(session_uuid:opts.session_uuid))
-
-                mesg = message.session_connected
-                    session_uuid : opts.session_uuid
-                    data_channel : channel
-                    history      : console_socket.history
-
-                delete console_socket.history  # free memory occupied by history, which we won't need again.
-                opts.cb(false, mesg)
-
-                # console --> client:
-                # When data comes in from the socket, we push it on to the connected
-                # client over the channel we just created.
-                f = (data) ->
-                    # Never push more than 20000 characters at once to client, since display is slow, etc.
-                    if data.length > 20000
-                        data = "[...]" + data.slice(data.length - 20000)
-                    #winston.debug("push_data_to_client('#{data}')")
-                    opts.client.push_data_to_client(channel, data)
-                console_socket.on('data', f)
-
-    terminate_session: (opts) =>
-        opts = defaults opts,
-            session_uuid : required
-            project_id   : required
-            cb           : undefined
-        @dbg("terminate_session")
-        @call
-            mesg :
-                message.terminate_session
-                    session_uuid : opts.session_uuid
-                    project_id   : opts.project_id
-            timeout : 30
-            cb      : opts.cb
-
-    # Read a file from a project into memory on the hub.  This is
-    # used, e.g., for client-side editing, worksheets, etc.  This does
-    # not pull the file from the database; instead, it loads it live
-    # from the project_server virtual machine.
-    read_file: (opts) => # cb(err, content_of_file)
-        {path, project_id, archive, cb} = defaults opts,
-            path       : required
-            project_id : required
-            archive    : 'tar.bz2'   # for directories; if directory, then the output object "data" has data.archive=actual extension used.
-            cb         : required
-        @dbg("read_file '#{path}'")
-        socket    = undefined
-        id        = uuid.v4()
-        data      = undefined
-        data_uuid = undefined
-        result_archive   = undefined
-
-        async.series([
-            # Get a socket connection to the local_hub.
-            (cb) =>
-                @local_hub_socket (err, _socket) =>
-                    if err
-                        cb(err)
-                    else
-                        socket = _socket
-                        cb()
-            (cb) =>
-                socket.write_mesg 'json', message.read_file_from_project(id:id, project_id:project_id, path:path, archive:archive)
-                socket.recv_mesg type:'json', id:id, timeout:60, cb:(mesg) =>
-                    switch mesg.event
-                        when 'error'
-                            cb(mesg.error)
-                        when 'file_read_from_project'
-                            data_uuid = mesg.data_uuid
-                            result_archive = mesg.archive
-                            cb()
-                        else
-                            cb("Unknown mesg event '#{mesg.event}'")
-
-            (cb) =>
-                socket.recv_mesg type: 'blob', id:data_uuid, timeout:60, cb:(_data) =>
-                    data = _data
-                    data.archive = result_archive
-                    cb()
-
-        ], (err) =>
-            if err
-                cb(err)
-            else
-                cb(false, data)
-        )
-
-    # Write a file
-    write_file: (opts) => # cb(err)
-        {path, project_id, cb, data} = defaults opts,
-            path       : required
-            project_id : required
-            data       : required   # what to write
-            cb         : required
-        @dbg("write_file '#{path}'")
-        socket    = undefined
-        id        = uuid.v4()
-        data_uuid = uuid.v4()
-
-        async.series([
-            (cb) =>
-                @local_hub_socket (err, _socket) =>
-                    if err
-                        cb(err)
-                    else
-                        socket = _socket
-                        cb()
-            (cb) =>
-                mesg = message.write_file_to_project
-                    id         : id
-                    project_id : project_id
-                    path       : path
-                    data_uuid  : data_uuid
-                socket.write_mesg 'json', mesg
-                socket.write_mesg 'blob', {uuid:data_uuid, blob:data}
-                cb()
-
-            (cb) =>
-                socket.recv_mesg type: 'json', id:id, timeout:10, cb:(mesg) =>
-                    switch mesg.event
-                        when 'file_written_to_project'
-                            cb()
-                        when 'error'
-                            cb(mesg.error)
-                        else
-                            cb("Unexpected message type '#{mesg.event}'")
-        ], cb)
-
-
-##############################
-# Projects
-##############################
-
-# Create a project object that is connected to a local hub (using
-# appropriate port and secret token), login, and enhance socket
-# with our message protocol.
-
-_project_cache = {}
-new_project = (project_id) ->
-    P = _project_cache[project_id]
-    if not P?
-        P = new Project(project_id)
-        _project_cache[project_id] = P
-    return P
-
-class Project
-    constructor: (@project_id) ->
-        @dbg("instantiating Project class")
-        @local_hub = new_local_hub(@project_id)
-        # we always look this up and cache it
-        @get_info()
-
-    dbg: (m) =>
-        winston.debug("project(#{@project_id}): #{m}")
-
-    _fixpath: (obj) =>
-        if obj? and @local_hub?
-            if obj.path?
-                if obj.path[0] != '/'
-                    obj.path = @local_hub.path+ '/' + obj.path
-            else
-                obj.path = @local_hub.path
->>>>>>> 1b68dc4b
-
     result = []   # will have list of client id's in it
 
     # include a given client id in result, if it isn't in the exclude array
