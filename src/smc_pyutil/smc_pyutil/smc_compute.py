#!/usr/bin/env python

###############################################################################
#
#    CoCalc: Collaborative Calculation in the Cloud
#
#    Copyright (C) 2016, Sagemath Inc.
#
#    This program is free software: you can redistribute it and/or modify
#    it under the terms of the GNU General Public License as published by
#    the Free Software Foundation, either version 3 of the License, or
#    (at your option) any later version.
#
#    This program is distributed in the hope that it will be useful,
#    but WITHOUT ANY WARRANTY; without even the implied warranty of
#    MERCHANTABILITY or FITNESS FOR A PARTICULAR PURPOSE.  See the
#    GNU General Public License for more details.
#
#    You should have received a copy of the GNU General Public License
#    along with this program.  If not, see <http://www.gnu.org/licenses/>.
#
###############################################################################

from __future__ import absolute_import, print_function, division
from .py23 import iteritems

# used in naming streams -- changing this would break all existing data...
TO = "-to-"

# appended to end of snapshot name to make it persistent (never automatically deleted)
PERSIST = "-persist"

TIMESTAMP_FORMAT = "%Y-%m-%d-%H%M%S"

# This is the quota for the .smc directory; must be
# significantly bigger than that directory, and hold user logs.
SMC_TEMPLATE_QUOTA = '1000m'

USER_SWAP_MB = 1000  # amount of swap users get

import errno, hashlib, json, math, os, platform, shutil, signal, socket, sys, time, uuid, random

from subprocess import Popen, PIPE

TIMESTAMP_FORMAT = "%Y-%m-%d-%H%M%S"
USER_SWAP_MB = 1000  # amount of swap users get in addition to how much RAM they have.
PLATFORM = platform.system().lower()
PROJECTS = os.environ.get("COCALC_PROJECTS_HOME", "/projects")

KUBERNETES_UID = 2001
KUBERNETES_PROJECTS = "/projects/home"
KUBERNETES_LOCAL_HUB_PORT = 6000
KUBERNETES_RAW_PORT = 6001
KUBECTL_MAX_DELAY_S = 5
KUBERNETES_REGISTRY = os.environ.get("KUBERNETES_REGISTRY", "sagemathinc")


def quota_to_int(x):
    return int(math.ceil(x))


def log(s, *args):
    if args:
        try:
            s = str(s % args)
        except Exception as mesg:
            s = str(mesg) + str(s)
    sys.stderr.write(s + '\n')
    sys.stderr.flush()


def cmd(s,
        ignore_errors=False,
        verbose=2,
        timeout=None,
        stdout=True,
        stderr=True):
    if isinstance(s, list):
        s = [str(x) for x in s]
    if verbose >= 1:
        if isinstance(s, list):
            t = [x if len(x.split()) <= 1 else "'%s'" % x for x in s]
            log(' '.join(t))
        else:
            log(s)
    t = time.time()

    mesg = "ERROR"
    if timeout:
        mesg = "TIMEOUT: running '%s' took more than %s seconds, so killed" % (
            s, timeout)

        def handle(*a):
            if ignore_errors:
                return mesg
            else:
                raise KeyboardInterrupt(mesg)

        signal.signal(signal.SIGALRM, handle)
        signal.alarm(timeout)
    try:
        out = Popen(s,
                    stdin=PIPE,
                    stdout=PIPE,
                    stderr=PIPE,
                    shell=not isinstance(s, list))
        x = out.stdout.read() + out.stderr.read()
        e = out.wait(
        )  # this must be *after* the out.stdout.read(), etc. above or will hang when output large!
        if e:
            if ignore_errors:
                return (x + "ERROR").strip()
            else:
                raise RuntimeError(x)
        if verbose >= 2:
            log("(%s seconds): %s", time.time() - t, x[:500])
        elif verbose >= 1:
            log("(%s seconds)", time.time() - t)
        return x.strip()
    except IOError:
        return mesg
    finally:
        if timeout:
            signal.signal(signal.SIGALRM, signal.SIG_IGN)  # cancel the alarm


def check_uuid(u):
    try:
        assert uuid.UUID(u).get_version() == 4
    except (AssertionError, ValueError):
        raise RuntimeError("invalid uuid (='%s')" % u)


def uid(project_id, kubernetes=False):
    if kubernetes:
        return KUBERNETES_UID
    # We take the sha-512 of the uuid just to make it harder to force a collision.  Thus even if a
    # user could somehow generate an account id of their choosing, this wouldn't help them get the
    # same uid as another user.
    # 2^31-1=max uid which works with FUSE and node (and Linux, which goes up to 2^32-2).
    # 2^29 was the biggest that seemed to work with Docker on my crostini pixelbook, so shrinking to that.
    # This is NOT used in production anymore, so should be fine.
    n = int(hashlib.sha512(project_id).hexdigest()[:8], 16)  # up to 2^32
    n //= 8  # up to 2^29  (floor div so will work with python3 too)
    return n if n > 65537 else n + 65537  # 65534 used by linux for user sync, etc.


def thread_map(callable, inputs):
    """
    Computing [callable(args) for args in inputs]
    in parallel using len(inputs) separate *threads*.

    If an exception is raised by any thread, a RuntimeError exception
    is instead raised.
    """
    log("Doing the following in parallel:\n%s",
        '\n'.join([str(x) for x in inputs]))
    from threading import Thread

    class F(Thread):
        def __init__(self, x):
            self._x = x
            Thread.__init__(self)
            self.start()

        def run(self):
            try:
                self.result = callable(self._x)
                self.fail = False
            except Exception as msg:
                self.result = msg
                self.fail = True

    results = [F(x) for x in inputs]
    for f in results:
        f.join()
    e = [f.result for f in results if f.fail]
    if e: raise RuntimeError(e)
    return [f.result for f in results]


class Project(object):
    def __init__(
        self,
        project_id,  # v4 uuid string
        dev=False,  # if true, use special devel mode where everything run as same user (no sudo needed); totally insecure!
        projects=PROJECTS,
        single=False,
        kucalc=False,
        kubernetes=False):
        self._dev = dev
        self._single = single
        self._kucalc = kucalc
        self._kubernetes = kubernetes
        if self._kucalc:
            projects = '/home'
        if self._kubernetes:
            # no matter what use this path; overwrites --projects
            projects = KUBERNETES_PROJECTS
        check_uuid(project_id)
        if not os.path.exists(projects):
            if self._dev or self._kubernetes:
                os.makedirs(projects)
            else:
                raise RuntimeError("mount point %s doesn't exist" % projects)
        self.project_id = project_id
        self._projects = projects
        if self._kucalc:
            self.project_path = os.environ['HOME']
        else:
            self.project_path = os.path.join(self._projects, project_id)
        self.smc_path = os.path.join(self.project_path, '.smc')
        self.forever_path = os.path.join(self.project_path, '.forever')
        self.uid = uid(self.project_id, self._kubernetes)
        self.username = self.project_id.replace('-', '')
        self.open_fail_file = os.path.join(self.project_path,
                                           '.sagemathcloud-open-failed')

    def _log(self, name=""):
        def f(s='', *args):
            log(
                "Project(project_id=%s).%s(...): " % (self.project_id, name) +
                s, *args)

        return f

    def cmd(self, *args, **kwds):
        log("Project(project_id=%s).cmd(...): ", self.project_id)
        return cmd(*args, **kwds)

    ###
    # Users Management
    ###

    def create_user(self, login_shell='/bin/bash'):
        if not os.path.exists(self.project_path):
            os.makedirs(self.project_path)
        # We used to only chown if just made; it's recursive and can be very expensive in general!
        # However, since we're changing the uid mapping, we really do have to do this every time,
        # or we break existing installs.
        self.chown(self.project_path)
        if self._dev or self._kubernetes:
            return
        cmd(['/usr/sbin/groupadd', '-g', self.uid, '-o', self.username],
            ignore_errors=True)
        cmd([
            '/usr/sbin/useradd', '-u', self.uid, '-g', self.uid, '-o',
            self.username, '-d', self.project_path, '-s', login_shell
        ],
            ignore_errors=True)

    def delete_user(self):
        if self._dev or self._kubernetes:
            return
        cmd(['/usr/sbin/userdel', self.username], ignore_errors=True)
        cmd(['/usr/sbin/groupdel', self.username], ignore_errors=True)
        if os.path.exists('/etc/cgrules.conf'):
            c = open("/etc/cgrules.conf").read()
            i = c.find(self.username)
            if i != -1:
                j = c[i:].find('\n')
                if j == -1:
                    j = len(c)
                else:
                    j += i
                open("/etc/cgrules.conf", 'w').write(c[:i] + c[j + 1:])

    def pids(self):
        return [
            int(x)
            for x in self.cmd(['pgrep', '-u', self.uid],
                              ignore_errors=True).replace('ERROR', '').split()
        ]

    def num_procs(self):
        return len(self.pids())

    def killall(self, grace_s=0.5, max_tries=15):
        log = self._log('killall')
        if self._kubernetes:
            log("killall shouldn't do anything in kubernetes mode")
            return
        if self._dev:
            self.dev_env()
            os.chdir(self.project_path)
            self.cmd("smc-local-hub stop")
            self.cmd("smc-sage-server stop")
            return

        log("killing all processes by user with id %s" % self.uid)
        # we use both kill and pkill -- pkill seems better in theory, but I've definitely seen it get ignored.
        for i in range(max_tries):
            n = self.num_procs()
            log("kill attempt left %s procs" % n)
            if n == 0:
                return
            self.cmd(['/usr/bin/killall', '-u', self.username],
                     ignore_errors=True)
            self.cmd(['/usr/bin/pkill', '-u', self.uid], ignore_errors=True)
            time.sleep(grace_s)
            self.cmd(['/usr/bin/killall', '-9', '-u', self.username],
                     ignore_errors=True)
            self.cmd(['/usr/bin/pkill', '-9', '-u', self.uid],
                     ignore_errors=True)
        log("WARNING: failed to kill all procs after %s tries" % max_tries)

    def chown(self, path, recursive=True):
        if self._dev or self._kubernetes:
            return
        if recursive:
            cmd(["chown", "%s:%s" % (self.uid, self.uid), '-R', path])
        else:
            cmd(["chown", "%s:%s" % (self.uid, self.uid), path])

    def ensure_file_exists(self, src, target):
        target = os.path.abspath(target)
        if not os.path.exists(target):
            self.makedirs(os.path.split(target)[0])
            shutil.copyfile(src, target)
            if USERNAME == "root":
                os.chown(target, self.uid, self.uid)

    def create_smc_path(self):
        if not os.path.exists(self.smc_path):
            os.makedirs(self.smc_path)
        self.chown(self.smc_path)
        self.ensure_conf_files_exist()

    def ensure_conf_files_exist(self):
        for filename in ['bashrc', 'bash_profile']:
            target = os.path.join(self.project_path, '.' + filename)
            if not os.path.exists(target):
                source = os.path.join(
                    os.path.dirname(os.path.realpath(__file__)), 'templates',
                    PLATFORM, filename)
                if os.path.exists(source):
                    shutil.copyfile(source, target)
                    if not self._dev:
                        os.chown(target, self.uid, self.uid)

    def remove_forever_path(self):
        if os.path.exists(self.forever_path):
            shutil.rmtree(self.forever_path, ignore_errors=True)

    def remove_smc_path(self):
        # do our best to remove the smc path
        if os.path.exists(self.smc_path):
            shutil.rmtree(self.smc_path, ignore_errors=True)

    def disk_quota(self, quota=0):  # quota in megabytes
        if self._dev or self._kubernetes:
            # TODO: For kubernetes this can be done via groups, hopefully.
            return
        try:
            quota = quota_to_int(quota)
            # requires quotas to be setup as explained nicely at
            # https://www.digitalocean.com/community/tutorials/how-to-enable-user-and-group-quotas
            # and https://askubuntu.com/questions/109585/quota-format-not-supported-in-kernel/165298#165298
            # This sets the quota on all mounted filesystems:
            cmd([
                'setquota', '-u', self.username, quota * 1000, quota * 1200,
                1000000, 1100000, '-a'
            ])
        except Exception as mesg:
            log("WARNING -- quota failure %s", mesg)

    def compute_quota(self, cores, memory, cpu_shares):
        """
        cores      - number of cores (float)
        memory     - megabytes of RAM (int)
        cpu_shares - determines relative share of cpu (e.g., 256=most users)
        """
        if self._dev or self._kubernetes:
            return
        cfs_quota = int(100000 * cores)

        group = "memory,cpu:%s" % self.username
        try:
            self.cmd(["cgcreate", "-g", group])
        except:
            if os.system("cgcreate") != 0:
                # cgroups not installed
                return
            else:
                raise
        if memory:
            memory = quota_to_int(memory)
            open(
                "/sys/fs/cgroup/memory/%s/memory.limit_in_bytes" %
                self.username, 'w').write("%sM" % memory)
            open(
                "/sys/fs/cgroup/memory/%s/memory.memsw.limit_in_bytes" %
                self.username, 'w').write("%sM" % (USER_SWAP_MB + memory))
        if cpu_shares:
            cpu_shares = quota_to_int(cpu_shares)
            open("/sys/fs/cgroup/cpu/%s/cpu.shares" % self.username,
                 'w').write(str(cpu_shares))
        if cfs_quota:
            open("/sys/fs/cgroup/cpu/%s/cpu.cfs_quota_us" % self.username,
                 'w').write(str(cfs_quota))

        z = "\n%s  cpu,memory  %s\n" % (self.username, self.username)
        cur = open("/etc/cgrules.conf").read() if os.path.exists(
            "/etc/cgrules.conf") else ''

        if z not in cur:
            open("/etc/cgrules.conf", 'a').write(z)
        try:
            pids = self.cmd("ps -o pid -u %s" % self.username,
                            ignore_errors=False).split()[1:]
            self.cmd(["cgclassify", "-g", group] + pids, ignore_errors=True)
            # ignore cgclassify errors, since processes come and go, etc.
        except:
            pass  # ps returns an error code if there are NO processes at all

    def cgclassify(self):
        try:
            pids = self.cmd("ps -o pid -u %s" % self.username,
                            ignore_errors=False).split()[1:]
            self.cmd(["cgclassify"] + pids, ignore_errors=True)
            # ignore cgclassify errors, since processes come and go, etc.":
        except:
            # ps returns an error code if there are NO processes at all (a common condition).
            pids = []

    def create_project_path(self):
        if not os.path.exists(self.project_path):
            os.makedirs(self.project_path)
            if not self._dev:
                os.chown(self.project_path, self.uid, self.uid)

    def remove_snapshots_path(self):
        """
        Remove the ~/.snapshots path
        """
        if self._kubernetes:  # don't touch it for this, since we have no snapshots
            return
        p = os.path.join(self.project_path, '.snapshots')
        if os.path.exists(p):
            shutil.rmtree(p, ignore_errors=True)

    def ensure_bashrc(self):
        # ensure .bashrc has certain properties
        bashrc = os.path.join(self.project_path, '.bashrc')
        if not os.path.exists(bashrc):
            return
        s = open(bashrc).read()
        changed = False
        if '.sagemathcloud' in s:
            s = '\n'.join(
                [y for y in s.splitlines() if '.sagemathcloud' not in y])
            changed = True
        if 'SAGE_ATLAS_LIB' not in s:
            s += '\nexport SAGE_ATLAS_LIB=/usr/lib/   # do not build ATLAS\n\n'
            changed = True
        if '$HOME/bin:$HOME/.local/bin' not in s:
            s += '\nexport PATH=$HOME/bin:$HOME/.local/bin:$PATH\n\n'
            changed = True
        if changed:
            open(bashrc, 'w').write(s)

    def dev_env(self, extra_env=None):
        os.environ[
            'PATH'] = "{salvus_root}/smc-project/bin:{salvus_root}/smc_pyutil/smc_pyutil:{path}".format(
                salvus_root=os.environ['SALVUS_ROOT'], path=os.environ['PATH'])
        os.environ[
            'PYTHONPATH'] = "{home}/.local/lib/python2.7/site-packages".format(
                home=os.environ['HOME'])
        os.environ['SMC_LOCAL_HUB_HOME'] = self.project_path
        os.environ['SMC_HOST'] = 'localhost'
        os.environ['SMC'] = self.smc_path
        # Important to set this since when running in a cocalc project, this will already be set to the
        # id of the containing project.
        os.environ['COCALC_PROJECT_ID'] = self.project_id
        # Obviously this doesn't really work since running as a normal user who can't create other users:
        os.environ['COCALC_USERNAME'] = self.project_id.replace('-', '')

        # for development, the raw server, jupyter, etc., have
        # to listen on localhost since that is where
        # the hub is running
        os.environ['SMC_PROXY_HOST'] = 'localhost'
        if extra_env:
            os.environ['COCALC_EXTRA_ENV'] = extra_env

    def start(self, cores, memory, cpu_shares, base_url, ephemeral_state,
              ephemeral_disk, member, network, extra_env):
        if self._kubernetes:
            return self.kubernetes_start(cores, memory, cpu_shares, base_url,
                                         ephemeral_state, ephemeral_disk,
                                         member, network, extra_env)

        # start can be prevented by massive logs in ~/.smc; if project not stopped via stop, then they will still be there.
        self.remove_smc_path()
        self.ensure_bashrc()

        self.remove_forever_path()  # probably not needed anymore
        self.remove_snapshots_path()
        self.create_user()
        self.create_smc_path()
        # Sometimes /projects/[project_id] doesn't have group/owner equal to that of the project.
        self.chown(self.project_path, False)

        os.environ['SMC_BASE_URL'] = base_url

        if ephemeral_state:
            os.environ['COCALC_EPHEMERAL_STATE'] = 'yes'
        elif 'COCALC_EPHEMERAL_STATE' in os.environ:
            del os.environ['COCALC_EPHEMERAL_STATE']

        if ephemeral_disk:
            os.environ['COCALC_EPHEMERAL_DISK'] = 'yes'
        elif 'COCALC_EPHEMERAL_DISK' in os.environ:
            del os.environ['COCALC_EPHEMERAL_DISK']

        # When running CoCalc inside of CoCalc, this env variable
        # could cause trouble, e.g., confusing the sagews server.
        if 'COCALC_SECRET_TOKEN' in os.environ:
            del os.environ['COCALC_SECRET_TOKEN']
        if self._dev:
            self.dev_env(extra_env)
            os.chdir(self.project_path)
            self.cmd("smc-local-hub start")

            def started():
                return os.path.exists("%s/local_hub/local_hub.port" %
                                      self.smc_path)

            i = 0
            while not started():
                time.sleep(0.1)
                i += 1
                import sys
                sys.stdout.flush()
                if i >= 100:
                    return
            return

        pid = os.fork()
        if pid == 0:
            try:
                os.nice(-os.nice(0))  # Reset nice-ness to 0
                os.setgroups([])  # Drops other groups, like root or sudoers
                os.setsid()  # Make it a session leader
                os.setgid(self.uid)
                os.setuid(self.uid)

                try:
                    # Fork a second child and exit immediately to prevent zombies.  This
                    # causes the second child process to be orphaned, making the init
                    # process responsible for its cleanup.
                    pid = os.fork()
                except OSError as e:
                    raise Exception("%s [%d]" % (e.strerror, e.errno))

                if pid == 0:
                    os.environ['HOME'] = self.project_path
                    os.environ['SMC'] = self.smc_path
                    os.environ['COCALC_SECRET_TOKEN'] = os.path.join(
                        self.smc_path, 'secret_token')
                    os.environ['COCALC_PROJECT_ID'] = self.project_id
                    if extra_env:
                        os.environ['COCALC_EXTRA_ENV'] = extra_env
                    os.environ['USER'] = os.environ['USERNAME'] = os.environ[
                        'LOGNAME'] = os.environ[
                            'COCALC_USERNAME'] = self.username
                    os.environ['MAIL'] = '/var/mail/%s' % self.username
                    os.environ['COFFEE_CACHE_DIR'] = os.path.join(
                        self.smc_path, 'coffee-cache')
                    # Needed to read code from system-wide installed location.
                    os.environ[
                        'NODE_PATH'] = '/cocalc/src/node_modules/smc-util:/cocalc/src/node_modules:/cocalc/src:/cocalc/src/smc-project/node_modules::/cocalc/src/smc-webapp/node_modules'
                    if self._single:
                        # In single-machine mode, everything is on localhost.
                        os.environ['SMC_HOST'] = 'localhost'
                    for x in ['COMMAND', 'UID', 'GID', 'USER']:
                        y = 'SUDO_' + x
                        if y in os.environ:
                            del os.environ[y]
                    os.chdir(self.project_path)
                    self.cmd("smc-start")
                else:
                    os._exit(0)
            finally:
                os._exit(0)
        else:
            os.waitpid(pid, 0)
            self.compute_quota(cores, memory, cpu_shares)

    def kubernetes_pod_name(self):
        return "project-" + self.project_id

    # Get the ip address of the NFS server in Kubernetes.
    # We keep retrying, because maybe the service
    # hasn't been created yet, etc.
    # TODO: This takes about 0.1s in the best case, but it is a sort
    # of waste, since this ip will probably never change; it would be
    # better to save it to /tmp, maybe.
    def kubernetes_nfs_server_ip_address(self):
        log = self._log("kubernetes_nfs_server_ip_address")
        delay = 0.5
        while True:
            try:
                return json.loads(
                    self.cmd(
                        "kubectl get service cocalc-kubernetes-server-nfs -o json"
                    ))["spec"]["clusterIP"]
            except Exception as err:
                log("ERROR %s" % err)
            time.sleep(delay)
            delay = min(KUBECTL_MAX_DELAY_S, delay * 1.3)

    def kubernetes_start(self, cores, memory, cpu_shares, base_url,
                         ephemeral_state, ephemeral_disk, member, network,
                         extra_env):
        log = self._log("kubernetes_start")
        if self.kubernetes_state()["state"] == 'running':
            log("already running")
            return
        log("kubernetes start")
        nfs_server_ip = self.kubernetes_nfs_server_ip_address()
        pod_name = self.kubernetes_pod_name()
        node_selector = "member" if member else "preempt"
        network_label = "outside" if network else "none"
        yaml = """
apiVersion: v1
kind: Pod
metadata:
  name: "{pod_name}"
  labels:
    run: "project"
    project_id: "{project_id}"
    network: "{network}"
    node_selector: "{node_selector}"
spec:
  containers:
    - name: "{pod_name}"
      image: "{registry}/cocalc-kubernetes-project"
      env:
        - name: COCALC_PROJECT_ID
          value: "{project_id}"
        - name: COCALC_EXTRA_ENV
          value: "{extra_env}"
      ports:
        - containerPort: 6000
          name: "local-hub"
          protocol: TCP
      livenessProbe:
        httpGet:
          path: /health
          port: 6001 # port number configured in Dockerfile and supervisord.conf
        initialDelaySeconds: 60
        periodSeconds: 30
        timeoutSeconds: 10
        failureThreshold: 20
      resources:
        limits:
          cpu: "{cores}"
          memory: "{memory}Mi"
        requests:
          cpu: {cpu_shares}m
          memory: 500Mi
      volumeMounts:
        - name: home
          mountPath: /home/user
  automountServiceAccountToken: false
  volumes:
    - name: home
      nfs:
         server: {nfs_server_ip}
         path: "/{project_id}"
""".format(
            pod_name=pod_name,
            project_id=self.project_id,
            nfs_server_ip=nfs_server_ip,
            registry=KUBERNETES_REGISTRY,
            cores=max(1, cores),
            memory=max(1000, memory),
            cpu_shares=max(
                50, cpu_shares
            ),  # TODO: this must be less than cores or won't start, but UI doesn't restrict that
            network=network_label,
<<<<<<< HEAD
            node_selector=node_selector)
=======
            node_selector=node_selector,
            extra_env=extra_env)
>>>>>>> 81d0ae08

        # TODO: should use tempfile module
        path = "/tmp/project-{project_id}-{random}.yaml".format(
            project_id=self.project_id, random=random.random())
        try:
            open(path, 'w').write(yaml)
            self.cmd("kubectl apply -f {path}".format(path=path))
        finally:
            os.unlink(path)
        # The semantics of smc-compute are that it shouldn't return until the start action is actually finished.
        # TODO: We should obviously do this using kubectl watch somehow instead of polling (which is less efficient).
        delay = 1
        while self.kubernetes_state()["state"] != 'running':
            time.sleep(delay)
            delay = min(KUBECTL_MAX_DELAY_S, delay * 1.3)

    def stop(self, ephemeral_state, ephemeral_disk):
        if self._kubernetes:
            return self.kubernetes_stop(ephemeral_state, ephemeral_disk)
        self.killall()
        self.delete_user()
        self.remove_smc_path()
        self.remove_forever_path()
        self.remove_snapshots_path()
        if ephemeral_disk:
            # Also delete home directory of project
            shutil.rmtree(self.project_path)

    def kubernetes_stop(self, ephemeral_state, ephemeral_disk):
        cmd = "kubectl delete pod project-{project_id}".format(
            project_id=self.project_id)
        self.cmd(cmd)
        # TODO: We should obviously do this using kubectl watch somehow instead of polling...
        delay = 1
        while self.kubernetes_state()["state"] != 'opened':
            time.sleep(delay)
            delay = min(KUBECTL_MAX_DELAY_S, delay * 1.3)
            self.cmd(cmd)

    def restart(self, cores, memory, cpu_shares, base_url, ephemeral_state,
                ephemeral_disk, member, network, extra_env):
        log = self._log("restart")
        log("first stop")
        self.stop(ephemeral_state, ephemeral_disk)
        log("then start")
        self.start(cores, memory, cpu_shares, base_url, ephemeral_state,
                   ephemeral_disk, member, network, extra_env)

    def get_memory(self, s):
        return 0  # no longer supported

    def status(self, timeout=60, base_url=''):
        if self._kubernetes:
            return self.kubernetes_status()
        log = self._log("status")
        s = {}

        if (self._dev or self._single) and not os.path.exists(
                self.project_path):  # no tiered storage
            self.create_project_path()

        s['state'] = 'opened'

        if self._dev:
            self.dev_env()
            if os.path.exists(self.smc_path):
                try:
                    os.environ['HOME'] = self.project_path
                    os.environ['SMC'] = self.smc_path
                    t = os.popen("smc-status").read()
                    t = json.loads(t)
                    s.update(t)
                    if bool(t.get('local_hub.pid', False)):
                        s['state'] = 'running'
                    self.get_memory(s)
                except:
                    log("error running status command")
                    s['state'] = 'broken'
            return s

        if self._single:
            # newly created project
            if not os.path.exists(self.project_path):
                s['state'] = 'opened'
                return s

        if not os.path.exists(self.project_path):
            s['state'] = 'closed'
            return s

        if self.username not in open('/etc/passwd').read():
            return s

        try:
            # ignore_errors since if over quota returns nonzero exit code
            v = self.cmd(['quota', '-v', '-u', self.username],
                         verbose=0,
                         ignore_errors=True).splitlines()
            quotas = v[-1]
            # when the user's quota is exceeded, the last column is "ERROR"
            if quotas == "ERROR":
                quotas = v[-2]
            s['disk_MB'] = int(int(quotas.split()[-6].strip('*')) / 1000)
        except Exception as mesg:
            log("error computing quota -- %s", mesg)

        if os.path.exists(self.smc_path):
            try:
                os.setgid(self.uid)
                os.setuid(self.uid)
                os.environ['SMC'] = self.smc_path
                t = os.popen("smc-status").read()
                t = json.loads(t)
                s.update(t)
                if bool(t.get('local_hub.pid', False)):
                    s['state'] = 'running'
                self.get_memory(s)
            except:
                log("error running status command")
                s['state'] = 'broken'
        return s

    # State is just like status but *ONLY* includes the state field in the object.
    def state(self, timeout=60, base_url=''):
        if self._kubernetes:
            return self.kubernetes_state()

        log = self._log("state")

        if (self._dev
                or self._single) and not os.path.exists(self.project_path):
            # In dev or single mode, where there is no tiered storage, we always
            # create the /projects/project_id path, since that is the only place
            # the project could be.
            self.create_project_path()

        s = {}

        s['state'] = 'opened'
        if self._dev:
            self.dev_env()
            if os.path.exists(self.smc_path):
                try:
                    os.environ['HOME'] = self.project_path
                    os.environ['SMC'] = self.smc_path
                    os.chdir(self.smc_path)
                    t = json.loads(os.popen("smc-status").read())
                    s.update(t)
                    if bool(t.get('local_hub.pid', False)):
                        s['state'] = 'running'
                except Exception as err:
                    log("error running status command -- %s", err)
                    s['state'] = 'broken'
            return s

        if not os.path.exists(self.project_path
                              ):  # would have to be full tiered storage mode
            s['state'] = 'closed'
            return s

        if self.username not in open('/etc/passwd').read():
            return s

        if os.path.exists(self.smc_path):
            try:
                os.setgid(self.uid)
                os.setuid(self.uid)
                os.environ['HOME'] = self.project_path
                os.environ['SMC'] = self.smc_path
                os.chdir(self.smc_path)
                t = json.loads(os.popen("smc-status").read())
                s.update(t)
                if bool(t.get('local_hub.pid', False)):
                    s['state'] = 'running'
            except Exception as err:
                log("error running status command -- %s", err)
                s['state'] = 'broken'
        return s

    def kubernetes_status(self):
        log = self._log("kubernetes_status")
        status = {}
        secret_token_path = os.path.join(self.smc_path, 'secret_token')
        if os.path.exists(secret_token_path):
            status['secret_token'] = open(secret_token_path).read()
        pod_name = self.kubernetes_pod_name()
        log("pod name is %s" % pod_name)
        try:
            # Check if the pod is running in Kubernetes at all
            out = self.cmd(
                "kubectl get pod {pod_name} -o wide | tail -1".format(
                    pod_name=pod_name),
                ignore_errors=True)
            if "NotFound" in out:
                return {"state": 'opened'}
            v = out.split()
            state = self.kubernetes_output_to_state(v[2])
            status['state'] = state
            if state == 'running' and "." in v[5]:  # TODO: should do better...
                status["ip"] = v[5]
            status['local_hub.port'] = KUBERNETES_LOCAL_HUB_PORT
            status['raw.port'] = KUBERNETES_RAW_PORT
        except Exception as err:
            log("pod not running?  kubernetes messed up? -- %s" % err)
            # Not running
            status['state'] = 'opened'

        return status

        # TODO: status for kucalc looks like this and filling this sort of thing in would result in
        # nice information in the frontend client UI:
        #  {"cpu": {"usage": 5379.858459433}, "time": 1579646626058, "memory": {"rss": 248464, "cache": 17660, "limit": 1536000}, "disk_MB": 89, "start_ts": 1578092846508, "oom_kills": 0, "processes": {"count": 7}, "secret_token": "fd541386e146f1ce62edbaffdcf35c899077f1ed70fdcc9c3cac06fd5b422011"}
        # Another note -- in kucalc state has the ip address, but here status has the ip address.  That's because compute-server
        # has a strong constraint about the structure of state, but status is generic and just passed to the caller.

    def kubernetes_state(self):
        log = self._log("kubernetes_state")

        if not os.path.exists(self.project_path):
            log("create project path")
            self.create_project_path()

        pod_name = self.kubernetes_pod_name()
        log("pod name is %s" % pod_name)
        try:
            # Check if the pod is running in Kubernetes at all
            out = self.cmd(
                "kubectl get pod {pod_name} -o wide | tail -1".format(
                    pod_name=pod_name),
                ignore_errors=True)
            return {"state": self.kubernetes_output_to_state(out)}
        except Exception as err:
            log("pod not running?  kubernetes messed up? -- %s" % err)
            # Not running
            return {"state": "opened"}

    def kubernetes_output_to_state(self, out):
        if 'Running' in out:
            return 'running'
        if 'Terminating' in out:
            return 'stopping'
        if 'Pending' in out:
            return 'Pending'
        if 'NotFound' in out:
            return 'opened'
        return 'starting'

    def _exclude(self, prefix='', extras=[]):
        return [
            '--exclude=%s' % os.path.join(prefix, x) for x in [
                '.sage/cache', '.sage/temp', '.trash', '.Trash',
                '.sagemathcloud', '.smc', '.node-gyp', '.cache', '.forever',
                '.snapshots', '*.sage-backup'
            ] + extras
        ]

    def directory_listing(self,
                          path,
                          hidden=True,
                          time=True,
                          start=0,
                          limit=-1):
        """
        Return in JSON-format, listing of files in the given path.

        - path = relative path in project; *must* resolve to be
          under self._projects/project_id or get an error.
        """
        abspath = os.path.abspath(os.path.join(self.project_path, path))
        if not abspath.startswith(self.project_path):
            raise RuntimeError(
                "path (=%s) must be contained in project path %s" %
                (path, self.project_path))

        def get_file_mtime(name):
            try:
                # use lstat instead of stat or getmtime so this works on broken symlinks!
                return int(
                    round(os.lstat(os.path.join(abspath, name)).st_mtime))
            except:
                # ?? This should never happen, but maybe if race condition. ??
                return 0

        def get_file_size(name):
            try:
                # same as above; use instead of os.path....
                return os.lstat(os.path.join(abspath, name)).st_size
            except:
                return -1

        try:
            listdir = os.listdir(abspath)
        except:
            listdir = []
        result = {}
        if not hidden:
            listdir = [x for x in listdir if not x.startswith('.')]

        # Just as in git_ls.py, we make sure that all filenames can be encoded via JSON.
        # Users sometimes make some really crazy filenames that can't be so encoded.
        # It's better to just not show them, than to show a horendous error.
        try:
            json.dumps(listdir)
        except:
            # Throw away filenames that can't be json'd, since they can't be JSON'd below,
            # which would totally lock user out of their listings.
            ld0 = listdir[:]
            listdir = []
            for x in ld0:
                try:
                    json.dumps(x)
                    listdir.append(x)
                except:
                    pass

        # Get list of (name, timestamp) pairs
        all = [(name, get_file_mtime(name)) for name in listdir]

        if time:
            # sort by time first with bigger times first, then by filename in normal order
            def sortkey(a):
                return (-a[1], a[0])

            all.sort(key=sortkey)
        else:
            all.sort()  # usual sort is fine

        # Limit and convert to objects
        all = all[start:]
        if limit > 0 and len(all) > limit:
            result['more'] = True
            all = all[:limit]

        files = dict([(name, {
            'name': name,
            'mtime': mtime
        }) for name, mtime in all])
        sorted_names = [x[0] for x in all]

        # Fill in other OS information about each file
        #for obj in result:
        for name, info in iteritems(files):
            if os.path.isdir(os.path.join(abspath, name)):
                info['isdir'] = True
            else:
                info['size'] = get_file_size(name)

        result['files'] = [files[name] for name in sorted_names]
        return result

    def read_file(self, path, maxsize):
        """
        path = relative path/filename in project

        It:

        - *must* resolve to be under self._projects/project_id or get an error
        - it must have size in bytes less than the given limit
        - to download the directory blah/foo, request blah/foo.zip

        Returns base64-encoded file as an object:

            {'base64':'... contents ...'}

        or {'error':"error message..."} in case of an error.
        """
        abspath = os.path.abspath(os.path.join(self.project_path, path))
        base, ext = os.path.splitext(abspath)
        if not abspath.startswith(self.project_path):
            raise RuntimeError(
                "path (=%s) must be contained in project path %s" %
                (path, self.project_path))
        if not os.path.exists(abspath):
            if ext != '.zip':
                raise RuntimeError("path (=%s) does not exist" % path)
            else:
                if os.path.exists(base) and os.path.isdir(base):
                    abspath = os.path.splitext(abspath)[0]
                else:
                    raise RuntimeError(
                        "path (=%s) does not exist and neither does %s" %
                        (path, base))

        if os.path.isfile(abspath):
            # a regular file
            size = os.lstat(abspath).st_size
            if size > maxsize:
                raise RuntimeError(
                    "path (=%s) must be at most %s bytes, but it is %s bytes" %
                    (path, maxsize, size))
            content = open(abspath).read()
        else:
            # a zip file in memory from a directory tree
            # REFERENCES:
            #   - http://stackoverflow.com/questions/1855095/how-to-create-a-zip-archive-of-a-directory
            #   - https://support.google.com/accounts/answer/6135882
            import zipfile
            from cStringIO import StringIO
            output = StringIO()
            relroot = os.path.abspath(os.path.join(abspath, os.pardir))

            size = 0
            zip = zipfile.ZipFile(output, "w", zipfile.ZIP_DEFLATED, False)
            for root, dirs, files in os.walk(abspath):
                # add directory (needed for empty dirs)
                zip.write(root, os.path.relpath(root, relroot))
                for file in files:
                    filename = os.path.join(root, file)
                    if os.path.isfile(filename):  # regular files only
                        size += os.lstat(filename).st_size
                        if size > maxsize:
                            raise RuntimeError(
                                "path (=%s) must be at most %s bytes, but it is at least %s bytes"
                                % (path, maxsize, size))
                        arcname = os.path.join(os.path.relpath(root, relroot),
                                               file)
                        zip.write(filename, arcname)

            # Mark the files as having been created on Windows so that
            # Unix permissions are not inferred as 0000.
            for zfile in zip.filelist:
                zfile.create_system = 0
            zip.close()
            content = output.getvalue()
        import base64
        return {'base64': base64.b64encode(content)}

    def makedirs(self, path, chown=True):
        log = self._log('makedirs')
        if os.path.exists(path) and not os.path.isdir(path):
            try:
                log("moving %s", path)
                os.rename(path, path + ".backup")
            except:
                log("ok, then remove %s", path)
                os.unlink(path)

        if not os.path.exists(path):
            log("creating %s" % path)
            os.chdir(self.project_path)

            def makedirs(
                name
            ):  # modified from os.makedirs to chown each newly created path segment
                head, tail = os.path.split(name)
                if not tail:
                    head, tail = os.path.split(head)
                if head and tail and not os.path.exists(head):
                    try:
                        makedirs(head)
                    except OSError as e:
                        # be happy if someone already created the path
                        if e.errno != errno.EEXIST:
                            raise
                    if tail == os.curdir:  # xxx/newdir/. exists if xxx/newdir exists
                        return
                try:
                    os.mkdir(name, 0o0700)
                except OSError as e:
                    if e.errno != errno.EEXIST:
                        raise
                if not self._dev:
                    os.chown(name, self.uid, self.uid)

            makedirs(path)

    def mkdir(
        self, path
    ):  # relative path in project; must resolve to be under PROJECTS_PATH/project_id
        log = self._log("mkdir")
        log("ensuring path %s exists", path)
        project_id = self.project_id
        project_path = self.project_path
        abspath = os.path.abspath(os.path.join(project_path, path))
        if not abspath.startswith(project_path):
            raise RuntimeError(
                "path (=%s) must be contained in project path %s" %
                (path, project_path))
        if not os.path.exists(abspath):
            self.makedirs(abspath)

    def copy_path(
        self,
        path,  # relative path to copy; must resolve to be under PROJECTS_PATH/project_id
        target_hostname='localhost',  # list of hostnames (foo or foo:port) to copy files to
        target_project_id="",  # project_id of destination for files; must be open on destination machine
        target_path=None,  # path into project; defaults to path above.
        overwrite_newer=False,  # if True, newer files in target are copied over (otherwise, uses rsync's --update)
        delete_missing=False,  # if True, delete files in dest path not in source, **including** newer files
        backup=False,  # if True, create backup files with a tilde
        exclude_history=False,  # if True, don't copy .sage-history files.
        timeout=None,
        bwlimit=None,
    ):
        """
        Copy a path (directory or file) from one project to another.

        WARNING: self._projects mountpoint assumed same on target machine.
        """
        log = self._log("copy_path")

        if target_path is None:
            target_path = path

        # check that both UUID's are valid -- these will raise exception if there is a problem.
        if not target_project_id:
            target_project_id = self.project_id

        check_uuid(target_project_id)

        # parse out target rsync port, if necessary
        if ':' in target_hostname:
            target_hostname, target_port = target_hostname.split(':')
        else:
            target_port = '22'

        # determine canonical absolute path to source
        src_abspath = os.path.abspath(os.path.join(self.project_path, path))
        if not src_abspath.startswith(self.project_path):
            raise RuntimeError(
                "source path (=%s) must be contained in project_path (=%s)" %
                (path, self.project_path))

        # determine canonical absolute path to target
        target_project_path = os.path.join(self._projects, target_project_id)
        target_abspath = os.path.abspath(
            os.path.join(target_project_path, target_path))
        if not target_abspath.startswith(target_project_path):
            raise RuntimeError(
                "target path (=%s) must be contained in target project path (=%s)"
                % (target_path, target_project_path))

        if os.path.isdir(src_abspath):
            src_abspath += '/'
            target_abspath += '/'

        # handle options
        options = []
        if not overwrite_newer:
            options.append("--update")
        if backup:
            options.extend(["--backup"])
        if delete_missing:
            # IMPORTANT: newly created files will be deleted even if overwrite_newer is True
            options.append("--delete")
        if bwlimit:
            options.extend(["--bwlimit", bwlimit])
        if timeout:
            options.extend(["--timeout", timeout])

        u = uid(target_project_id, self._kubernetes)
        try:
            if socket.gethostname() == target_hostname:
                # we *have* to do this, due to the firewall!
                target_hostname = 'localhost'
            if self._dev or self._kubernetes:
                # In local dev mode everything is as the same account on the same machine,
                # so we just use rsync without ssh.
                w = [src_abspath, target_abspath]
            else:
                # Full mode -- different users so we use ssh between different machines.
                # However, in a cloud environment StrictHostKeyChecking is painful to manage.
                w = [
                    '-e',
                    'ssh -o StrictHostKeyChecking=no -p %s' % target_port,
                    src_abspath,
                    "%s:%s" % (target_hostname, target_abspath)
                ]
            if exclude_history:
                exclude = self._exclude('', extras=['*.sage-history'])
            else:
                exclude = self._exclude('')
            v = (['rsync'] + options + [
                '-zaxs',  # compressed, archive mode (so leave symlinks, etc.), don't cross filesystem boundaries
                '--omit-link-times',  # see https://github.com/sagemathinc/cocalc/issues/2713
                '--chown=%s:%s' % (u, u),
                "--ignore-errors"
            ] + exclude + w)
            # do the rsync
            self.cmd(v, verbose=2)
        except Exception as mesg_err:
            mesg = str(mesg_err)
            # get rid of scary (and pointless) part of message
            s = "avoid man-in-the-middle attacks"
            i = mesg.rfind(s)
            if i != -1:
                mesg = mesg[i + len(s):]
            log("rsync error: %s", mesg)
            raise RuntimeError(mesg)


def main():
    import argparse
    parser = argparse.ArgumentParser(
        description="Project compute control script")
    subparsers = parser.add_subparsers(help='sub-command help')

    def project(args):
        kwds = {}
        for k in ['project_id', 'projects', 'single']:
            if hasattr(args, k):
                kwds[k] = getattr(args, k)
        return Project(**kwds)

    # This is a generic parser for all subcommands that operate on a collection of projects.
    # It's ugly, but it massively reduces the amount of code.
    def f(subparser):
        function = subparser.prog.split()[-1]

        def g(args):
            special = [
                k for k in args.__dict__.keys() if k not in [
                    'project_id', 'func', 'dev', 'projects', 'single',
                    'kucalc', 'kubernetes'
                ]
            ]
            out = []
            errors = False
            if args.kucalc:
                args.project_id = [os.environ['COCALC_PROJECT_ID']]
            for project_id in args.project_id:
                kwds = dict([(k, getattr(args, k)) for k in special])
                try:
                    result = getattr(
                        Project(project_id=project_id,
                                dev=args.dev,
                                projects=args.projects,
                                single=args.single,
                                kucalc=args.kucalc,
                                kubernetes=args.kubernetes), function)(**kwds)
                except Exception as mesg:
                    raise  #-- for debugging
                    errors = True
                    result = {'error': str(mesg), 'project_id': project_id}
                out.append(result)
            if len(out) == 1:
                if not out[0]:
                    out[0] = {}
                print((json.dumps(out[0])))
            else:
                if not out:
                    out = {}
                print((json.dumps(out)))
            if errors:
                sys.exit(1)

        subparser.add_argument("project_id",
                               help="UUID of project",
                               type=str,
                               nargs="+")
        subparser.set_defaults(func=g)

    # optional arguments to all subcommands
    parser.add_argument(
        "--dev",
        default=False,
        action="store_const",
        const=True,
        help=
        "insecure development mode where everything runs insecurely as the same user (no sudo)"
    )

    parser.add_argument(
        "--single",
        default=False,
        action="store_const",
        const=True,
        help=
        "mode where everything runs on the same machine; no storage tiers; all projects assumed opened by default."
    )

    parser.add_argument(
        "--kucalc",
        default=False,
        action="store_const",
        const=True,
        help=
        "run inside a project container inside KuCalc, the commercial scalable Kubernetes"
    )

    parser.add_argument(
        "--kubernetes",
        default=False,
        action="store_const",
        const=True,
        help=
        "running inside of cocalc-kubernetes, which has a monolithic server and one pod for each project; /projects/home/[project_id] is where the projects are stored and /projects/home is NFS exported. All users are uid 2001."
    )

    parser.add_argument("--projects",
                        help="/projects mount point [default: '%s']" %
                        PROJECTS,
                        dest="projects",
                        default=PROJECTS,
                        type=str)

    # start project running
    parser_start = subparsers.add_parser(
        'start', help='start project running (open and start daemon)')
    parser_start.add_argument(
        "--cores",
        help="number of cores (default: 0=don't change/set) float",
        type=float,
        default=0)
    parser_start.add_argument(
        "--memory",
        help="megabytes of RAM (default: 0=no change/set) int",
        type=int,
        default=0)
    parser_start.add_argument(
        "--cpu_shares",
        help="relative share of cpu (default: 0=don't change/set) int",
        type=int,
        default=0)
    parser_start.add_argument(
        "--network",
        help=
        "0 or 1; if 1 enable outside network access (ONLY used by cocalc-kubernetes)",
        type=int,
        default=0)
    parser_start.add_argument(
        "--member",
        help=
        "0 or 1; if 1 enable member hosting (ONLY used by cocalc-kubernetes)",
        type=int,
        default=0)
    parser_start.add_argument(
        "--base_url",
        help=
        "passed on to local hub server so it can properly launch raw server, jupyter, etc.",
        type=str,
        default='')
    parser_start.add_argument(
        "--ephemeral_state",
        help=
        "sets the environment variable COCALC_EPHEMERAL_STATE so the project is aware that it can't make database queries",
        default=False,
        action="store_const",
        const=True)
    parser_start.add_argument(
        "--ephemeral_disk",
        help=
        "sets the environment variable COCALC_EPHEMERAL_DISK so the project is aware that the disk is ephemeral",
        default=False,
        action="store_const",
        const=True)
    parser_start.add_argument(
        "--extra_env",
        help=
        "base64 encded JSON string of a {[key:string]:string} map of additional environment variables",
        type=str,
        default='')
    f(parser_start)

    parser_status = subparsers.add_parser(
        'status', help='get status of servers running in the project')
    parser_status.add_argument("--timeout",
                               help="seconds to run command",
                               default=60,
                               type=int)
    parser_status.add_argument("--base_url",
                               help="ignored",
                               type=str,
                               default='')

    f(parser_status)

    parser_state = subparsers.add_parser(
        'state', help='get state of project')  # {state:?}
    parser_state.add_argument("--timeout",
                              help="seconds to run command",
                              default=60,
                              type=int)
    parser_state.add_argument("--base_url",
                              help="ignored",
                              type=str,
                              default='')
    f(parser_state)

    # disk quota
    parser_disk_quota = subparsers.add_parser('disk_quota',
                                              help='set disk quota')
    parser_disk_quota.add_argument(
        "quota", help="quota in MB (or 0 for no disk_quota).", type=float)
    f(parser_disk_quota)

    # compute quota
    parser_compute_quota = subparsers.add_parser('compute_quota',
                                                 help='set compute quotas')
    parser_compute_quota.add_argument(
        "--cores",
        help="number of cores (default: 0=don't change/set) float",
        type=float,
        default=0)
    parser_compute_quota.add_argument(
        "--memory",
        help="megabytes of RAM (default: 0=no change/set) float",
        type=float,
        default=0)
    parser_compute_quota.add_argument(
        "--cpu_shares",
        help="relative share of cpu (default: 0=don't change/set) float",
        type=float,
        default=0)
    f(parser_compute_quota)

    # create Linux user for project
    parser_create_user = subparsers.add_parser('create_user',
                                               help='create Linux user')
    parser_create_user.add_argument("--login_shell",
                                    help="",
                                    type=str,
                                    default='/bin/bash')
    f(parser_create_user)

    # delete Linux user for project
    parser_delete_user = subparsers.add_parser('delete_user',
                                               help='delete Linux user')
    f(parser_delete_user)

    # kill all processes by Linux user for project
    parser_killall = subparsers.add_parser(
        'killall', help='kill all processes by this user')
    f(parser_killall)

    # kill all processes and delete unix user.
    parser_stop = subparsers.add_parser(
        'stop', help='kill all processes and delete user')
    parser_stop.add_argument(
        "--ephemeral_state",
        help="mainly so options are the same as for start and restart",
        default=False,
        action="store_const",
        const=True)
    parser_stop.add_argument(
        "--ephemeral_disk",
        help="also be sure to delete any files left around by project",
        default=False,
        action="store_const",
        const=True)
    f(parser_stop)

    parser_restart = subparsers.add_parser('restart',
                                           help='stop then start project')
    parser_restart.add_argument(
        "--cores",
        help="number of cores (default: 0=don't change/set) float",
        type=float,
        default=0)
    parser_restart.add_argument(
        "--memory",
        help="megabytes of RAM (default: 0=no change/set) int",
        type=int,
        default=0)
    parser_restart.add_argument(
        "--cpu_shares",
        help="relative share of cpu (default: 0=don't change/set) int",
        type=int,
        default=0)
    parser_restart.add_argument(
        "--network",
        help=
        "0 or 1; if 1 enable outside network access (ONLY used by cocalc-kubernetes)",
        type=int,
        default=0)
    parser_restart.add_argument(
        "--member",
        help=
        "0 or 1; if 1 enable member hosting (ONLY used by cocalc-kubernetes)",
        type=int,
        default=0)
    parser_restart.add_argument(
        "--base_url",
        help=
        "passed on to local hub server so it can properly launch raw server, jupyter, etc.",
        type=str,
        default='')
    parser_restart.add_argument(
        "--ephemeral_state",
        help=
        "sets the environment variable COCALC_EPHEMERAL_STATE so the project is aware that it can't make database queries",
        default=False,
        action="store_const",
        const=True)
    parser_restart.add_argument(
        "--ephemeral_disk",
        help=
        "sets the environment variable COCALC_EPHEMERAL_DISK so the project is aware that the disk is ephemeral",
        default=False,
        action="store_const",
        const=True)
    parser_restart.add_argument(
        "--extra_env",
        help=
        "base64 encded JSON string of a {[key:string]:string} map of additional environment variables",
        type=str,
        default='')
    f(parser_restart)

    # directory listing
    parser_directory_listing = subparsers.add_parser(
        'directory_listing',
        help='list files (and info about them) in a directory in the project')
    parser_directory_listing.add_argument("--path",
                                          help="relative path in project",
                                          dest="path",
                                          default='',
                                          type=str)
    parser_directory_listing.add_argument("--hidden",
                                          help="if given, show hidden files",
                                          dest="hidden",
                                          default=False,
                                          action="store_const",
                                          const=True)
    parser_directory_listing.add_argument(
        "--time",
        help="if given, sort by time with newest first",
        dest="time",
        default=False,
        action="store_const",
        const=True)
    parser_directory_listing.add_argument(
        "--start",
        help=
        "return only part of listing starting with this position (default: 0)",
        dest="start",
        default=0,
        type=int)
    parser_directory_listing.add_argument(
        "--limit",
        help="if given, only return this many directory entries (default: -1)",
        dest="limit",
        default=-1,
        type=int)

    f(parser_directory_listing)

    parser_read_file = subparsers.add_parser(
        'read_file',
        help=
        "read a file/directory; outputs {'base64':'..content..'}; use directory.zip to get directory/ as a zip"
    )
    parser_read_file.add_argument(
        "path",
        help="relative path of a file/directory in project (required)",
        type=str)
    parser_read_file.add_argument(
        "--maxsize",
        help="maximum file size in bytes to read (bigger causes error)",
        dest="maxsize",
        default=3000000,
        type=int)
    f(parser_read_file)

    parser_copy_path = subparsers.add_parser(
        'copy_path', help='copy a path from one project to another')
    parser_copy_path.add_argument(
        "--target_hostname",
        help="hostname of target machine for copy (default: localhost)",
        dest="target_hostname",
        default='localhost',
        type=str)
    parser_copy_path.add_argument(
        "--target_project_id",
        help="id of target project (default: this project)",
        dest="target_project_id",
        default="",
        type=str)
    parser_copy_path.add_argument("--path",
                                  help="relative path or filename in project",
                                  dest="path",
                                  default='',
                                  type=str)
    parser_copy_path.add_argument(
        "--target_path",
        help="relative path into target project (defaults to --path)",
        dest="target_path",
        default=None,
        type=str)
    parser_copy_path.add_argument(
        "--overwrite_newer",
        help="if given, newer files in target are copied over",
        dest="overwrite_newer",
        default=False,
        action="store_const",
        const=True)
    parser_copy_path.add_argument(
        "--delete_missing",
        help="if given, delete files in dest path not in source",
        dest="delete_missing",
        default=False,
        action="store_const",
        const=True)
    parser_copy_path.add_argument(
        "--exclude_history",
        help="if given, do not copy *.sage-history files",
        dest="exclude_history",
        default=False,
        action="store_const",
        const=True)
    parser_copy_path.add_argument(
        "--backup",
        help="make ~ backup files instead of overwriting changed files",
        dest="backup",
        default=False,
        action="store_const",
        const=True)
    f(parser_copy_path)

    parser_mkdir = subparsers.add_parser('mkdir', help='ensure path exists')
    parser_mkdir.add_argument("path",
                              help="relative path or filename in project",
                              type=str)
    f(parser_mkdir)

    args = parser.parse_args()
    args.func(args)


if __name__ == "__main__":
    main()<|MERGE_RESOLUTION|>--- conflicted
+++ resolved
@@ -679,12 +679,8 @@
                 50, cpu_shares
             ),  # TODO: this must be less than cores or won't start, but UI doesn't restrict that
             network=network_label,
-<<<<<<< HEAD
-            node_selector=node_selector)
-=======
             node_selector=node_selector,
             extra_env=extra_env)
->>>>>>> 81d0ae08
 
         # TODO: should use tempfile module
         path = "/tmp/project-{project_id}-{random}.yaml".format(
