{
  "name": "smc-project",
  "version": "1.0.0",
  "description": "CoCalc: project daemons",
  "main": "index.js",
  "dependencies": {
    "@types/expect": "^1.20.3",
    "@types/jquery": "^3.3.6",
    "@types/mocha": "^5.2.5",
    "async": "^1.5.0",
    "async-await-utils": "^2.0.4",
    "awaiting": "^3.0.0",
    "better-sqlite3": "^4.1.0",
    "body-parser": "^1.17.1",
    "coffee-cache": "^1.0.2",
    "coffee-loader": "^0.9.0",
    "coffee-register": "^2.2.0",
    "coffeescript": "^2.1.0",
    "commander": "^2.9.0",
    "compression": "^1.7.1",
    "decaffeinate": "^4.8.8",
    "expect": "^1.20.2",
    "express": "^4.13.3",
    "formidable": "^1.1.1",
    "googlediff": "^0.1.0",
    "json-stable-stringify": "^1.0.1",
<<<<<<< HEAD
    "lean-client-js-node": "^1.2.12",
=======
    "lru-cache": "^4.1.3",
>>>>>>> 900cca9d
    "mkdirp": "^0.5.1",
    "mocha": "^3.4.2",
    "node-cleanup": "^2.1.2",
    "pidusage": "^1.2.0",
    "posix": "^4.0.0",
    "prettier": "^1.14.2",
    "primus": "^7.2.2",
    "primus-multiplex": "^3.2.1",
    "primus-responder": "^1.0.4",
    "pty.js": "^0.3.0",
    "request": "^2",
    "serve-index": "^1.7.2",
    "start-stop-daemon": "^0.1.1",
    "temp": "^0.8.3",
    "tmp": "0.0.33",
    "ts-node": "^6.0.3",
    "typescript": "^2.8.4",
    "underscore": "^1.8.3",
    "uuid": "^3.0.1",
    "winston": "^1.1.1",
    "ws": "^6.0.0"
  },
  "devDependencies": {
    "@types/node": "^10.0.8",
    "coffeelint": "^2.0.7"
  },
  "scripts": {
    "test": "npm run testproj && npm run testjup",
    "testproj": "echo 'TEST PROJECT'; node_modules/.bin/mocha --reporter ${REPORTER:-progress} test/*.coffee",
    "testjup": "echo 'TEST JUPYTER SERVER'; cd jupyter && ../node_modules/.bin/mocha ${BAIL} --reporter ${REPORTER:-progress} test/*.coffee"
  },
  "author": "SageMath, Inc.",
  "contributors": [
    "William Stein <wstein@sagemath.com>"
  ],
  "license": "GPL-3.0+",
  "bugs": {
    "url": "https://github.com/sagemathinc/cocalc/issues"
  },
  "homepage": "https://github.com/sagemathinc/cocalc",
  "repository": {
    "type": "git",
    "url": "https://github.com/sagemathinc/cocalc"
  },
  "keywords": [
    "python",
    "sage",
    "sagemath",
    "latex",
    "terminal",
    "web",
    "ide",
    "math",
    "mathematics"
  ],
  "bin": {
    "smc-local-hub": "./bin/smc-local-hub",
    "smc-console-server": "./bin/smc-console-server"
  }
}<|MERGE_RESOLUTION|>--- conflicted
+++ resolved
@@ -24,11 +24,8 @@
     "formidable": "^1.1.1",
     "googlediff": "^0.1.0",
     "json-stable-stringify": "^1.0.1",
-<<<<<<< HEAD
     "lean-client-js-node": "^1.2.12",
-=======
     "lru-cache": "^4.1.3",
->>>>>>> 900cca9d
     "mkdirp": "^0.5.1",
     "mocha": "^3.4.2",
     "node-cleanup": "^2.1.2",
