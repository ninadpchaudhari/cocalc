{
  "name": "smc-project",
  "version": "1.0.0",
  "description": "CoCalc: project daemons",
  "main": "index.js",
  "dependencies": {
    "@types/better-sqlite3": "^5.4.0",
    "@types/body-parser": "^1.19.0",
    "@types/expect": "^1.20.4",
    "@types/express": "^4.17.6",
    "@types/jquery": "^3.3.38",
    "@types/mocha": "^5.2.7",
    "@types/node": "^12.12.39",
    "async": "^1.5.2",
    "async-await-utils": "^3.0.1",
    "awaiting": "^3.0.0",
    "better-sqlite3": "^7.0.1",
    "body-parser": "^1.19.0",
    "coffee-cache": "^1.0.2",
    "coffee-loader": "^0.9.0",
    "coffee-register": "^2.2.0",
    "coffeescript": "^2.5.1",
    "commander": "^2.20.3",
    "compression": "^1.7.4",
    "expect": "^26.0.1",
    "express": "^4.17.1",
    "express-rate-limit": "^3.4.0",
<<<<<<< HEAD
    "formidable": "^2.0.0-canary.20200504.1",
=======
    "formidable": "^1.2.2",
>>>>>>> 8b1eb090
    "fs-extra": "^9.0.0",
    "googlediff": "^0.1.0",
    "json-stable-stringify": "^1.0.1",
    "lean-client-js-node": "^1.2.12",
    "lru-cache": "^5.1.1",
    "mkdirp": "^1.0.4",
    "mocha": "^7.1.2",
    "node-pty": "^0.9.0",
    "pidusage": "^1.2.0",
    "posix": "^4.2.0",
    "prettier": "^2.0.2",
    "primus": "^7.3.4",
    "primus-multiplex": "github:STRML/primus-multiplex",
    "primus-responder": "^1.0.4",
    "prom-client": "^12.0.0",
    "prometheus-gc-stats": "^0.6.2",
    "request": "^2.88.0",
    "serve-index": "^1.9.1",
    "start-stop-daemon": "^0.1.1",
    "temp": "^0.9.1",
    "tmp": "0.0.33",
    "ts-node": "=7.0.0",
    "typescript": "^3.9.2",
    "underscore": "^1.10.2",
    "uuid": "^8.0.0",
    "which": "^1.3.1",
    "winston": "^2.4.4",
    "ws": "^6.0.0"
  },
  "devDependencies": {
    "coffeelint": "^2.1.0"
  },
  "scripts": {
    "test": "npm run testproj && npm run testjup",
    "testproj": "echo 'TEST PROJECT'; node_modules/.bin/mocha --reporter ${REPORTER:-progress} test/*.coffee",
    "testjup": "echo 'TEST JUPYTER SERVER'; cd jupyter && ../node_modules/.bin/mocha ${BAIL} --reporter ${REPORTER:-progress} test/*.coffee"
  },
  "author": "SageMath, Inc.",
  "contributors": [
    "William Stein <wstein@sagemath.com>"
  ],
  "license": "GPL-3.0+",
  "bugs": {
    "url": "https://github.com/sagemathinc/cocalc/issues"
  },
  "homepage": "https://github.com/sagemathinc/cocalc",
  "repository": {
    "type": "git",
    "url": "https://github.com/sagemathinc/cocalc"
  },
  "keywords": [
    "python",
    "sage",
    "sagemath",
    "latex",
    "terminal",
    "web",
    "ide",
    "math",
    "mathematics"
  ],
  "bin": {
    "smc-local-hub": "./bin/smc-local-hub",
    "smc-console-server": "./bin/smc-console-server"
  }
}<|MERGE_RESOLUTION|>--- conflicted
+++ resolved
@@ -25,11 +25,7 @@
     "expect": "^26.0.1",
     "express": "^4.17.1",
     "express-rate-limit": "^3.4.0",
-<<<<<<< HEAD
     "formidable": "^2.0.0-canary.20200504.1",
-=======
-    "formidable": "^1.2.2",
->>>>>>> 8b1eb090
     "fs-extra": "^9.0.0",
     "googlediff": "^0.1.0",
     "json-stable-stringify": "^1.0.1",
