--- conflicted
+++ resolved
@@ -32,14 +32,8 @@
     "node-pty": "^0.7.8",
     "pidusage": "^1.2.0",
     "posix": "^4.0.0",
-<<<<<<< HEAD
-    "prettier": "^1.15.3",
-=======
     "prettier": "^1.16.0",
-    "prom-client": "^11.1.3",
-    "prometheus-gc-stats": "^0.6.0",
->>>>>>> 0bf7016b
-    "primus": "^7.2.2",
+    "primus": "^7.3.2",
     "primus-multiplex": "^3.2.1",
     "primus-responder": "^1.0.4",
     "prom-client": "^11.1.3",
