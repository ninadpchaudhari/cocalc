---
- hosts: compute
  become: yes
  gather_facts: yes

  tasks:

  - apt: "name={{ item }} state=latest"
    tags: [pip2, update, install]
    with_items:
    - python-pip
    - python3-pip

  - name: "update pip"
    tags: [ pip2, update, install ]
    pip: "executable=pip2 state=latest name=pip"

  - name: "additional pip2 packages"
    tags: [ pip2, update, install ]
    pip: executable=pip2
         state=latest
         umask=022
         name={{ item }}
    with_items:
    - theano
    - datasift
    - bokeh
    - twitter
    #- pygsl # broken
    - scikit-learn
    - statsmodels
    - clawpack
    - ctop
    - networkx
    - macs2
    - bayespy==0.3.6
    - pandasql
    - blaze
    - cvxpy
    - bqplot
    - pydataset
    - dask
    - distributed
    - xarray
    - toolz
    - cytoolz
    - pysal
    - ncpol2sdpa
    - hdbscan
    - pandas-profiling
    - wordcloud
    - cobra
    - gensim
    - vpython
    - tdigest
    - numpy-stl
    - npTDMS
    - nipype
    - xgboost
<<<<<<< HEAD
=======
    - ipywidgets
>>>>>>> 488f242f

  - name: "install git trac from github"
    tags: [ pip2, update, install ]
    pip: executable=pip2
         umask=022
         name="git+https://github.com/sagemath/git-trac-command.git"
         editable=false

  - name: "install JSAnimation from github"
    tags: [ pip2, update, install ]
    pip: executable=pip2
         umask=022
         name='git+https://github.com/jakevdp/JSAnimation.git'
         editable=false

  - name: "additional pip3 packages"
    tags: [ pip3, update, install ]
    pip: executable=pip3
         state=latest
         umask=022
         name={{ item }}
    with_items:
    - pip
    - twitter
    - sympy
    - bokeh
    - uncertainties
    - zope.interface
    - scikit-learn
    - datasift
    - holoviews
    - statsmodels
    - mygene
    - seaborn
    - biopython
    - bayespy
    - pandasql
    - blaze
    - cvxpy
    - bqplot
    - pydataset
    - theano
    - dask
    - distributed
    - xlwt
    - xarray
    - toolz
    - cytoolz
    - pysal
    - hdbscan
    - pandas-profiling
    - wordcloud
    - cobra
    #- ncpol2sdpa # should work, but strange 'UnicodeDecodeError: 'ascii' codec can't decode byte ...' on install
    - gensim
    - vpython
    - tdigest
    - numpy-stl
    - npTDMS
    - nipype
    - ipywidgets

  - name: "numba in py2 and py3"
    # might change to llvm 3.8 later, etc.
    tags: [ pip2, pip3, install, update ]
    shell: |
        LLVM_CONFIG=/usr/lib/llvm-3.7/bin/llvm-config pip2 install llvmlite numba
        LLVM_CONFIG=/usr/lib/llvm-3.7/bin/llvm-config pip3 install llvmlite numba

  - name: "pymc3 in py2 and py3"
    tags: [ pip2, pip3, install, update ]
    shell: |
        pip2 install git+https://github.com/pymc-devs/pymc3
        pip3 install git+https://github.com/pymc-devs/pymc3

  - name: "no sysinfo in MOTD"
    lineinfile: dest=/etc/update-motd.d/50-landscape-sysinfo
                line="exit 0"
                insertafter="^#!/bin/*"
                create=yes
    tags: motd

  - name: "Install https://github.com/williamstein/python-inotify"
    shell: |
        cd /tmp
        rm -rf python-inotify
        git clone https://github.com/williamstein/python-inotify
        cd python-inotify
        python setup.py install
    tags: inotify

  - name: "IPython with notebook and octave+bash kernel / install from pip"
    tags: [ ipython, install, update ]
    pip: executable=pip2
         state=forcereinstall
         umask=022
         name={{ item }}
    with_items:
    - ipython
    - notebook
    - octave_kernel
    - bash_kernel
  - name: "fix permissions in all python2.7/dist-packages"
    tags: [ ipython, install, update ]
    shell: |
        cd /usr/local/lib/python2.7/dist-packages
        sudo chmod a+r -R .
        sudo find . -perm /u+x -execdir chmod a+x {} \;

  - name: "IPython3 in Python3"
    tags: [ ipython3, install, update ]
    pip: executable=pip3
         state=forcereinstall
         umask=022
         name={{ item }}
    with_items:
    - ipython
    - ipywidgets

    # only used for jupyter kernels
  - name: "Special script to run python2 systemwide from within Sage"
    tags: ["python2sage", "install"]
    copy: src=files/python2-ubuntu.sh
          dest=/usr/local/bin/python2-ubuntu
          owner=root group=root mode="u=rx,g=rx,o=rx"

  - name: "set NLTK data directory in /etc/environment -- see build.py for setting up sagemath"
    tags: [install, update]
    lineinfile: 'dest=/etc/environment regexp=^NLTK_DATA= line=NLTK_DATA="/ext/nltk_data"'

  - name: "install pair-based-crypto library system-wide"
    tags: pairbasedcrypto
    ignore_errors: yes
    shell: |
        cd /tmp/
        umask 022
        wget https://crypto.stanford.edu/pbc/files/pbc-0.5.14.tar.gz
        tar xf pbc-0.5.14.tar.gz
        cd pbc-0.5.14
        ./configure --prefix=/usr
        sudo make install
        sudo rm -rf /tmp/pbc-0.5.14 /tmp/pbc-0.5.14.tar.gz

  - name: "install primesieve"
    tags: ["primesieve", "install"]
    ignore_errors: yes
    shell: |
        cd /tmp/
        wget http://dl.bintray.com/kimwalisch/primesieve/primesieve-5.4.1.tar.gz
        tar xf primesieve-5.4.1.tar.gz
        cd primesieve-5.4.1
        ./configure
        make -j 1
        sudo make install
        rm -rf /tmp/primesieve*

  # this installs into sage!
  #- name: "install gap3"
  #  tags: gap3
  #  shell: "umask 022 && cd /projects/sage && wget http://webusers.imj-prg.fr/~jean.michel/gap3/gap3-jm5.zip && unzip gap3-jm5.zip && rm gap3-jm5.zip && mv gap3-jm5 gap3 && cd gap3"

  #- name: "gap3 symlink"
  #  tags: gap3
  #  file: src=/projects/sage/gap3/bin/gap.sh
  #        dest=/usr/local/bin/gap3
  #        state=link

  # Plink (whole genome analysis, not the router!)
  - name: 'install plink'
    apt: name=plink install_recommends=yes
    tags: plink
  - name: 'symlink from p-link to plink'
    file: src=/usr/bin/p-link dest=/usr/bin/plink state=link
    tags: plink

  # Neovim from Github
  - name: "install neovim"
    tags: ["neovim", "install"]
    ignore_errors: yes
    shell: |
        cd /tmp
        rm -rf neovim
        unset MAKE
        git clone --depth=1 https://github.com/neovim/neovim
        cd neovim
        make
        umask 022
        sudo make install
        rm -rf /tmp/neovim

  # Macaulay2
  - name: "install macaulay2 / apt packages"
    tags: ["macaulay2", "install"]
    apt: "name={{ item }} install_recommends=yes state=latest"
    with_items:
    - libntl-dev
    - libntl5
    - libpari-gmp-tls4
    - libpari-dev
    - pari-gp2c
  - name: "macaulay2 / apt key"
    tags: macaulay2
    apt_key: "keyserver=hkp://keys.gnupg.net id=CD9C0E09B0C780943A1AD85553F8BD99F40DCB31"
  - name: "macaulay2 / deb sources"
    tags: macaulay2
    apt_repository: "mode=644 repo='deb http://www.math.uiuc.edu/Macaulay2/Repositories/Ubuntu {{ ansible_distribution_release }} main'"
  - name: "install macaulay2 / deb binaries"
    tags: macaulay2
    apt: "name=macaulay2 state=latest install_recommends=yes"

  # Polymake
  - name: "polymake apt package dependencies"
    tags: ["polymake", "install"]
    apt: "name={{ item }} state=latest install_recommends=yes"
    with_items:
    - ant
    - ant-optional
    - default-jdk
    - g++
    - libboost-dev
    - libgmp-dev
    - libgmpxx4ldbl
    - libmpfr-dev
    - libperl-dev
    - libsvn-perl
    - libterm-readline-gnu-perl
    - libxml-libxml-perl
    - libxml-libxslt-perl
    - libxml-perl
    - libxml-writer-perl
    - libxml2-dev
    - w3c-markup-validator
    - w3c-xsd-xslt
    - xsltproc
  - name: "polymake installation, from debian"
    apt: name=polymake state=latest install_recommends=yes

  # CRCMOD
  - name: "pip's crcmod -- critical for using google cloud storage #1"
    apt: name=crcmod state=absent
    tags: ["crcmod", "install"]
  - name: "pip's crcmod -- critical for using google cloud storage #2"
    tags: crcmod
    pip: executable=pip2
         state=forcereinstall
         umask=022
         name=crcmod

  # X11
  - name: "x11 setup"
    tags: x11
    lineinfile: dest=/etc/ssh/sshd_config
                insertafter=EOF
                line="X11UseLocalhost no"

# KWANT -- http://kwant-project.org/install
- hosts: compute
  become: yes
  gather_facts: no
  tags: ["kwant", "install"]

  tasks:

  - name: 'KWANT apt repository'
    apt_repository: mode=644 repo='ppa:kwant-project/ppa'

  - name: 'install KWANT'
    tags: update
    apt: "name={{ item }} install_recommends=yes state=latest"
    with_items:
    - python-kwant-doc
    - python3-kwant

# GIAC (the authentication key is broken, hence we allow unauthenticated packages)
- hosts: compute
  become: yes
  gather_facts: no
  ignore_errors: yes
  tags: ["giac", "install"]

  tasks:

  - name: 'GIAC apt key -- seems to be broken, though'
    apt_key: url='http://www-fourier.ujf-grenoble.fr/~parisse/xcas_public_key.gpg'

  - name: 'GIAC repository'
    apt_repository: mode=644 repo='deb http://www-fourier.ujf-grenoble.fr/~parisse/debian/ stable main'

  - name: 'install GIAC'
    apt: "name={{ item }} allow_unauthenticated=yes install_recommends=yes state=latest"
    tags: update
    with_items:
    - giac
    - python-giacpy

# FEniCS
# add-apt-repository ppa:fenics-packages/fenics && apt-get update && apt-get install fenics
- hosts: compute
  become: yes
  gather_facts: no
  tags: ["fenics", "install"]

  tasks:

  - name: 'FEniCS repository'
    apt_repository: mode=644 repo='ppa:fenics-packages/fenics'

  - name: 'install FEniCS'
    tags: update
    apt: name=fenics install_recommends=yes state=latest

# MPICH
- hosts: compute
  become: yes
  gather_facts: no
  tags: ["mpi", "install"]

  tasks:

  - name: 'install mpich'
    tags: update
    apt: "name={{ item }} install_recommends=yes state=latest"
    with_items:
    - mpich
    - mpich-doc
    - libmpich-dev

  - name: 'update-alternativs for mpich binary'
    alternatives: name=mpi path=/usr/include/mpich
  - name: correct MPI executor is mpich
    alternatives: name=mpirun path=/usr/bin/mpirun.mpich

# PYPY
- hosts: compute
  become: yes
  gather_facts: no
  tags: ["pypy", "install"]

  tasks:

  - name: 'pypy repository'
    apt_repository: mode=644 repo='ppa:pypy/ppa'

  - name: 'install pypy'
    tags: update
    apt: name=pypy install_recommends=yes state=latest

# Cantera
- hosts: compute
  become: yes
  gather_facts: no
  tags: ["cantera", "install"]

  tasks:

  - name: 'Cantera repository'
    apt_repository: mode=644 repo='ppa:speth/cantera'

  - name: 'install Cantera'
    tags: update
    apt: "name={{ item }} install_recommends=yes state=latest"
    with_items:
    - cantera-python
    - cantera-python3
    - cantera-dev

# Heroku, see https://toolbelt.heroku.com/debian and read the shellscript
- hosts: compute
  become: yes
  gather_facts: no
  tags: ["heroku", "install"]

  tasks:

  - name: 'heroku apt keys'
    apt_key: url='https://toolbelt.heroku.com/apt/release.key'
  - name: 'heroku apt-repository'
    apt_repository: mode=644 repo='deb http://toolbelt.heroku.com/ubuntu ./'
  - name: "heroku install"
    tags: update
    apt: name=heroku-toolbelt install_recommends=yes state=latest

# Obspy
- hosts: compute
  become: yes
  gather_facts: yes
  tags: ["obspy", "install"]

  tasks:
  - name: "obspy keys"
    apt_key: url='https://raw.github.com/obspy/obspy/master/misc/debian/public.key'
  - name: "obspy apt repository"
    apt_repository: mode=644 repo='deb http://deb.obspy.org {{ ansible_distribution_release }} main'
  - name: 'install obspy packages'
    tags: update
    apt: "name={{ item }} install_recommends=yes state=latest"
    with_items:
    - python-obspy
    - python3-obspy

# Atlas setup
- hosts: compute
  become: yes
  gather_facts: no
  tags: ["atlas", "install"]

  tasks:
  - name: 'install atlas'
    tags: update
    apt: "name={{ item }} install_recommends=yes state=latest"
    with_items:
    - libatlas3-base
    - liblapack-dev
  # file: src=/file/to/link/to dest=/path/to/symlink
  - name: 'configure atlas installation symlinks'
    file: src=/usr/lib/{{ item.src }} dest=/usr/lib/{{ item.dest }} state=link
    with_items:
    - { src: 'libatlas.so.3',   dest: 'libatlas.so' }
    - { src: 'libcblas.so.3',   dest: 'libcblas.so' }
    - { src: 'libf77blas.so.3', dest: 'libf77blas.so' }

# OpenAxiom
- hosts: compute
  become: yes
  gather_facts: yes
  tags: ["openaxiom", "install"]
  ignore_errors: yes

  tasks:
  - name: "pippijn ppa repository apt key -- https://launchpad.net/~pippijn/+archive/ubuntu/ppa"
    apt_key: keyserver=keyserver.ubuntu.com id=D2D8EDD2BA10D39D925BB7ED11CA9C2FE368B17C
  - name: "pippijn ppa for open axiom apt repository (for precise, since xenial does not exist)"
    apt_repository: mode=644 repo='deb http://ppa.launchpad.net/pippijn/ppa/ubuntu precise main'
  - name: "install open axiom"
    tags: update
    apt: name="open-axiom*"
         install_recommends=yes
         state=latest

# Octave
- hosts: compute
  become: yes
  gather_facts: no
  tags: ["octave", "install"]

  tasks:
  - name: "install ocatave"
    tags: update
    apt: "name={{ item }} install_recommends=yes state=latest"
    with_items:   # this is a **hand-picked** selection of octave packages so octave actually starts and our users are happy; doing "apt-get install octave*" results in broken octave.
    - octave
    - octave-biosig
    - octave-bim
    - octave-common
    - octave-communications
    - octave-communications-common
    - octave-control
    - octave-data-smoothing
    - octave-dataframe
    - octave-dbg
    - octave-doc
    - octave-econometrics
    - octave-epstk
    - octave-financial
    - octave-fpl
    - octave-ga
    - octave-gdf
    - octave-general
    - octave-geometry
    - octave-gsl
    - octave-htmldoc
    - octave-image
    - octave-info
    - octave-io
    - octave-lhapdf
    - octave-linear-algebra
    - octave-miscellaneous
    - octave-missing-functions
    - octave-mpi
    - octave-nan
    - octave-nlopt
    - octave-nurbs
    - octave-ocs
    - octave-octcdf
    - octave-odepkg
    - octave-optim
    - octave-optiminterp
    - octave-parallel
    - octave-pfstools
    - octave-pkg-dev
    - octave-psychtoolbox-3
    - octave-quaternion
    - octave-secs2d
    - octave-signal
    - octave-sockets
    - octave-specfun
    - octave-splines
    - octave-statistics
    - octave-strings
    - octave-struct
    - octave-sundials
    - octave-symbolic
    - octave-tsa
    - octave-vlfeat
    - octave-vrml
    - octave-zenity
    - libsbml5-octave
  - name: "fix some font for octave"
    file: src=/usr/share/fonts/truetype/liberation dest=/usr/share/fonts/truetype/ttf-liberation state=link<|MERGE_RESOLUTION|>--- conflicted
+++ resolved
@@ -57,10 +57,7 @@
     - npTDMS
     - nipype
     - xgboost
-<<<<<<< HEAD
-=======
     - ipywidgets
->>>>>>> 488f242f
 
   - name: "install git trac from github"
     tags: [ pip2, update, install ]
