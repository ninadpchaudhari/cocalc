--- conflicted
+++ resolved
@@ -58,24 +58,14 @@
       debuglog("no token specified in creds");
     }
 
-<<<<<<< HEAD
-    const firstname:string = creds.firstname!;
-    sel = '*[cocalc-test="sign-up-first-name"]';
-=======
     const firstname: string = creds.firstname!;
     sel = '*[cocalc-test="sign-up-first-name';
->>>>>>> 3631bc80
     await page.click(sel);
     await page.keyboard.type(firstname);
     debuglog("entered first name", firstname);
 
-<<<<<<< HEAD
-    const lastname:string = creds.lastname!;
-    sel = '*[cocalc-test="sign-up-last-name"]';
-=======
     const lastname: string = creds.lastname!;
     sel = '*[cocalc-test="sign-up-last-name';
->>>>>>> 3631bc80
     await page.click(sel);
     await page.keyboard.type(lastname);
     debuglog("entered last name", lastname);
