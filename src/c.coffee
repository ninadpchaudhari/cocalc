--- conflicted
+++ resolved
@@ -9,20 +9,8 @@
 
 db_hosts = process.env.SMC_DB_HOSTS?.split(',') ? ['db0']
 
-<<<<<<< HEAD
-global.done = require('smc-util/misc').done
-=======
 misc = require('smc-util/misc')
-
-global.done = () ->
-    start_time = new Date()
-    return (args...) ->
-        try
-            s = JSON.stringify(args)
-        catch
-            s = args
-        console.log("*** TOTALLY DONE! (#{(new Date() - start_time)/1000}s since start) ", s)
->>>>>>> e7511ce0
+global.done = misc.done
 
 db = undefined
 get_db = (cb) ->
