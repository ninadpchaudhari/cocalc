--- conflicted
+++ resolved
@@ -62,11 +62,7 @@
 colors() {
     # generating color scheme
     cd $SMC_ROOT
-<<<<<<< HEAD
-    coffee scripts/update_color_scheme.coffee
-=======
-    scripts/update-color-scheme.js
->>>>>>> 9438f847
+    nodejs scripts/update-color-scheme.js
 }
 
 react_static() {
