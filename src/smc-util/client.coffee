--- conflicted
+++ resolved
@@ -540,41 +540,6 @@
         catch err
             cb(err)
 
-<<<<<<< HEAD
-=======
-        if opts.exclusions?
-            exclusion_args = underscore.map opts.exclusions, (excluded_path, index) =>
-                "-a -not \\( -path '#{opts.path}/#{excluded_path}' -prune \\)"
-            args = args.concat(exclusion_args)
-
-        args = args.concat(tail_args)
-        command = "find #{args.join(' ')}"
-
-        @exec
-            err_on_exit:false  # because want this to still work even if there's a nonzero exit code, which might happen if find hits a directory it can't read, e.g., a broken ~/.snapshots.
-            project_id : opts.project_id
-            command    : command
-            timeout    : 60
-            allow_post : false  # walking tree can be slow!
-            aggregate  : Math.round((new Date() - 0)/5000)  # aggregate calls into 5s windows, in case multiple clients ask for same find at once...
-            cb         : (err, result) =>
-                if err
-                    opts.cb?(err); return
-                if result.event == 'error'
-                    opts.cb?(result.error); return
-                n = opts.path.length + 1
-                v = result.stdout.split('\n')
-                if not opts.include_hidden
-                    v = (x for x in v when x.indexOf('/.') == -1)
-                v = (x.slice(n) for x in v when x.length > n)
-                ans =
-                    query       : opts.query
-                    path        : opts.path
-                    project_id  : opts.project_id
-                    directories : v
-                opts.cb?(undefined, ans)
->>>>>>> 5920dbdf
-
     #################################################
     # Search / user info
     #################################################
