/*
 * decaffeinate suggestions:
 * DS102: Remove unnecessary code created because of implicit returns
 * DS207: Consider shorter variations of null checks
 * Full docs: https://github.com/decaffeinate/decaffeinate/blob/master/docs/suggestions.md
 */
//##############################################################################
//
//    CoCalc: Collaborative Calculation in the Cloud
//
//    Copyright (C) 2016, Sagemath Inc.
//
//    This program is free software: you can redistribute it and/or modify
//    it under the terms of the GNU General Public License as published by
//    the Free Software Foundation, either version 3 of the License, or
//    (at your option) any later version.
//
//    This program is distributed in the hope that it will be useful,
//    but WITHOUT ANY WARRANTY; without even the implied warranty of
//    MERCHANTABILITY or FITNESS FOR A PARTICULAR PURPOSE.  See the
//    GNU General Public License for more details.
//
//    You should have received a copy of the GNU General Public License
//    along with this program.  If not, see <http://www.gnu.org/licenses/>.
//
//##############################################################################

/*
Schema for synchronized editing of strings.
*/

const misc = require("./misc");

const schema = require("./schema").SCHEMA;

schema.syncstrings = {
  primary_key: "string_id",
  fields: {
    string_id: {
      type: "sha1",
      pg_type: "CHAR(40)",
      desc:
        "id of this synchronized string -- sha1 hash of (project_id and path)",
    },
    project_id: {
      type: "uuid",
      desc: "id of project that this synchronized string belongs to",
    },
    last_active: {
      type: "timestamp",
      desc:
        'when a user most-recently "cared" about this syncstring (syncstring will be automatically opened in running project if last_active is sufficiently recent)',
    },
    last_file_change: {
      type: "timestamp",
      desc:
        "when file on disk last changed not due to save (used by Jupyter sync)",
    },
    path: {
      type: "string",
      desc: "optional path of file being edited",
    },
    deleted: {
      type: "boolean",
      desc:
<<<<<<< HEAD
        "DEPRECATED (remove this field in a few months from March 2020, when no client is using it)"
=======
        "if true, the file was deleted; client **must** create file on disk before editing again.",
>>>>>>> b75890fd
    },
    init: {
      type: "map",
      desc:
        "{time:timestamp, error:?} - info about what happened when project tried to initialize this string",
      date: ["time"],
    },
    save: {
      type: "map",
      desc:
        "{state:['requested', 'done'], hash:misc.hash_string(what was last saved), expected_hash:?, error:['' or 'error message']}",
    },
    read_only: {
      type: "boolean",
      desc:
        "true or false, depending on whether this syncstring is readonly or can be edited",
    },
    users: {
      type: "array",
      pg_type: "UUID[]",
      desc:
        "array of account_id's of those who have edited this string. Index of account_id in this array is used to represent patch authors.",
    },
    last_snapshot: {
      type: "timestamp",
      desc:
        "timestamp of a recent snapshot; if not given, assume no snapshots.  This is used to restrict the range of patches that have to be downloaded in order start editing the file.",
    },
    snapshot_interval: {
      type: "integer",
      desc:
        "If m=snapshot_interval is given and there are a total of n patches, then we (some user) should make snapshots at patches m, 2*m, ..., k, where k<=n-m.",
    },
    archived: {
      type: "uuid",
      desc:
        "if set, then syncstring patches array have been archived in the blob with given uuid.",
    },
    doctype: {
      type: "string",
      desc:
        "(optional) JSON string describing meaning of the patches (i.e., of this document0 -- e.g., {type:'db', opts:{primary_keys:['id'], string_cols:['name']}}",
    },
    settings: {
      type: "map",
      desc:
        "Shared (by all users) configuration settings for editing this file (e.g., which spellcheck language to use).",
    },
  },

  pg_indexes: ["last_active", "archived"],

  user_query: {
    get: {
      fields: {
        string_id(obj, db) {
          return db.sha1(obj.project_id, obj.path);
        },
        users: null,
        last_snapshot: null,
        snapshot_interval: 300,
        project_id: null,
        path: null,
        deleted: null,
        save: null,
        last_active: null,
        init: null,
        read_only: null,
        last_file_change: null,
        doctype: null,
        archived: null,
        settings: null,
      },
      required_fields: {
        path: true,
        project_id: true,
      },
      check_hook(db, obj, account_id, project_id, cb) {
        return db._syncstrings_check(obj, account_id, project_id, function (
          err
        ) {
          if (!err) {
            // only calls cb once patch is unarchived, since new sync
            // rewrite doesn't use changefeed on database.
            db.unarchive_patches({ string_id: obj.string_id, cb });
          } else {
            cb(err);
          }
        });
      },
    },

    set: {
      fields: {
        // That string_id must be sha1(project_id,path) means
        // user can only ever query one entry from THIS table;
        // use recent_syncstrings_in_project below to get many.
        string_id(obj, db) {
          return db.sha1(obj.project_id, obj.path);
        },
        users: true,
        last_snapshot: true,
        snapshot_interval: true,
        project_id: true,
        path: true,
        deleted: true,
        save: true,
        last_active: true,
        init: true,
        read_only: true,
        last_file_change: true,
        doctype: true,
        settings: true,
      },
      required_fields: {
        path: true,
        project_id: true,
      },
      check_hook(db, obj, account_id, project_id, cb) {
        return db._syncstrings_check(obj, account_id, project_id, cb);
      },
      on_change(db, old_val, new_val, account_id, cb) {
        return db._user_set_query_syncstring_change_after(
          old_val,
          new_val,
          account_id,
          cb
        );
      },
    },
  },
};

schema.syncstrings.project_query = misc.deep_copy(
  schema.syncstrings.user_query
);

schema.syncstrings_delete = {
  primary_key: schema.syncstrings.primary_key,
  virtual: "syncstrings",
  fields: schema.syncstrings.fields,
  user_query: {
    set: {
      // use set query since selecting only one record by its primary key
      admin: true, // only admins can do queries on this virtual table
      delete: true, // allow deletes
      options: [{ delete: true }], // always delete when doing set on this table, even if not explicitly requested
      fields: {
        string_id(obj, db) {
          return db.sha1(obj.project_id, obj.path);
        },
        project_id: true,
        path: true,
      },
      required_fields: {
        project_id: true,
        path: true,
      },
      check_hook(db, obj, account_id, project_id, cb) {
        return db._syncstrings_check(obj, account_id, project_id, cb);
      },
    },
  },
};

schema.recent_syncstrings_in_project = {
  primary_key: schema.syncstrings.primary_key,
  virtual: "syncstrings",
  fields: {
    string_id: true,
    project_id: true,
    path: true,
    last_active: true,
    deleted: true,
    doctype: true,
  },
  user_query: {
    get: {
      pg_where(obj, db) {
        return [
          {
            "project_id = $::UUID": obj.project_id,
            "last_active >= $::TIMESTAMP": misc.minutes_ago(obj.max_age_m),
          },
        ];
      },
      pg_changefeed() {
        // need to do this, since last_active won't
        // be selected automatically, but it is needed by where.
        return {
          select: {
            project_id: "UUID",
            last_active: "TIMESTAMP",
          },
        };
      },
      fields: {
        project_id: null,
        max_age_m: "null",
        string_id: null,
        last_active: null,
        path: null,
        deleted: null,
        doctype: null,
      },
      required_fields: {
        project_id: true,
        max_age_m: true,
      },
      check_hook(db, obj, account_id, project_id, cb) {
        return db._syncstrings_check(obj, account_id, project_id, cb);
      },
    },
  },
};

schema.recent_syncstrings_in_project.project_query =
  schema.recent_syncstrings_in_project.user_query;

schema.patches = {
  primary_key: ["string_id", "time"], // compound primary key
  unique_writes: true, // there is no reason for a user to write exactly the same record twice
  pg_indexes: ["time"],
  fields: {
    string_id: {
      pg_type: "CHAR(40)",
      desc: "id of the syncstring that this patch belongs to.",
    },
    time: {
      type: "timestamp",
      desc: "the timestamp of the patch",
    },
    user_id: {
      type: "integer",
      desc:
        "a nonnegative integer; this is the index into the syncstrings.users array of account_id's",
    },
    patch: {
      type: "string",
      pg_type: "TEXT", // that's what it is in the database now...
      desc:
        "JSON string that parses to a patch, which transforms the previous version of the syncstring to this version",
    },
    snapshot: {
      type: "string",
      desc:
        "Optional -- gives the state of the string at this point in time; this should only be set some time after the patch at this point in time was made. Knowing this snap and all future patches determines all the future versions of the syncstring.",
    },
    sent: {
      type: "timestamp",
      desc:
        "Optional approximate time at which patch was **actually** sent to the server, which is approximately when it was really made available to other users.  In case of offline editing, patches from days ago might get inserted into the stream, and this makes it possible for the client to know and behave accordingly.  If this is not set then patch was sent about the same time it was created.",
    },
    prev: {
      type: "timestamp",
      desc:
        "Optional field to indicate patch dependence; if given, don't apply this patch until the patch with timestamp prev has been applied.",
    },
    format: {
      type: "integer",
      desc:
        "The format of the patch; NULL = compressed dmp patch (for strings); 1 = db-doc patches on objects;",
    },
  },
  user_query: {
    get: {
      fields: {
        string_id: null,
        time: null,
        patch: null,
        user_id: null,
        snapshot: null,
        sent: null,
        prev: null,
        format: null,
      },
      check_hook(db, obj, account_id, project_id, cb) {
        // this verifies that user has read access to these patches
        return db._user_get_query_patches_check(
          obj,
          account_id,
          project_id,
          cb
        );
      },
    },
    set: {
      fields: {
        string_id: true,
        time: true,
        patch: true,
        user_id: true,
        snapshot: true,
        sent: true,
        prev: true,
        format: true,
      },
      required_fields: {
        string_id: true,
        time: true,
        user_id: true,
      },
      check_hook(db, obj, account_id, project_id, cb) {
        // this verifies that user has write access to these patches
        return db._user_set_query_patches_check(
          obj,
          account_id,
          project_id,
          cb
        );
      },
      before_change(database, old_val, new_val, account_id, cb) {
        if (old_val != null) {
          // TODO/CRITICAL: not allowing this seems to cause a lot of problems
          //if old_val.sent and new_val.sent and new_val.sent - 0 != old_val.sent - 0   # CRITICAL: comparing dates here!
          //    cb("you may not change the sent time once it is set")
          //    return
          if (
            old_val.user_id != null &&
            new_val.user_id != null &&
            old_val.user_id !== new_val.user_id
          ) {
            cb(
              `you may not change the author of a patch from ${old_val.user_id} to ${new_val.user_id}`
            );
            return;
          }
          if (
            old_val.patch != null &&
            new_val.patch != null &&
            old_val.patch !== new_val.patch
          ) {
            // comparison is ok since it is of *strings*
            cb("you may not change a patch");
            return;
          }
        }
        return cb();
      },
    },
  },
};

schema.patches.project_query = schema.patches.user_query;

/*
TODO: re-implement
* Table to be used for deleting the patches associated to a syncstring.
* Currently only allowed by admin.
schema.patches_delete  =
    primary_key : schema.patches.primary_key
    virtual     : 'patches'
    fields      : schema.patches.fields
    user_query:
        get :  # use get query since selecting a range of records for deletion
            pg_where : (obj, db) ->
                where = ["string_id = $::CHAR(40)" : obj.id[0]]
                if obj.id[1]?
                    where.push("time >= $::TIMESTAMP" : obj.id[1])
                return where
            admin  : true
            delete : true
            fields :
                id   : 'null'
                dummy : null
            check_hook : (db, obj, account_id, project_id, cb) ->
                * this verifies that user has read access to these patches -- redundant with admin requirement above.
                db._user_get_query_patches_check(obj, account_id, project_id, cb)
*/

schema.cursors = {
  primary_key: ["string_id", "user_id"], // this is a compound primary key as an array -- [string_id, user_id]
  durability: "soft", // loss of data for the cursors table just doesn't matter
  fields: {
    string_id: {
      pg_type: "CHAR(40)",
      desc: "id of the syncstring that this patch belongs to.",
    },
    user_id: {
      type: "integer",
      desc: "id index of the user into the syncstrings users array",
      pg_check: "CHECK (user_id >= 0)",
    },
    locs: {
      type: "array",
      pg_type: "JSONB[]",
      desc: "[{x:?,y:?}, ...]    <-- locations of user_id's cursor(s)",
      pg_check: "NOT NULL",
    },
    time: {
      type: "timestamp",
      desc: "time when these cursor positions were sent out",
    },
  },
  indexes: {
    string_id: ["that.r.row('id')(0)"],
  },
  user_query: {
    get: {
      fields: {
        string_id: null,
        user_id: null,
        locs: null,
        time: null,
      },
      required_fields: {
        string_id: true,
      },
      check_hook(db, obj, account_id, project_id, cb) {
        // this verifies that user has read access to these cursors
        return db._user_get_query_cursors_check(
          obj,
          account_id,
          project_id,
          cb
        );
      },
    },
    set: {
      fields: {
        string_id: null,
        user_id: null,
        locs: true,
        time: true,
      },
      required_fields: {
        string_id: true,
        user_id: true,
        locs: true,
      },
      check_hook(db, obj, account_id, project_id, cb) {
        // this verifies that user has write access to these cursors
        return db._user_set_query_cursors_check(
          obj,
          account_id,
          project_id,
          cb
        );
      },
    },
  },
};

schema.cursors.project_query = misc.deep_copy(schema.cursors.user_query);

schema.eval_inputs = {
  primary_key: ["string_id", "time", "user_id"],
  durability: "soft", // loss of eval requests not serious
  unique_writes: true,
  pg_indexes: ["time"],
  fields: {
    string_id: {
      pg_type: "CHAR(40)",
      desc: "id of the syncdoc that this eval_inputs table is attached to",
    },
    time: {
      type: "timestamp",
      desc: "the timestamp of the input",
    },
    user_id: {
      type: "integer",
      desc: "id index of the user into the syncdoc users array",
      pg_check: "CHECK (user_id >= 0)",
    },
    input: {
      type: "map",
      desc:
        "For example it could be {program:'sage' or 'sh', input:{code:'...', data:'...', preparse:?, event:'execute_code', output_uuid:?, id:....}}",
    },
  },
  user_query: {
    get: {
      fields: {
        string_id: null,
        time: null,
        user_id: null,
        input: null,
      },
      check_hook(db, obj, account_id, project_id, cb) {
        return db._syncstring_access_check(
          obj.string_id,
          account_id,
          project_id,
          cb
        );
      },
    },
    set: {
      fields: {
        string_id: true,
        time: true,
        user_id: true,
        input: true,
      },
      required_fields: {
        string_id: true,
        time: true,
        user_id: true,
        input: true,
      },
      check_hook(db, obj, account_id, project_id, cb) {
        return db._syncstring_access_check(
          obj.string_id,
          account_id,
          project_id,
          cb
        );
      },
    },
  },
};

schema.eval_inputs.project_query = schema.eval_inputs.user_query;

schema.eval_outputs = {
  primary_key: ["string_id", "time", "number"],
  durability: "soft", // loss of eval output not serious (in long term only used for analytics)
  pg_indexes: ["time"],
  fields: {
    string_id: {
      pg_type: "CHAR(40)",
      desc: "id of the syncstring that this patch belongs to.",
    },
    time: {
      type: "timestamp",
      desc: "the timestamp of the output",
    },
    number: {
      type: "integer",
      desc: "output_number starting at 0",
      pg_check: "CHECK (number >= 0)",
    },
    output: {
      type: "map",
    },
  },
  user_query: {
    get: {
      fields: {
        string_id: null,
        time: null,
        number: null,
        output: null,
      },
      check_hook(db, obj, account_id, project_id, cb) {
        return db._syncstring_access_check(
          obj.string_id,
          account_id,
          project_id,
          cb
        );
      },
    },
    set: {
      fields: {
        string_id: true,
        time: true,
        number: true,
        output: true,
      },
      required_fields: {
        string_id: true,
        time: true,
        number: true,
        output: true,
      },
      check_hook(db, obj, account_id, project_id, cb) {
        return db._syncstring_access_check(
          obj.string_id,
          account_id,
          project_id,
          cb
        );
      },
    },
  },
};

schema.eval_outputs.project_query = schema.eval_outputs.user_query;

schema.ipywidgets = {
  primary_key: ["string_id", "model_id", "type"],
  durability: "soft", // actually only used as ephemeral table in project right now...
  // but persisting to the database could be interesting (e.g.,
  // so last state of widgets appears properly on share server?)
  fields: {
    string_id: {
      pg_type: "CHAR(40)",
      desc:
        "id of the syncdoc that this widget is associated to (the Jupyter notebook).",
    },
    model_id: {
      pg_type: "CHAR(32)",
      desc: "the id of the comm that this is data about",
    },
    type: {
      pg_type: "CHAR(5)",
      desc:
        "type of info associated to this comm: 'state' or 'value' or 'outpu'",
    },
    data: {
      type: "map",
      desc: "actual info of the given type about the widget",
    },
  },
  user_query: {
    get: {
      fields: {
        string_id: null,
        model_id: null,
        type: null,
        data: null,
      },
      check_hook(db, obj, account_id, project_id, cb) {
        return db._syncstring_access_check(
          obj.string_id,
          account_id,
          project_id,
          cb
        );
      },
    },
    set: {
      fields: {
        string_id: true,
        model_id: true,
        type: true,
        data: true,
      },
      required_fields: {
        string_id: true,
        model_id: true,
        type: true,
        data: true,
      },
      check_hook(db, obj, account_id, project_id, cb) {
        return db._syncstring_access_check(
          obj.string_id,
          account_id,
          project_id,
          cb
        );
      },
    },
  },
};

schema.ipywidgets.project_query = schema.ipywidgets.user_query;<|MERGE_RESOLUTION|>--- conflicted
+++ resolved
@@ -63,11 +63,7 @@
     deleted: {
       type: "boolean",
       desc:
-<<<<<<< HEAD
-        "DEPRECATED (remove this field in a few months from March 2020, when no client is using it)"
-=======
-        "if true, the file was deleted; client **must** create file on disk before editing again.",
->>>>>>> b75890fd
+        "DEPRECATED (remove this field in a few months from March 2020, when no client is using it)",
     },
     init: {
       type: "map",
