###############################################################################
#
#    CoCalc: Collaborative Calculation in the Cloud
#
#    Copyright (C) 2014 -- 2016, SageMath, Inc.
#
#    This program is free software: you can redistribute it and/or modify
#    it under the terms of the GNU General Public License as published by
#    the Free Software Foundation, either version 3 of the License, or
#    (at your option) any later version.
#
#    This program is distributed in the hope that it will be useful,
#    but WITHOUT ANY WARRANTY; without even the implied warranty of
#    MERCHANTABILITY or FITNESS FOR A PARTICULAR PURPOSE.  See the
#    GNU General Public License for more details.
#
#    You should have received a copy of the GNU General Public License
#    along with this program.  If not, see <http://www.gnu.org/licenses/>.
#
###############################################################################

##########################################################################
#
# Misc. functions that are needed elsewhere.
#
##########################################################################
#
###############################################################################
# Copyright (C) 2016, Sagemath Inc.
# All rights reserved.
#
# Redistribution and use in source and binary forms, with or without
# modification, are permitted provided that the following conditions are met:
#
# 1. Redistributions of source code must retain the above copyright notice, this
#    list of conditions and the following disclaimer.
# 2. Redistributions in binary form must reproduce the above copyright notice,
#    this list of conditions and the following disclaimer in the documentation
#    and/or other materials provided with the distribution.
#
# THIS SOFTWARE IS PROVIDED BY THE COPYRIGHT HOLDERS AND CONTRIBUTORS "AS IS" AND
# ANY EXPRESS OR IMPLIED WARRANTIES, INCLUDING, BUT NOT LIMITED TO, THE IMPLIED
# WARRANTIES OF MERCHANTABILITY AND FITNESS FOR A PARTICULAR PURPOSE ARE
# DISCLAIMED. IN NO EVENT SHALL THE COPYRIGHT OWNER OR CONTRIBUTORS BE LIABLE FOR
# ANY DIRECT, INDIRECT, INCIDENTAL, SPECIAL, EXEMPLARY, OR CONSEQUENTIAL DAMAGES
# (INCLUDING, BUT NOT LIMITED TO, PROCUREMENT OF SUBSTITUTE GOODS OR SERVICES;
# LOSS OF USE, DATA, OR PROFITS; OR BUSINESS INTERRUPTION) HOWEVER CAUSED AND
# ON ANY THEORY OF LIABILITY, WHETHER IN CONTRACT, STRICT LIABILITY, OR TORT
# (INCLUDING NEGLIGENCE OR OTHERWISE) ARISING IN ANY WAY OUT OF THE USE OF THIS
# SOFTWARE, EVEN IF ADVISED OF THE POSSIBILITY OF SUCH DAMAGE.
###############################################################################


_ = underscore = require('underscore')

exports.RUNNING_IN_NODE = process?.title == 'node'

{required, defaults, types} = require('./opts')
# We explicitly export these again for backwards compatibility
exports.required = required; exports.defaults = defaults; exports.types = types

lru_cache = require("lru-cache")({max: 1000})

# startswith(s, x) is true if s starts with the string x or any of the strings in x.
# It is false if s is not a string.
exports.startswith = (s, x) ->
    if typeof(s) != 'string'
        return false
    if typeof(x) == "string"
        return s?.indexOf(x) == 0
    else
        for v in x
            if s?.indexOf(v) == 0
                return true
        return false

exports.endswith = (s, t) ->
    if not s? or not t?
        return false  # undefined doesn't endswith anything...
    return s.slice(s.length - t.length) == t

# Modifies in place the object dest so that it
# includes all values in objs and returns dest
# Rightmost object overwrites left.
exports.merge = (dest, objs...) ->
    for obj in objs
        for k, v of obj
            dest[k] = v
    return dest

# Makes new object that is shallow copy merge of all objects.
exports.merge_copy = (objs...) ->
    return exports.merge({}, objs...)

# Return a random element of an array
exports.random_choice = (array) -> array[Math.floor(Math.random() * array.length)]

# Given an object map {foo:bar, ...} returns an array [foo, bar] randomly
# chosen from the object map.
exports.random_choice_from_obj = (obj) ->
    k = exports.random_choice(exports.keys(obj))
    return [k, obj[k]]

# Returns a random integer in the range, inclusive (like in Python)
exports.randint = (lower, upper) ->
    if lower > upper
        throw new Error("randint: lower is larger than upper")
    Math.floor(Math.random()*(upper - lower + 1)) + lower

# Like Python's string split -- splits on whitespace
exports.split = (s) ->
    r = s.match(/\S+/g)
    if r
        return r
    else
        return []

# Like the exports.split method, but quoted terms are grouped together for an exact search.
exports.search_split = (search) ->
    terms = []
    search = search.split('"')
    length = search.length
    for element, i in search
        element = element.trim()
        if element.length != 0
            # the even elements lack quotation
            # if there are an even number of elements that means there is an unclosed quote,
            # so the last element shouldn't be grouped.
            if i % 2 == 0 or (i == length - 1 and length % 2 == 0)
                terms.push(element.split(" ")...)
            else
                terms.push(element)
    return terms

# s = lower case string
# v = array of terms as output by search_split above
exports.search_match = (s, v) ->
    if not s?
        return false
    for x in v
        if s.indexOf(x) == -1
            return false
    return true

# return true if the word contains the substring
exports.contains = (word, sub) ->
    return word.indexOf(sub) isnt -1


# Count number of occurrences of m in s-- see http://stackoverflow.com/questions/881085/count-the-number-of-occurences-of-a-character-in-a-string-in-javascript

exports.count = (str, strsearch) ->
    index = -1
    count = -1
    loop
        index = str.indexOf(strsearch, index + 1)
        count++
        break if index is -1
    return count

# modifies target in place, so that the properties of target are the
# same as those of upper_bound, and each is <=.
exports.min_object = (target, upper_bounds) ->
    if not target?
        target = {}
    for prop, val of upper_bounds
        target[prop] = if target.hasOwnProperty(prop) then target[prop] = Math.min(target[prop], upper_bounds[prop]) else upper_bounds[prop]

# Current time in milliseconds since epoch
exports.mswalltime = (t) ->
    if t?
        return (new Date()).getTime() - t
    else
        return (new Date()).getTime()

# Current time in seconds since epoch, as a floating point number (so much more precise than just seconds).
exports.walltime = (t) ->
    if t?
        return exports.mswalltime()/1000.0 - t
    else
        return exports.mswalltime()/1000.0

# We use this uuid implementation only for the browser client.  For node code, use node-uuid.
exports.uuid = ->
    'xxxxxxxx-xxxx-4xxx-yxxx-xxxxxxxxxxxx'.replace /[xy]/g, (c) ->
        r = Math.random() * 16 | 0
        v = if c == 'x' then r else r & 0x3 | 0x8
        v.toString 16

uuid_regexp = new RegExp(/[a-fA-F0-9]{8}-[a-fA-F0-9]{4}-[a-fA-F0-9]{4}-[a-fA-F0-9]{4}-[a-fA-F0-9]{12}/i)
exports.is_valid_uuid_string = (uuid) ->
    return typeof(uuid) == "string" and uuid.length == 36 and uuid_regexp.test(uuid)
    # /[0-9a-f]{22}|[0-9a-f]{8}-[0-9a-f]{4}-[0-9a-f]{4}-[0-9a-f]{4}-[0-9a-f]{12}/i.test(uuid)

exports.assert_uuid = (uuid) =>
    if not exports.is_valid_uuid_string(uuid)
        throw Error("invalid uuid='#{uuid}'")
    return

exports.is_valid_sha1_string = (s) ->
    return typeof(s) == 'string' and s.length == 40 and /[a-fA-F0-9]{40}/i.test(s)

# Compute a uuid v4 from the Sha-1 hash of data.
# If on backend, use the version in misc_node, which is faster.
sha1 = require('sha1')
exports.uuidsha1 = (data) ->
    s = sha1(data)
    i = -1
    return 'xxxxxxxx-xxxx-4xxx-yxxx-xxxxxxxxxxxx'.replace(/[xy]/g, (c) ->
        i += 1
        switch c
            when 'x'
                return s[i]
            when 'y'
                # take 8 + low order 3 bits of hex number.
                return ((parseInt('0x'+s[i],16)&0x3)|0x8).toString(16)
    )

zipcode = new RegExp("^\\d{5}(-\\d{4})?$")
exports.is_valid_zipcode = (zip) -> zipcode.test(zip)

# Return a very rough benchmark of the number of times f will run per second.
exports.times_per_second = (f, max_time=5, max_loops=1000) ->
    # return number of times per second that f() can be called
    t = exports.walltime()
    i = 0
    tm = 0
    while true
        f()
        tm = exports.walltime() - t
        i += 1
        if tm >= max_time or i >= max_loops
            break
    return Math.ceil(i/tm)

exports.to_json = JSON.stringify

###
The functions to_json_socket and from_json_socket are for sending JSON data back
and forth in serialized form over a socket connection.   They replace Date objects by the
object {DateEpochMS:ms_since_epoch} *only* during transit.   This is much better than
converting to ISO, then using a regexp, since then all kinds of strings will get
converted that were never meant to be date objects at all, e.g., a filename that is
a ISO time string.  Also, ms since epoch is less ambiguous regarding old/different
browsers, and more compact.

If you change SOCKET_DATE_KEY, then all clients and servers and projects must be
simultaneously restarted.
###
SOCKET_DATE_KEY = 'DateEpochMS'

socket_date_replacer = (key, value) ->
    if this[key] instanceof Date
        date = this[key]
        return {"#{SOCKET_DATE_KEY}":date - 0}
    else
        return value

exports.to_json_socket = (x) ->
    JSON.stringify(x, socket_date_replacer)

socket_date_parser = (key, value) ->
    if value?[SOCKET_DATE_KEY]?
        return new Date(value[SOCKET_DATE_KEY])
    else
        return value

exports.from_json_socket = (x) ->
    try
        JSON.parse(x, socket_date_parser)
    catch err
        console.debug("from_json: error parsing #{x} (=#{exports.to_json(x)}) from JSON")
        throw err



# convert object x to a JSON string, removing any keys that have "pass" in them and
# any values that are potentially big -- this is meant to only be used for logging.
exports.to_safe_str = (x) ->
    if typeof(x) == 'string'
        # nothing we can do at this point -- already a string.
        return x
    obj = {}
    for key, value of x
        sanitize = false

        if key.indexOf("pass") != -1
            sanitize = true
        else if typeof(value)=='string' and value.slice(0,7) == "sha512$"
            sanitize = true

        if sanitize
            obj[key] = '(unsafe)'
        else
            if typeof(value) == "object"
                value = "[object]"  # many objects, e.g., buffers can block for seconds to JSON...
            else if typeof(value) == "string"
                value = exports.trunc(value,250) # long strings are not SAFE -- since JSON'ing them for logging blocks for seconds!
            obj[key] = value

    x = exports.to_json(obj)

# convert from a JSON string to Javascript (properly dealing with ISO dates)
#   e.g.,   2016-12-12T02:12:03.239Z    and    2016-12-12T02:02:53.358752
reISO = /^(\d{4})-(\d{2})-(\d{2})T(\d{2}):(\d{2}):(\d{2}(?:\.\d*))(?:Z|(\+|-)([\d|:]*))?$/
exports.date_parser = date_parser = (k, v) ->
    if typeof(v) == 'string' and v.length >= 20 and reISO.exec(v)
        return ISO_to_Date(v)
    else
        return v

exports.ISO_to_Date = ISO_to_Date = (s) ->
    if s.indexOf('Z') == -1
        # Firefox assumes local time rather than UTC if there is no Z.   However,
        # our backend might possibly send a timestamp with no Z and it should be
        # interpretted as UTC anyways.
        # That said, with the to_json_socket/from_json_socket code, the browser
        # shouldn't be running this parser anyways.
        s += 'Z'
    return new Date(s)


exports.from_json = (x) ->
    try
        JSON.parse(x, date_parser)
    catch err
        console.debug("from_json: error parsing #{x} (=#{exports.to_json(x)}) from JSON")
        throw err

# Returns modified version of obj with any string
# that look like ISO dates to actual Date objects.  This mutates
# obj in place as part of the process.
# date_keys = 'all' or list of keys in nested object whose values should be considered.  Nothing else is considered!
exports.fix_json_dates = fix_json_dates = (obj, date_keys) ->
    if not date_keys? # nothing to do
        return obj
    if exports.is_object(obj)
        for k, v of obj
            if typeof(v) == 'object'
                fix_json_dates(v, date_keys)
            else if typeof(v) == 'string' and v.length >= 20 and reISO.exec(v) and (date_keys == 'all' or k in date_keys)
                obj[k] = new Date(v)
    else if exports.is_array(obj)
        for i, x of obj
            obj[i] = fix_json_dates(x, date_keys)
    else if typeof(obj) == 'string' and obj.length >= 20 and reISO.exec(obj) and date_keys == 'all'
        return new Date(obj)
    return obj

# converts a Date object to an ISO string in UTC.
# NOTE -- we remove the +0000 (or whatever) timezone offset, since *all* machines within
# the SMC servers are assumed to be on UTC.
exports.to_iso = (d) -> (new Date(d - d.getTimezoneOffset()*60*1000)).toISOString().slice(0,-5)

# turns a Date object into a more human readable more friendly directory name in the local timezone
exports.to_iso_path = (d) -> exports.to_iso(d).replace('T','-').replace(/:/g,'')

# returns true if the given object has no keys
exports.is_empty_object = (obj) -> Object.keys(obj).length == 0

# returns the number of keys of an object, e.g., {a:5, b:7, d:'hello'} --> 3
exports.len = (obj) ->
    if not obj?
        return 0
    a = obj.length
    if a?
        return a
    underscore.keys(obj).length

# return the keys of an object, e.g., {a:5, xyz:'10'} -> ['a', 'xyz']
exports.keys = underscore.keys

# does the given object (first arg) have the given key (second arg)?
exports.has_key = underscore.has

# returns the values of a map
exports.values = underscore.values

# as in python, makes a map from an array of pairs [(x,y),(z,w)] --> {x:y, z:w}
exports.dict = (obj) ->
    x = {}
    for a in obj
        if a.length != 2
            throw new Error("ValueError: unexpected length of tuple")
        x[a[0]] = a[1]
    return x

# remove first occurrence of value (just like in python);
# throws an exception if val not in list.
exports.remove = (obj, val) ->
    for i in [0...obj.length]
        if obj[i] == val
            obj.splice(i, 1)
            return
    throw new Error("ValueError -- item not in array")

# convert an array of 2-element arrays to an object, e.g., [['a',5], ['xyz','10']] --> {a:5, xyz:'10'}
exports.pairs_to_obj = (v) ->
    o = {}
    for x in v
        o[x[0]] = x[1]
    return o

exports.obj_to_pairs = (obj) -> ([x,y] for x,y of obj)

# from http://stackoverflow.com/questions/4009756/how-to-count-string-occurrence-in-string via http://js2coffee.org/
exports.substring_count = (string, subString, allowOverlapping) ->
    string += ""
    subString += ""
    return string.length + 1 if subString.length <= 0
    n = 0
    pos = 0
    step = (if (allowOverlapping) then (1) else (subString.length))
    loop
        pos = string.indexOf(subString, pos)
        if pos >= 0
            n++
            pos += step
        else
            break
    return n

exports.max = (array) -> (array.reduce((a,b) -> Math.max(a, b)))

exports.min = (array) -> (array.reduce((a,b) -> Math.min(a, b)))

filename_extension_re = /(?:\.([^.]+))?$/
exports.filename_extension = (filename) ->
    filename = exports.path_split(filename).tail
    return filename_extension_re.exec(filename)[1] ? ''

exports.filename_extension_notilde = (filename) ->
    ext = exports.filename_extension(filename)
    while ext and ext[ext.length-1] == '~'  # strip tildes from the end of the extension -- put there by rsync --backup, and other backup systems in UNIX.
        ext = ext.slice(0, ext.length-1)
    return ext

# If input name foo.bar, returns object {name:'foo', ext:'bar'}.
# If there is no . in input name, returns {name:name, ext:''}
exports.separate_file_extension = (name) ->
    ext  = exports.filename_extension(name)
    if ext isnt ''
        name = name[0...name.length - ext.length - 1] # remove the ext and the .
    return {name: name, ext: ext}

# change the filename's extension to the new one.
# if there is no extension, add it.
exports.change_filename_extension = (name, new_ext) ->
    {name, ext} = exports.separate_file_extension(name)
    return "#{name}.#{new_ext}"

# shallow copy of a map
exports.copy = (obj) ->
    if not obj? or typeof(obj) isnt 'object'
        return obj
    if exports.is_array(obj)
        return obj[..]
    r = {}
    for x, y of obj
        r[x] = y
    return r

# copy of map but without some keys
# I.e., restrict a function to the complement of a subset of the domain.
exports.copy_without = (obj, without) ->
    if typeof(without) == 'string'
        without = [without]
    r = {}
    for x, y of obj
        if x not in without
            r[x] = y
    return r

# copy of map but only with some keys
# I.e., restrict a function to a subset of the domain.
exports.copy_with = (obj, w) ->
    if typeof(w) == 'string'
        w = [w]
    r = {}
    for x, y of obj
        if x in w
            r[x] = y
    return r

# From http://coffeescriptcookbook.com/chapters/classes_and_objects/cloning
exports.deep_copy = (obj) ->
    if not obj? or typeof obj isnt 'object'
        return obj

    if obj instanceof Date
        return new Date(obj.getTime())

    if obj instanceof RegExp
        flags = ''
        flags += 'g' if obj.global?
        flags += 'i' if obj.ignoreCase?
        flags += 'm' if obj.multiline?
        flags += 'y' if obj.sticky?
        return new RegExp(obj.source, flags)

    try
        newInstance = new obj.constructor()
    catch
        newInstance = {}

    for key, val of obj
        newInstance[key] = exports.deep_copy(val)

    return newInstance

# Split a pathname.  Returns an object {head:..., tail:...} where tail is
# everything after the final slash.  Either part may be empty.
# (Same as os.path.split in Python.)
exports.path_split = (path) ->
    v = path.split('/')
    return {head:v.slice(0,-1).join('/'), tail:v[v.length-1]}

# Takes parts to a path and intelligently merges them on '/'.
# Continuous non-'/' portions of each part will have at most
# one '/' on either side.
# Each part will have exactly one '/' between it and adjacent parts
# Does NOT resolve up-level references
# See misc-tests for examples.
exports.normalized_path_join = (parts...) ->
    sep = '/'
    replace = new RegExp(sep+'{1,}', 'g')
    s = ("#{x}" for x in parts when x? and "#{x}".length > 0).join(sep).replace(replace, sep)
    return s

# Takes a path string and file name and gives the full path to the file
exports.path_to_file = (path, file, line_number) ->
    if path == ''
        return file
    path = path + '/' + file
    if not line_number
        return path
    #path += "#L#{line_number}" # TODO: THIS IS BROKEN IN PRODUCTION FOR SOME REASON!!!!!
    return path

exports.meta_file = (path, ext) ->
    if not path?
        return
    p = exports.path_split(path)
    path = p.head
    if p.head != ''
        path += '/'
    return path + "." + p.tail + ".sage-" + ext

# Given a path of the form foo/bar/.baz.ext.something returns foo/bar/baz.ext.
# For example:
#    .example.ipynb.sage-jupyter --> example.ipynb
#    tmp/.example.ipynb.sage-jupyter --> tmp/example.ipynb
#    .foo.txt.sage-chat --> foo.txt
#    tmp/.foo.txt.sage-chat --> tmp/foo.txt

exports.original_path = (path) ->
    s = exports.path_split(path)
    if s.tail[0] != '.' or s.tail.indexOf('.sage-') == -1
        return path
    ext = exports.filename_extension(s.tail)
    x = s.tail.slice((if s.tail[0] == '.' then 1 else 0),   s.tail.length - (ext.length+1))
    if s.head != ''
        x = s.head + '/' + x
    return x

ELLIPSES = "…"
# "foobar" --> "foo…"
exports.trunc = (s, max_length=1024) ->
    if not s?
        return s
    if typeof(s) != 'string'
        s = "#{s}"
    if s.length > max_length
        if max_length < 1
            throw new Error("ValueError: max_length must be >= 1")
        return s.slice(0,max_length-1) + ELLIPSES
    else
        return s

# "foobar" --> "fo…ar"
exports.trunc_middle = (s, max_length=1024) ->
    if not s?
        return s
    if typeof(s) != 'string'
        s = "#{s}"
    if s.length <= max_length
        return s
    if max_length < 1
        throw new Error("ValueError: max_length must be >= 1")
    n = Math.floor(max_length/2)
    return s.slice(0, n - 1 + (if max_length%2 then 1 else 0)) + ELLIPSES + s.slice(s.length-n)

# "foobar" --> "…bar"
exports.trunc_left = (s, max_length=1024) ->
    if not s?
        return s
    if typeof(s) != 'string'
        s = "#{s}"
    if s.length > max_length
        if max_length < 1
            throw new Error("ValueError: max_length must be >= 1")
        return ELLIPSES + s.slice(s.length-max_length+1)
    else
        return s

exports.pad_left = (s, n) ->
    if not typeof(s) == 'string'
        s = "#{s}"
    for i in [s.length...n]
        s = ' ' + s
    return s

exports.pad_right = (s, n) ->
    if not typeof(s) == 'string'
        s = "#{s}"
    for i in [s.length...n]
        s += ' '
    return s

# gives the plural form of the word if the number should be plural
exports.plural = (number, singular, plural="#{singular}s") ->
    if singular in ['GB', 'MB']
        return singular
    if number == 1 then singular else plural


exports.git_author = (first_name, last_name, email_address) -> "#{first_name} #{last_name} <#{email_address}>"

reValidEmail = (() ->
    sQtext = "[^\\x0d\\x22\\x5c\\x80-\\xff]"
    sDtext = "[^\\x0d\\x5b-\\x5d\\x80-\\xff]"
    sAtom = "[^\\x00-\\x20\\x22\\x28\\x29\\x2c\\x2e\\x3a-\\x3c\\x3e\\x40\\x5b-\\x5d\\x7f-\\xff]+"
    sQuotedPair = "\\x5c[\\x00-\\x7f]"
    sDomainLiteral = "\\x5b(" + sDtext + "|" + sQuotedPair + ")*\\x5d"
    sQuotedString = "\\x22(" + sQtext + "|" + sQuotedPair + ")*\\x22"
    sDomain_ref = sAtom
    sSubDomain = "(" + sDomain_ref + "|" + sDomainLiteral + ")"
    sWord = "(" + sAtom + "|" + sQuotedString + ")"
    sDomain = sSubDomain + "(\\x2e" + sSubDomain + ")*"
    sLocalPart = sWord + "(\\x2e" + sWord + ")*"
    sAddrSpec = sLocalPart + "\\x40" + sDomain # complete RFC822 email address spec
    sValidEmail = "^" + sAddrSpec + "$" # as whole string
    return new RegExp(sValidEmail)
)()

exports.is_valid_email_address = (email) ->
    # From http://stackoverflow.com/questions/46155/validate-email-address-in-javascript
    # but converted to Javascript; it's near the middle but claims to be exactly RFC822.
    if reValidEmail.test(email)
        return true
    else
        return false

# More canonical email address -- lower case and remove stuff between + and @.
# This is mainly used for banning users.

exports.canonicalize_email_address = (email_address) ->
    if typeof(email_address) != 'string'
        # silly, but we assume it is a string, and I'm concerned about a hacker attack involving that
        email_address = JSON.stringify(email_address)
    # remove + part from email address:   foo+bar@example.com
    i = email_address.indexOf('+')
    if i != -1
        j = email_address.indexOf('@')
        if j != -1
            email_address = email_address.slice(0,i) + email_address.slice(j)
    # make email address lower case
    return email_address.toLowerCase()


exports.lower_email_address = (email_address) ->
    if not email_address?
        return
    if typeof(email_address) != 'string'
        # silly, but we assume it is a string, and I'm concerned about a hacker attack involving that
        email_address = JSON.stringify(email_address)
    # make email address lower case
    return email_address.toLowerCase()


# Parses a string reresenting a search of users by email or non-email
# Expects the string to be delimited by commas or semicolons
#   between multiple users
#
# Non-email strings are ones without an '@' and will be split on whitespace
#
# Emails may be wrapped by angle brackets.
#   ie. <name@email.com> is valid and understood as name@email.com
#   (Note that <<name@email.com> will be <name@email.com which is not valid)
# Emails must be legal as specified by RFC822
#
# returns an object with the queries in lowercase
# eg.
# {
#    string_queries: ["firstname", "lastname", "somestring"]
#    email_queries: ["email@something.com", "justanemail@mail.com"]
# }
exports.parse_user_search = (query) ->
    r = {string_queries:[], email_queries:[]}
    if typeof(query) != 'string'
        return r
    queries = (q.trim().toLowerCase() for q in query.split(/,|;/))
    email_re = /<(.*)>/
    for x in queries
        if x
            # Is not an email
            if x.indexOf('@') == -1
                r.string_queries.push(x.split(/\s+/g))
            else
                # extract just the email address out
                for a in exports.split(x)
                    # Ensures that we don't throw away emails like
                    # "<validEmail>"withquotes@mail.com
                    if a[0] == '<'
                        match = email_re.exec(a)
                        a = match?[1] ? a
                    if exports.is_valid_email_address(a)
                        r.email_queries.push(a)
    return r


# Delete trailing whitespace in the string s.
exports.delete_trailing_whitespace = (s) ->
    return s.replace(/[^\S\n]+$/gm, "")


exports.assert = (condition, mesg) ->
    if not condition
        if typeof mesg == 'string'
            throw new Error(mesg)
        throw mesg


exports.retry_until_success = (opts) ->
    opts = exports.defaults opts,
        f           : exports.required   # f((err) => )
        start_delay : 100             # milliseconds
        max_delay   : 20000           # milliseconds -- stop increasing time at this point
        factor      : 1.4             # multiply delay by this each time
        max_tries   : undefined       # maximum number of times to call f
        max_time    : undefined       # milliseconds -- don't call f again if the call would start after this much time from first call
        log         : undefined
        warn        : undefined
        name        : ''
        cb          : undefined       # called with cb() on *success*; cb(error, last_error) if max_tries is exceeded

    delta = opts.start_delay
    tries = 0
    if opts.max_time?
        start_time = new Date()
    g = () ->
        tries += 1
        if opts.log?
            if opts.max_tries?
                opts.log("retry_until_success(#{opts.name}) -- try #{tries}/#{opts.max_tries}")
            if opts.max_time?
                opts.log("retry_until_success(#{opts.name}) -- try #{tries} (started #{new Date() - start_time}ms ago; will stop before #{opts.max_time}ms max time)")
            if not opts.max_tries? and not opts.max_time?
                opts.log("retry_until_success(#{opts.name}) -- try #{tries}")
        opts.f (err)->
            if err
                if err == "not_public"
                    opts.cb?("not_public")
                    return
                if err and opts.warn?
                    opts.warn("retry_until_success(#{opts.name}) -- err=#{JSON.stringify(err)}")
                if opts.log?
                    opts.log("retry_until_success(#{opts.name}) -- err=#{JSON.stringify(err)}")
                if opts.max_tries? and opts.max_tries <= tries
                    opts.cb?("maximum tries (=#{opts.max_tries}) exceeded - last error #{JSON.stringify(err)}", err)
                    return
                delta = Math.min(opts.max_delay, opts.factor * delta)
                if opts.max_time? and (new Date() - start_time) + delta > opts.max_time
                    opts.cb?("maximum time (=#{opts.max_time}ms) exceeded - last error #{JSON.stringify(err)}", err)
                    return
                setTimeout(g, delta)
            else
                if opts.log?
                    opts.log("retry_until_success(#{opts.name}) -- success")
                opts.cb?()
    g()


# Attempt (using exponential backoff) to execute the given function.
# Will keep retrying until it succeeds, then call "cb()".   You may
# call this multiple times and all callbacks will get called once the
# connection succeeds, since it keeps a stack of all cb's.
# The function f that gets called should make one attempt to do what it
# does, then on success do cb() and on failure cb(err).
# It must *NOT* call the RetryUntilSuccess callable object.
#
# Usage
#
#      @foo = retry_until_success_wrapper(f:@_foo)
#      @bar = retry_until_success_wrapper(f:@_foo, start_delay:100, max_delay:10000, exp_factor:1.5)
#
exports.retry_until_success_wrapper = (opts) ->
    _X = new RetryUntilSuccess(opts)
    return (cb) -> _X.call(cb)

class RetryUntilSuccess
    constructor: (opts) ->
        @opts = exports.defaults opts,
            f            : exports.defaults.required    # f(cb);  cb(err)
            start_delay  : 100         # initial delay beforing calling f again.  times are all in milliseconds
            max_delay    : 20000
            exp_factor   : 1.4
            max_tries    : undefined
            max_time     : undefined    # milliseconds -- don't call f again if the call would start after this much time from first call
            min_interval : 100   # if defined, all calls to f will be separated by *at least* this amount of time (to avoid overloading services, etc.)
            logname      : undefined
            verbose      : false
        if @opts.min_interval?
            if @opts.start_delay < @opts.min_interval
                @opts.start_delay = @opts.min_interval
        @f = @opts.f

    call: (cb, retry_delay) =>
        if @opts.logname?
            console.debug("#{@opts.logname}(... #{retry_delay})")

        if not @_cb_stack?
            @_cb_stack = []
        if cb?
            @_cb_stack.push(cb)
        if @_calling
            return
        @_calling = true
        if not retry_delay?
            @attempts = 0

        if @opts.logname?
            console.debug("actually calling -- #{@opts.logname}(... #{retry_delay})")

        if @opts.max_time?
            start_time = new Date()

        g = () =>
            if @opts.min_interval?
                @_last_call_time = exports.mswalltime()
            @f (err) =>
                @attempts += 1
                @_calling = false
                if err
                    if @opts.verbose
                        console.debug("#{@opts.logname}: error=#{err}")
                    if @opts.max_tries? and @attempts >= @opts.max_tries
                        while @_cb_stack.length > 0
                            @_cb_stack.pop()(err)
                        return
                    if not retry_delay?
                        retry_delay = @opts.start_delay
                    else
                        retry_delay = Math.min(@opts.max_delay, @opts.exp_factor*retry_delay)
                    if @opts.max_time? and (new Date() - start_time) + retry_delay > @opts.max_time
                        err = "maximum time (=#{@opts.max_time}ms) exceeded - last error #{err}"
                        while @_cb_stack.length > 0
                            @_cb_stack.pop()(err)
                        return
                    f = () =>
                        @call(undefined, retry_delay)
                    setTimeout(f, retry_delay)
                else
                    while @_cb_stack.length > 0
                        @_cb_stack.pop()()
        if not @_last_call_time? or not @opts.min_interval?
            g()
        else
            w = exports.mswalltime(@_last_call_time)
            if w < @opts.min_interval
                setTimeout(g, @opts.min_interval - w)
            else
                g()

# WARNING: params below have different semantics than above; these are what *really* make sense....
exports.eval_until_defined = (opts) ->
    opts = exports.defaults opts,
        code         : exports.required
        start_delay  : 100    # initial delay beforing calling f again.  times are all in milliseconds
        max_time     : 10000  # error if total time spent trying will exceed this time
        exp_factor   : 1.4
        cb           : exports.required # cb(err, eval(code))
    delay = undefined
    total = 0
    f = () ->
        result = eval(opts.code)
        if result?
            opts.cb(false, result)
        else
            if not delay?
                delay = opts.start_delay
            else
                delay *= opts.exp_factor
            total += delay
            if total > opts.max_time
                opts.cb("failed to eval code within #{opts.max_time}")
            else
                setTimeout(f, delay)
    f()


# An async debounce, kind of like the debounce in http://underscorejs.org/#debounce.
# Crucially, this async_debounce does NOT return a new function and store its state in a closure
# (like the maybe broken https://github.com/juliangruber/async-debounce), so we can use it for
# making async debounced methods in classes (see examples in SMC source code for how to do this).

# TODO: this is actually throttle, not debounce...

exports.async_debounce = (opts) ->
    opts = defaults opts,
        f        : required   # async function f whose *only* argument is a callback
        interval : 1500       # call f at most this often (in milliseconds)
        state    : required   # store state information about debounce in this *object*
        cb       : undefined  # as if f(cb) happens -- cb may be undefined.
    {f, interval, state, cb} = opts

    call_again = ->
        n = interval + 1 - (new Date() - state.last)
        #console.log("starting timer for #{n}ms")
        state.timer = setTimeout((=>delete state.timer; exports.async_debounce(f:f, interval:interval, state:state)), n)

    if state.last? and (new Date() - state.last) <= interval
        # currently running or recently ran -- put in queue for next run
        state.next_callbacks ?= []
        if cb?
            state.next_callbacks.push(cb)
        #console.log("now have state.next_callbacks of length #{state.next_callbacks.length}")
        if not state.timer?
            call_again()
        return

    # Not running, so start running
    state.last = new Date()   # when we started running
    # The callbacks that we will call, since they were set before we started running:
    callbacks = exports.copy(state.next_callbacks ? [])
    # Plus our callback from this time.
    if cb?
        callbacks.push(cb)
    # Reset next callbacks
    delete state.next_callbacks
    #console.log("doing run with #{callbacks.length} callbacks")

    f (err) =>
        # finished running... call callbacks
        #console.log("finished running -- calling #{callbacks.length} callbacks", callbacks)
        for cb in callbacks
            cb?(err)
        callbacks = []  # ensure these callbacks don't get called again
        #console.log("finished -- have state.next_callbacks of length #{state.next_callbacks.length}")
        if state.next_callbacks? and not state.timer?
            # new calls came in since when we started, so call when we next can.
            #console.log("new callbacks came in #{state.next_callbacks.length}")
            call_again()

# Class to use for mapping a collection of strings to characters (e.g., for use with diff/patch/match).
class exports.StringCharMapping
    constructor: (opts={}) ->
        opts = exports.defaults opts,
            to_char   : undefined
            to_string : undefined
        @_to_char   = {}
        @_to_string = {}
        @_next_char = 'A'
        if opts.to_string?
            for ch, st of opts.to_string
                @_to_string[ch] = st
                @_to_char[st]  = ch
        if opts.to_char?
            for st,ch of opts.to_char
                @_to_string[ch] = st
                @_to_char[st]   = ch
        @_find_next_char()

    _find_next_char: () =>
        loop
            @_next_char = String.fromCharCode(@_next_char.charCodeAt(0) + 1)
            break if not @_to_string[@_next_char]?

    to_string: (strings) =>
        t = ''
        for s in strings
            a = @_to_char[s]
            if a?
                t += a
            else
                t += @_next_char
                @_to_char[s] = @_next_char
                @_to_string[@_next_char] = s
                @_find_next_char()
        return t

    to_array: (string) =>
        return (@_to_string[s] for s in string)

# Given a string s, return the string obtained by deleting all later duplicate characters from s.
exports.uniquify_string = (s) ->
    seen_already = {}
    t = ''
    for c in s
        if not seen_already[c]?
            t += c
            seen_already[c] = true
    return t


# Return string t=s+'\n'*k so that t ends in at least n newlines.
# Returns s itself (so no copy made) if s already ends in n newlines (a common case).
### -- not used
exports.ensure_string_ends_in_newlines = (s, n) ->
    j = s.length-1
    while j >= 0 and j >= s.length-n and s[j] == '\n'
        j -= 1
    # Now either j = -1 or s[j] is not a newline (and it is the first character not a newline from the right).
    console.debug(j)
    k = n - (s.length - (j + 1))
    console.debug(k)
    if k == 0
        return s
    else
        return s + Array(k+1).join('\n')   # see http://stackoverflow.com/questions/1877475/repeat-character-n-times
###




# Used in the database, etc., for different types of users of a project

exports.PROJECT_GROUPS = ['owner', 'collaborator', 'viewer', 'invited_collaborator', 'invited_viewer']


# turn an arbitrary string into a nice clean identifier that can safely be used in an URL
exports.make_valid_name = (s) ->
    # for now we just delete anything that isn't alphanumeric.
    # See http://stackoverflow.com/questions/9364400/remove-not-alphanumeric-characters-from-string-having-trouble-with-the-char/9364527#9364527
    # whose existence surprised me!
    return s.replace(/\W/g, '_').toLowerCase()



# format is 2014-04-04-061502
exports.parse_bup_timestamp = (s) ->
    v = [s.slice(0,4), s.slice(5,7), s.slice(8,10), s.slice(11,13), s.slice(13,15), s.slice(15,17), '0']
    return new Date("#{v[1]}/#{v[2]}/#{v[0]} #{v[3]}:#{v[4]}:#{v[5]} UTC")

exports.matches = (s, words) ->
    for word in words
        if s.indexOf(word) == -1
            return false
    return true

exports.hash_string = (s) ->
    if not s?
        return
    # see http://stackoverflow.com/questions/7616461/generate-a-hash-from-string-in-javascript-jquery
    hash = 0
    i = undefined
    chr = undefined
    len = undefined
    return hash if s.length is 0
    i = 0
    len = s.length
    while i < len
        chr = s.charCodeAt(i)
        hash = ((hash << 5) - hash) + chr
        hash |= 0 # convert to 32-bit integer
        i++
    return hash

exports.parse_hashtags = (t) ->
    # return list of pairs (i,j) such that t.slice(i,j) is a hashtag (starting with #).
    v = []
    if not t?
        return v
    base = 0
    while true
        i = t.indexOf('#')
        if i == -1 or i == t.length-1
            return v
        base += i+1
        if t[i+1] == '#' or not (i == 0 or t[i-1].match(/\s/))
            t = t.slice(i+1)
            continue
        t = t.slice(i+1)
        # find next whitespace or non-alphanumeric or dash
        # TODO: this lines means hashtags must be US ASCII --
        #    see http://stackoverflow.com/questions/1661197/valid-characters-for-javascript-variable-names
        i = t.match(/\s|[^A-Za-z0-9_\-]/)
        if i
            i = i.index
        else
            i = -1
        if i == 0
            # hash followed immediately by whitespace -- markdown desc
            base += i+1
            t = t.slice(i+1)
        else
            # a hash tag
            if i == -1
                # to the end
                v.push([base-1, base+t.length])
                return v
            else
                v.push([base-1, base+i])
                base += i+1
                t = t.slice(i+1)

# see http://docs.mathjax.org/en/latest/tex.html#environments
mathjax_environments = ['align', 'align*', 'alignat', 'alignat*', 'aligned', 'alignedat', 'array', \
                        'Bmatrix', 'bmatrix', 'cases', 'CD', 'eqnarray', 'eqnarray*', 'equation', 'equation*', \
                        'gather', 'gather*', 'gathered', 'matrix', 'multline', 'multline*', 'pmatrix', 'smallmatrix', \
                        'split', 'subarray', 'Vmatrix', 'vmatrix']
mathjax_delim = [['$$','$$'], ['\\(','\\)'], ['\\[','\\]']]
for env in mathjax_environments
    mathjax_delim.push(["\\begin{#{env}}", "\\end{#{env}}"])
mathjax_delim.push(['$', '$'])  # must be after $$, best to put it at the end

exports.parse_mathjax = (t) ->
    # Return list of pairs (i,j) such that t.slice(i,j) is a mathjax, including delimiters.
    # The delimiters are given in the mathjax_delim list above.
    v = []
    if not t?
        return v
    i = 0
    while i < t.length
        # escaped dollar sign, ignored
        if t.slice(i, i+2) == '\\$'
            i += 2
            continue
        for d in mathjax_delim
            contains_linebreak = false
            # start of a formula detected
            if t.slice(i, i + d[0].length) == d[0]
                # a match -- find the close
                j = i+1
                while j < t.length and t.slice(j, j + d[1].length) != d[1]
                    next_char = t.slice(j, j+1)
                    if next_char == "\n"
                        contains_linebreak = true
                        if d[0] == "$"
                            break
                    # deal with ending ` char in markdown (mathjax doesn't stop there)
                    prev_char = t.slice(j-1, j)
                    if next_char == "`" and prev_char != '\\' # implicitly also covers "```"
                        j -= 1 # backtrack one step
                        break
                    j += 1
                j += d[1].length
                # filter out the case, where there is just one $ in one line (e.g. command line, USD, ...)
                at_end_of_string = j > t.length
                if !(d[0] == "$" and (contains_linebreak or at_end_of_string))
                    v.push([i,j])
                i = j
                break
        i += 1
    return v

# If you're going to set some innerHTML then mathjax it,
exports.mathjax_escape = (html) ->
    return html.replace(/&(?!#?\w+;)/g, "&amp;").replace(/</g, "&lt;").replace(/>/g, "&gt;").replace(/"/g, "&quot;").replace(/'/g, "&#39;")


# Return true if (1) path is contained in one
# of the given paths (a list of strings) -- or path without
# zip extension is in paths.
# Always returns false if path is undefined/null (since that might be dangerous, right)?
exports.path_is_in_public_paths = (path, paths) ->
    return exports.containing_public_path(path, paths)?

# returns a string in paths if path is public because of that string
# Otherwise, returns undefined.
# IMPORTANT: a possible returned string is "", which is falsey but defined!
# paths can be an array or object (with keys the paths)
exports.containing_public_path = (path, paths) ->
    if not paths? or not path?
        return
    if path.indexOf('../') != -1
        # just deny any potentially trickiery involving relative path segments (TODO: maybe too restrictive?)
        return
    if is_array(paths)
        for p in paths   # array so "in"
            if p == ""  # the whole project is public, which matches everything
                return ""
            if path == p
                # exact match
                return p
            if path.slice(0,p.length+1) == p + '/'
                return p
    else if is_object(paths)
        for p of paths    # object and want keys, so *of*
            if p == ""  # the whole project is public, which matches everything
                return ""
            if path == p
                # exact match
                return p
            if path.slice(0,p.length+1) == p + '/'
                return p
    else
        throw Error("paths must be undefined, an array, or a map")
    if exports.filename_extension(path) == "zip"
        # is path something_public.zip ?
        return exports.containing_public_path(path.slice(0,path.length-4), paths)
    return undefined

# encode a UNIX path, which might have # and % in it.
# Maybe alternatively, (encodeURIComponent(p) for p in path.split('/')).join('/') ?
exports.encode_path = (path) ->
    path = encodeURI(path)  # doesn't escape # and ?, since they are special for urls (but not unix paths)
    return path.replace(/#/g,'%23').replace(/\?/g,'%3F')

# This adds a method _call_with_lock to obj, which makes it so it's easy to make it so only
# one method can be called at a time of an object -- all calls until completion
# of the first one get an error.

exports.call_lock = (opts) ->
    opts = exports.defaults opts,
        obj       : exports.required
        timeout_s : 30  # lock expire timeout after this many seconds

    obj = opts.obj

    obj._call_lock = () ->
        obj.__call_lock = true
        obj.__call_lock_timeout = () ->
            obj.__call_lock = false
            delete obj.__call_lock_timeout
        setTimeout(obj.__call_lock_timeout, opts.timeout_s * 1000)

    obj._call_unlock = () ->
        if obj.__call_lock_timeout?
            clearTimeout(obj.__call_lock_timeout)
            delete obj.__call_lock_timeout
        obj.__call_lock = false

    obj._call_with_lock = (f, cb) ->
        if obj.__call_lock
            cb?("error -- hit call_lock")
            return
        obj._call_lock()
        f (args...) ->
            obj._call_unlock()
            cb?(args...)

# "Performs an optimized deep comparison between the two objects, to determine if they should be considered equal."
exports.is_equal = underscore.isEqual

exports.cmp = (a,b) ->
    if a < b
        return -1
    else if a > b
        return 1
    return 0

exports.cmp_array = (a,b) ->
    for i in [0...Math.max(a.length, b.length)]
        c = exports.cmp(a[i],b[i])
        if c
            return c
    return 0

exports.cmp_Date = (a,b) ->
    if not a?
        return -1
    if not b?
        return 1
    if a < b
        return -1
    else if a > b
        return 1
    return 0   # note: a == b for Date objects doesn't work as expected, but that's OK here.

exports.timestamp_cmp = (a,b,field='timestamp') ->
    return -exports.cmp_Date(a[field], b[field])

timestamp_cmp0 = (a,b,field='timestamp') ->
    return exports.cmp_Date(a[field], b[field])

exports.field_cmp = (field) ->
    return (a, b) -> exports.cmp(a[field], b[field])

# Return true if and only if a[field] != b[field] for some field.
# Here we literally just use !=, so do not use this for non-atomic values!
exports.is_different = (a, b, fields, why) ->
    if not a?
        if not b?
            return false  # they are the same
        # a not defined but b is
        for field in fields
            if b[field]?
                if why
                    console.log 'is_different', field, a?[field], b[field]
                return true
        return false
    if not b?
        # a is defined or would be handled above
        for field in fields
            if a[field]?
                if why
                    console.log 'is_different', field, a[field], b?[field]
                return true  # different
        return false  # same

    for field in fields
        if a[field] != b[field]
            if why
                console.log 'is_different', field, a[field], b[field]
            return true
    return false

exports.is_different_array = (a, b) ->
    return not underscore.isEqual(a,b)

#####################
# temporary location for activity_log code, shared by front and backend.
#####################

class ActivityLog
    constructor: (opts) ->
        opts = exports.defaults opts,
            events        : undefined
            account_id    : exports.required   # user
            notifications : {}
        @notifications = opts.notifications
        @account_id = opts.account_id
        if opts.events?
            @process(opts.events)

    obj: () =>
        return {notifications:@notifications, account_id:@account_id}

    path: (e) => "#{e.project_id}/#{e.path}"

    process: (events) =>
        #t0 = exports.mswalltime()
        by_path = {}
        for e in events
            ##if e.account_id == @account_id  # ignore our own events
            ##    continue
            key = @path(e)
            events_with_path = by_path[key]
            if not events_with_path?
                events_with_path = by_path[key] = [e]
            else
                events_with_path.push(e)
        for path, events_with_path of by_path
            events_with_path.sort(timestamp_cmp0)   # oldest to newest
            for event in events_with_path
                @_process_event(event, path)
        #winston.debug("ActivityLog: processed #{events.length} in #{exports.mswalltime(t0)}ms")

    _process_event: (event, path) =>
        # process the given event, assuming all older events have been
        # processed already; this updates the notifications object.
        if not path?
            path = @path(event)
        a = @notifications[path]
        if not a?
            @notifications[path] = a = {}
        a.timestamp = event.timestamp
        a.id = event.id
        #console.debug("process_event", event, path)
        #console.debug(event.seen_by?.indexOf(@account_id))
        #console.debug(event.read_by?.indexOf(@account_id))
        if event.seen_by? and event.seen_by.indexOf(@account_id) != -1
            a.seen = event.timestamp
        if event.read_by? and event.read_by.indexOf(@account_id) != -1
            a.read = event.timestamp

        if event.action?
            who = a[event.action]
            if not who?
                who = a[event.action] = {}
            who[event.account_id] = event.timestamp
            # The code below (instead of the line above) would include *all* times.
            # I'm not sure whether or not I want to use that information, since it
            # could get really big.
            #times = who[event.account_id]
            #if not times?
            #    times = who[event.account_id] = []
            #times.push(event.timestamp)


exports.activity_log = (opts) -> new ActivityLog(opts)

# see http://stackoverflow.com/questions/1144783/replacing-all-occurrences-of-a-string-in-javascript
exports.replace_all = (string, search, replace) ->
    string.split(search).join(replace)

# Similar to misc.replace_all, except it takes as input a function replace_f, which
# returns what to replace the i-th copy of search in string with.
exports.replace_all_function = (string, search, replace_f) ->
    v = string.split(search)
    w = []
    for i in [0...v.length]
        w.push(v[i])
        if i < v.length - 1
            w.push(replace_f(i))
    return w.join('')


exports.remove_c_comments = (s) ->
    while true
        i = s.indexOf('/*')
        if i == -1
            return s
        j = s.indexOf('*/')
        if i >= j
            return s
        s = s.slice(0, i) + s.slice(j+2)

exports.date_to_snapshot_format = (d) ->
    if not d?
        d = 0
    if typeof(d) == "number"
        d = new Date(d)
    s = d.toJSON()
    s = s.replace('T','-').replace(/:/g, '')
    i = s.lastIndexOf('.')
    return s.slice(0,i)

exports.stripe_date = (d) ->
    # https://github.com/sagemathinc/cocalc/issues/3254
    # https://developer.mozilla.org/en-US/docs/Web/JavaScript/Reference/Global_Objects/Intl#Locale_negotiation
    return new Date(d*1000).toLocaleDateString(undefined, { year: 'numeric', month: 'long', day: 'numeric' })
    # fixing the locale to en-US (to pass tests) and (not necessary, but just in case) also the time zone
    #return new Date(d*1000).toLocaleDateString(
    #    'en-US',
    #        year: 'numeric'
    #        month: 'long'
    #        day: 'numeric'
    #        weekday: "long"
    #        timeZone: 'UTC'
    #)

exports.to_money = (n) ->
    # see http://stackoverflow.com/questions/149055/how-can-i-format-numbers-as-money-in-javascript
    # TODO: replace by using react-intl...
    return n.toFixed(2).replace(/(\d)(?=(\d{3})+\.)/g, '$1,')

exports.stripe_amount = (units, currency) ->  # input is in pennies
    if currency != 'usd'
        throw Error("not-implemented currency #{currency}")
    s = "$#{exports.to_money(units/100)}"
    if s.slice(s.length-3) == '.00'
        s = s.slice(0, s.length-3)
    return s

exports.capitalize = (s) ->
    if s?
        return s.charAt(0).toUpperCase() + s.slice(1)

exports.is_array = is_array = (obj) ->
    return Object.prototype.toString.call(obj) == "[object Array]"

exports.is_integer = Number.isInteger
if not exports.is_integer?
    exports.is_integer = (n) -> typeof(n)=='number' and (n % 1) == 0

exports.is_string = (obj) ->
    return typeof(obj) == 'string'

# An object -- this is more constraining that typeof(obj) == 'object', e.g., it does
# NOT include Date.
exports.is_object = is_object = (obj) ->
    return Object.prototype.toString.call(obj) == "[object Object]"

exports.is_date = is_date = (obj) ->
    return obj instanceof Date

# get a subarray of all values between the two given values inclusive, provided in either order
exports.get_array_range = (arr, value1, value2) ->
    index1 = arr.indexOf(value1)
    index2 = arr.indexOf(value2)
    if index1 > index2
        [index1, index2] = [index2, index1]
    return arr[index1..index2]

# Specific, easy to read: describe amount of time before right now
# Use negative input for after now (i.e., in the future).
exports.milliseconds_ago = (ms) -> new Date(new Date() - ms)
exports.seconds_ago      = (s)  -> exports.milliseconds_ago(1000*s)
exports.minutes_ago      = (m)  -> exports.seconds_ago(60*m)
exports.hours_ago        = (h)  -> exports.minutes_ago(60*h)
exports.days_ago         = (d)  -> exports.hours_ago(24*d)
exports.weeks_ago        = (w)  -> exports.days_ago(7*w)
exports.months_ago       = (m)  -> exports.days_ago(30.5*m)

if window?
    # BROWSER Versions of the above, but give the relevant point in time but
    # on the *server*.  These are only available in the web browser.
    exports.server_time             = ()   -> new Date(new Date() - parseFloat(exports.get_local_storage('clock_skew') ? 0))
    exports.server_milliseconds_ago = (ms) -> new Date(new Date() - ms - parseFloat(exports.get_local_storage('clock_skew') ? 0))
    exports.server_seconds_ago      = (s)  -> exports.server_milliseconds_ago(1000*s)
    exports.server_minutes_ago      = (m)  -> exports.server_seconds_ago(60*m)
    exports.server_hours_ago        = (h)  -> exports.server_minutes_ago(60*h)
    exports.server_days_ago         = (d)  -> exports.server_hours_ago(24*d)
    exports.server_weeks_ago        = (w)  -> exports.server_days_ago(7*w)
    exports.server_months_ago       = (m)  -> exports.server_days_ago(30.5*m)
else
    # On the server, these functions are aliased to the functions above, since
    # we assume that the server clocks are sufficiently accurate.  Providing
    # these functions makes it simpler to write code that runs on both the
    # frontend and the backend.
    exports.server_time             = -> new Date()
    exports.server_milliseconds_ago = exports.milliseconds_ago
    exports.server_seconds_ago      = exports.seconds_ago
    exports.server_minutes_ago      = exports.minutes_ago
    exports.server_hours_ago        = exports.hours_ago
    exports.server_days_ago         = exports.days_ago
    exports.server_weeks_ago        = exports.weeks_ago
    exports.server_months_ago       = exports.months_ago


# Specific easy to read and describe point in time before another point in time tm.
# (The following work exactly as above if the second argument is excluded.)
# Use negative input for first argument for that amount of time after tm.
exports.milliseconds_before = (ms, tm) -> new Date((tm ? (new Date())) - ms)
exports.seconds_before      = (s, tm)  -> exports.milliseconds_before(1000*s, tm)
exports.minutes_before      = (m, tm)  -> exports.seconds_before(60*m, tm)
exports.hours_before        = (h, tm)  -> exports.minutes_before(60*h, tm)
exports.days_before         = (d, tm)  -> exports.hours_before(24*d, tm)
exports.weeks_before        = (d, tm)  -> exports.days_before(7*d, tm)
exports.months_before       = (d, tm)  -> exports.days_before(30.5*d, tm)

# time this many seconds in the future (or undefined)
exports.expire_time = (s) ->
    if s then new Date((new Date() - 0) + s*1000)

exports.YEAR = new Date().getFullYear()

# Round the given number to 1 decimal place
exports.round1 = round1 = (num) ->
    Math.round(num * 10) / 10

# Round given number to 2 decimal places
exports.round2 = round2 = (num) ->
    # padding to fix floating point issue (see http://stackoverflow.com/questions/11832914/round-to-at-most-2-decimal-places-in-javascript)
    Math.round((num + 0.00001) * 100) / 100

<<<<<<< HEAD
exports.roundN = (num, l) ->
    switch l
        when 1
            return exports.round1(num)
        when 2
            return exports.round2(num)

    expo = Math.pow(10, l)
    return Math.round((num + Math.pow(10, -l-2)) * expo) / expo
=======
seconds2hms_days = (d, h, m, longform) ->
    h = h % 24
    s = h * 60 * 60 + m * 60
    if s > 0
        x = seconds2hms(s, longform, show_seconds=false)
    else
        x = ''
    if longform
        return "#{d} #{exports.plural(d, 'day')} #{x}".trim()
    else
        return "#{d}d#{x}"
>>>>>>> e117db33

# like seconds2hms, but only up to minute-resultion
exports.seconds2hm = seconds2hm = (secs, longform) ->
    return seconds2hms(secs, longform, false)

# dear future developer: look into test/misc-test.coffee to see how the expected output is defined.
exports.seconds2hms = seconds2hms = (secs, longform, show_seconds=true) ->
    longform ?= false
    if secs < 10
        s = round2(secs % 60)
    else if secs < 60
        s = round1(secs % 60)
    else
        s = Math.round(secs % 60)
    m = Math.floor(secs / 60) % 60
    h = Math.floor(secs / 60 / 60)
    d = Math.floor(secs / 60 / 60 / 24)
    # for more than one day, special routine (ignoring seconds altogehter)
    if d > 0
        return seconds2hms_days(d, h, m, longform)
    if (h == 0 and m == 0) and show_seconds
        if longform
            return "#{s} #{exports.plural(s, 'second')}"
        else
            return "#{s}s"
    if h > 0
        if longform
            ret = "#{h} #{exports.plural(h, 'hour')}"
            if m > 0
                ret += " #{m} #{exports.plural(m, 'minute')}"
            return ret
        else
            if show_seconds
                return "#{h}h#{m}m#{s}s"
            else
                return "#{h}h#{m}m"
    if (m > 0) or (not show_seconds)
        if show_seconds
            if longform
                ret = "#{m} #{exports.plural(m, 'minute')}"
                if s > 0
                    ret += " #{s} #{exports.plural(s, 'second')}"
                return ret
            else
                return "#{m}m#{s}s"
        else
            if longform
                return "#{m} #{exports.plural(m, 'minute')}"
            else
                return "#{m}m"

# returns the number parsed from the input text, or undefined if invalid
# rounds to the nearest 0.01 if round_number is true (default : true)
# allows negative numbers if allow_negative is true (default : false)
exports.parse_number_input = (input, round_number=true, allow_negative=false) ->
    input = (input + "").split('/')
    if input.length != 1 and input.length != 2
        return undefined
    if input.length == 2
        val = parseFloat(input[0]) / parseFloat(input[1])
    if input.length == 1
        if isNaN(input) or "#{input}".trim() is ''
            # Shockingly, whitespace returns false for isNaN!
            return undefined
        val = parseFloat(input)
    if round_number
        val = round2(val)
    if isNaN(val) or val == Infinity or (val < 0 and not allow_negative)
        return undefined
    return val

exports.range = (n, m) ->
    if not m?
        return [0...n]
    else
        return [n...m]

# arithmetic of maps with codomain numbers; missing values default to 0
exports.map_sum = (a, b) ->
    if not a?
        return b
    if not b?
        return a
    c = {}
    for k, v of a
        c[k] = v + (b[k] ? 0)
    for k, v of b
        c[k] ?= v
    return c

exports.map_diff = (a, b) ->
    if not b?
        return a
    if not a?
        c = {}
        for k,v of b
            c[k] = -v
        return c
    c = {}
    for k, v of a
        c[k] = v - (b[k] ? 0)
    for k, v of b
        c[k] ?= -v
    return c

# limit the values in a by the values of b
# or just by b if b is a number
exports.map_limit = (a, b) ->
    c = {}
    if typeof b == 'number'
        for k, v of a
            c[k] = Math.min(v, b)
    else
        for k, v of a
            c[k] = Math.min(v, (b[k] ? Number.MAX_VALUE))
    return c

# arithmetic sum of an array
exports.sum = (arr, start=0) -> underscore.reduce(arr, ((a, b) -> a+b), start)

# replace map in place by the result of applying f to each
# element of the codomain of the map.  Also return the modified map.
exports.apply_function_to_map_values = apply_function_to_map_values = (map, f) ->
    for k, v of map
        map[k] = f(v)
    return map

# modify map by coercing each element of codomain to a number, with false->0 and true->1
exports.coerce_codomain_to_numbers = (map) ->
    apply_function_to_map_values map, (x)->
        if typeof(x) == 'boolean'
            if x then 1 else 0
        else
            parseFloat(x)

# returns true if the given map is undefined or empty, or all the values are falsy
exports.is_zero_map = (map) ->
    if not map?
        return true
    for k,v of map
        if v
            return false
    return true

# Returns copy of map with no undefined/null values (recursive).
# Doesn't modify map.  If map is an array, just returns it
# with no change even if it has undefined values.
exports.map_without_undefined = map_without_undefined = (map) ->
    if not map?
        return
    if is_array(map)
        return map
    new_map = {}
    for k, v of map
        if not v?
            continue
        else
            new_map[k] = if is_object(v) then map_without_undefined(v) else v
    return new_map

exports.map_mutate_out_undefined = (map) ->
    for k, v of map
        if not v?
            delete map[k]

# foreground; otherwise, return false.
exports.should_open_in_foreground = (e) ->
    # for react.js synthetic mouse events, where e.which is undefined!
    if e.constructor.name == 'SyntheticMouseEvent'
        e = e.nativeEvent
    #console.log("e: #{e}, e.which: #{e.which}", e)
    return not (e.which == 2 or e.metaKey or e.altKey or e.ctrlKey)

# Like Python's enumerate
exports.enumerate = (v) ->
    i = 0
    w = []
    for x in v
        w.push([i,x])
        i += 1
    return w

# escape everything in a regex
exports.escapeRegExp = escapeRegExp = (str) ->
    return str.replace(/[\-\[\]\/\{\}\(\)\*\+\?\.\\\^\$\|]/g, "\\$&")

# smiley-fication of an arbitrary string
smileys_definition = [
    [':-)',          "😁"],
    [':-(',          "😞"],
    ['<3',           "♡",             null, '\\b'],
    [':shrug:',      "¯\\\\_(ツ)_/¯"],
    ['o_o',          "סּ_\סּ",         '\\b', '\\b'],
    [':-p',          "😛",            null, '\\b'],
    ['>_<',          "😆"],
    ['^^',           "😄",            '^',   '\S'],
    ['^^ ',          "😄 "],
    [' ^^',          " 😄"],
    [';-)',          "😉"],
    ['-_-',          "😔"],
    [':-\\',         "😏"],
    [':omg:',        "😱"]
]

smileys = []

for smiley in smileys_definition
    s = escapeRegExp(smiley[0])
    if smiley[2]?
        s = smiley[2] + s
    if smiley[3]?
        s = s + smiley[3]
    smileys.push([RegExp(s, 'g'), smiley[1]])

exports.smiley = (opts) ->
    opts = exports.defaults opts,
        s           : exports.required
        wrap        : undefined
    # de-sanitize possible sanitized characters
    s = opts.s.replace(/&gt;/g, '>').replace(/&lt;/g, '<')
    for subs in smileys
        repl = subs[1]
        if opts.wrap
            repl = opts.wrap[0] + repl + opts.wrap[1]
        s = s.replace(subs[0], repl)
    return s

_ = underscore

exports.smiley_strings = () ->
    return _.filter(_.map(smileys_definition, _.first), (x) -> ! _.contains(['^^ ', ' ^^'], x))

# converts an array to a "human readable" array
exports.to_human_list = (arr) ->
    arr = _.map(arr, (x) -> x.toString())
    if arr.length > 1
        return arr[...-1].join(", ") + " and " + arr[-1..]
    else if arr.length == 1
        return arr[0].toString()
    else
        return ""

exports.emoticons = exports.to_human_list(exports.smiley_strings())

exports.history_path = (path) ->
    p = exports.path_split(path)
    return if p.head then "#{p.head}/.#{p.tail}.sage-history" else ".#{p.tail}.sage-history"

# This is a convenience function to provide as a callback when working interactively.
_done = (n, args...) ->
    start_time = new Date()
    f = (args...) ->
        if n != 1
            try
                args = [JSON.stringify(args, null, n)]
            catch
                # do nothing
        console.log("*** TOTALLY DONE! (#{(new Date() - start_time)/1000}s since start) ", args...)
    if args.length > 0
        f(args...)
    else
        return f

exports.done = (args...) -> _done(0, args...)
exports.done1 = (args...) -> _done(1, args...)
exports.done2 = (args...) -> _done(2, args...)


smc_logger_timestamp = smc_logger_timestamp_last = smc_start_time = new Date().getTime() / 1000.0

exports.get_start_time_ts = ->
    return new Date(smc_start_time * 1000)

exports.get_uptime = ->
    return seconds2hms((new Date().getTime() / 1000.0) - smc_start_time)

exports.log = () ->
    smc_logger_timestamp = new Date().getTime() / 1000.0
    t  = seconds2hms(smc_logger_timestamp - smc_start_time)
    dt = seconds2hms(smc_logger_timestamp - smc_logger_timestamp_last)
    # support for string interpolation for the actual console.log
    [msg, args...] = Array.prototype.slice.call(arguments)
    prompt = "[#{t} Δ #{dt}]"
    if _.isString(msg)
        prompt = "#{prompt} #{msg}"
        console.log_original(prompt, args...)
    else
        console.log_original(prompt, msg, args...)
    smc_logger_timestamp_last = smc_logger_timestamp

exports.wrap_log = () ->
    if not exports.RUNNING_IN_NODE and window?
        window.console.log_original = window.console.log
        window.console.log = exports.log

# to test exception handling
exports.this_fails = ->
    return exports.op_to_function('noop')

# derive the console initialization filename from the console's filename
# used in webapp and console_server_child
exports.console_init_filename = (fn) ->
    x = exports.path_split(fn)
    x.tail = ".#{x.tail}.init"
    if x.head == ''
        return x.tail
    return [x.head, x.tail].join("/")

exports.has_null_leaf = has_null_leaf = (obj) ->
    for k, v of obj
        if v == null or (typeof(v) == 'object' and has_null_leaf(v))
            return true
    return false

# Peer Grading
# this function takes a list of students (actually, arbitrary objects)
# and a number N of the desired number of peers per student.
# It returns a dictionary, mapping each student to a list of peers.
exports.peer_grading = (students, N=2) ->
    if N <= 0
        throw "Number of peer assigments must be at least 1"
    if students.length <= N
        throw "You need at least #{N + 1} students"

    asmnt = {}
    # make output dict keys sorted like students input array
    students.forEach((s) -> asmnt[s] = [])
    # randomize peer assignments
    s_random = underscore.shuffle(students)

    # the peer groups are selected here. Think of nodes in a circular graph,
    # and node i is associated with i+1 up to i+N
    L = students.length
    for i in [0...L]
        asmnt[s_random[i]] = (s_random[(i + idx) % L] for idx in [1..N])

    # sort each peer group by the order of the `student` input list
    for k, v of asmnt
        asmnt[k] = underscore.sortBy(v, (s) -> students.indexOf(s))
    return asmnt

# demonstration of the above; for tests see misc-test.coffee
exports.peer_grading_demo = (S = 10, N = 2) ->
    peer_grading = exports.peer_grading
    students = [0...S]
    students = ("S-#{s}" for s in students)
    result = peer_grading(students, N=N)
    console.log("#{S} students graded by #{N} peers")
    for k, v of result
        console.log("#{k} ←→ #{v}")
    return result

# converts ticket number to support ticket url (currently zendesk)
exports.ticket_id_to_ticket_url = (tid) ->
    return "https://sagemathcloud.zendesk.com/requests/#{tid}"

# Checks if the string only makes sense (heuristically) as downloadable url
exports.is_only_downloadable = (string) ->
    string.indexOf('://') != -1 or exports.startswith(string, 'git@github.com')

# Apply various transformations to url's before downloading a file using the "+ New" from web thing:
# This is useful, since people often post a link to a page that *hosts* raw content, but isn't raw
# content, e.g., ipython nbviewer, trac patches, github source files (or repos?), etc.
exports.transform_get_url = (url) ->  # returns something like {command:'wget', args:['http://...']}
    URL_TRANSFORMS =
        'http://trac.sagemath.org/attachment/ticket/'  :'http://trac.sagemath.org/raw-attachment/ticket/'
        'http://nbviewer.jupyter.org/url/'             :'http://'
        'http://nbviewer.jupyter.org/urls/'            :'https://'
    if exports.startswith(url, "https://github.com/")
        if url.indexOf('/blob/') != -1
            url = url.replace("https://github.com", "https://raw.githubusercontent.com").replace("/blob/","/")
        # issue #1818: https://github.com/plotly/python-user-guide → https://github.com/plotly/python-user-guide.git
        else if url.split('://')[1]?.split('/').length == 3
            url += '.git'

    if exports.startswith(url, 'git@github.com:')
        command = 'git'  # kind of useless due to host keys...
        args = ['clone', url]
    else if url.slice(url.length-4) == ".git"
        command = 'git'
        args = ['clone', url]
    else
        # fall back
        for a,b of URL_TRANSFORMS
            url = url.replace(a,b)  # only replaces first instance, unlike python.  ok for us.
        # special case, this is only for nbviewer.../github/ URLs
        if exports.startswith(url, 'http://nbviewer.jupyter.org/github/')
            url = url.replace('http://nbviewer.jupyter.org/github/', 'https://raw.githubusercontent.com/')
            url = url.replace("/blob/","/")
        command = 'wget'
        args = [url]

    return {command:command, args:args}

exports.ensure_bound = (x, min, max) ->
    return min if x < min
    return max if x > max
    return x

# convert a file path to the "name" of the underlying editor tab.
# needed because otherwise filenames like 'log' would cause problems
exports.path_to_tab = (name) ->
    "editor-#{name}"

# assumes a valid editor tab name...
# If invalid or undefined, returns undefined
exports.tab_to_path = (name) ->
    if name? and name.substring(0, 7) == "editor-"
        name.substring(7)

# suggest a new filename when duplicating it
# 1. strip extension, split at '_' or '-' if it exists
# try to parse a number, if it works, increment it, etc.
exports.suggest_duplicate_filename = (name) ->
    {name, ext} = exports.separate_file_extension(name)
    idx_dash = name.lastIndexOf('-')
    idx_under = name.lastIndexOf('_')
    idx = exports.max([idx_dash, idx_under])
    new_name = null
    if idx > 0
        [prfx, ending] = [name[...idx+1], name[idx+1...]]
        num = parseInt(ending)
        if not Number.isNaN(num)
            new_name = "#{prfx}#{num+1}"
    new_name ?= "#{name}-1"
    if ext?.length > 0
        new_name += ".#{ext}"
    return new_name


# Wrapper around localStorage, so we can safely touch it without raising an
# exception if it is banned (like in some browser modes) or doesn't exist.
# See https://github.com/sagemathinc/cocalc/issues/237

exports.set_local_storage = (key, val) ->
    try
        localStorage[key] = val
    catch e
        console.warn("localStorage set error -- #{e}")

exports.get_local_storage = (key) ->
    try
        return localStorage[key]
    catch e
        console.warn("localStorage get error -- #{e}")


exports.delete_local_storage = (key) ->
    try
        delete localStorage[key]
    catch e
        console.warn("localStorage delete error -- #{e}")


exports.has_local_storage = () ->
    try
        TEST = '__smc_test__'
        localStorage[TEST] = 'x'
        delete localStorage[TEST]
        return true
    catch e
        return false

exports.local_storage_length = () ->
    try
        return localStorage.length
    catch e
        return 0

# Takes an object representing a directed graph shaped as follows:
# DAG =
#     node1 : []
#     node2 : ["node1"]
#     node3 : ["node1", "node2"]
#
# Which represents the following graph:
#   node1 ----> node2
#     |           |
#    \|/          |
#   node3 <-------|
#
# Returns a topological ordering of the DAG
#     object = ["node1", "node2", "node3"]
#
# Throws an error if cyclic
# Runs in O(N + E) where N is the number of nodes and E the number of edges
# Kahn, Arthur B. (1962), "Topological sorting of large networks", Communications of the ACM
exports.top_sort = (DAG, opts={omit_sources:false}) ->
    {omit_sources} = opts
    source_names = []
    num_edges    = 0
    data         = {}

    # Ready the data for top sort
    for name, parents of DAG
        data[name] ?= {}
        node = data[name]
        node.name = name
        node.children ?= []
        node.parent_set = {}
        for parent_name in parents
            node.parent_set[parent_name] = true  # include element in "parent_set" (see https://github.com/sagemathinc/cocalc/issues/1710)
            data[parent_name] ?= {}
            data[parent_name].children ?= []
            data[parent_name].children.push(node)
        if parents.length == 0
            source_names.push(name)
        else
            num_edges += parents.length

    # Top sort! Non-recursive method since recursion is way slow in javascript
    path = []
    num_sources = source_names.length
    while source_names.length > 0
        curr_name = source_names.shift()
        path.push(curr_name)
        for child in data[curr_name].children
            delete child.parent_set[curr_name]
            num_edges -= 1
            if exports.len(child.parent_set) == 0
                source_names.push(child.name)

    # Detect lack of sources
    if num_sources == 0
        throw new Error "No sources were detected"

    # Detect cycles
    if num_edges != 0
        window?._DAG = DAG  # so it's possible to debug in browser
        throw new Error "Store has a cycle in its computed values"

    if omit_sources
        return path.slice(num_sources)
    else
        return path

# Takes an object with keys and values where
# the values are functions and keys are the names
# of the functions.
# Dependency graph is created from the property
# `dependency_names` found on the values
# Returns an object shaped
# DAG =
#     func_name1 : []
#     func_name2 : ["func_name1"]
#     func_name3 : ["func_name1", "func_name2"]
#
# Which represents the following graph:
#   func_name1 ----> func_name2
#     |                |
#    \|/               |
#   func_name3 <-------|
exports.create_dependency_graph = (object) =>
    DAG = {}
    for name, written_func of object
        DAG[name] = written_func.dependency_names ? []
    return DAG

# Binds all functions in objects of 'arr_objects' to 'scope'
# Preserves all properties and the toString of these functions
# Returns a new array of objects in the same order given
# Leaves arr_objects unaltered.
exports.bind_objects = (scope, arr_objects) ->
    return underscore.map arr_objects, (object) =>
        return underscore.mapObject object, (val) =>
            if typeof val == 'function'
                original_toString = val.toString()
                bound_func = val.bind(scope)
                bound_func.toString = () => original_toString
                Object.assign(bound_func, val)
                return bound_func
            else
                return val

# Remove all whitespace from string s.
# see http://stackoverflow.com/questions/6623231/remove-all-white-spaces-from-text
exports.remove_whitespace = (s) ->
    return s?.replace(/\s/g,'')

exports.is_whitespace = (s) ->
    return s?.trim().length == 0

exports.lstrip = (s) ->
    return s?.replace(/^\s*/g, "")

exports.rstrip = (s) ->
    return s?.replace(/\s*$/g, "")

# ORDER MATTERS! -- this gets looped over and searches happen -- so the 1-character ops must be last.
exports.operators = ['!=', '<>', '<=', '>=', '==', '<', '>', '=']

exports.op_to_function = (op) ->
    switch op
        when '=', '=='
            return (a,b) -> a == b
        when '!=', '<>'
            return (a,b) -> a != b
        when '<='
            return (a,b) -> a <= b
        when '>='
            return (a,b) -> a >= b
        when '<'
            return (a,b) -> a < b
        when '>'
            return (a,b) -> a > b
        else
            throw Error("operator must be one of '#{JSON.stringify(exports.operators)}'")

# modify obj in place substituting keys as given.
exports.obj_key_subs = (obj, subs) ->
    for k, v of obj
        s = subs[k]
        if s?
            delete obj[k]
            obj[s] = v
        if typeof(v) == 'object'
            exports.obj_key_subs(v, subs)
        else if typeof(v) == 'string'
            s = subs[v]
            if s?
                obj[k] = s

# this is a helper for sanitizing html. It is used in
# * smc-util-node/misc_node → sanitize_html
# * smc-webapp/misc_page    → sanitize_html
exports.sanitize_html_attributes = ($, node) ->
    $.each node.attributes, ->
        # sometimes, "this" is undefined -- #2823
        return if not this?
        attrName  = this.name
        attrValue = this.value
        # remove attribute name start with "on", possible unsafe, e.g.: onload, onerror...
        # remove attribute value start with "javascript:" pseudo protocol, possible unsafe, e.g. href="javascript:alert(1)"
        if attrName?.indexOf('on') == 0 or attrValue?.indexOf('javascript:') == 0
            $(node).removeAttr(attrName)

# common UTM parameters
# changes must also be done in webapp-lib/_inc_analytics.pug
exports.utm_keys = ['source', 'medium', 'campaign', 'term', 'content']
exports.utm_cookie_name = 'CC_UTM'

# referrer
exports.referrer_cookie_name = 'CC_REF'


exports.human_readable_size = (bytes) ->
    if not bytes?
        return "?"
    if bytes < 1000
        return "#{bytes} bytes"
    if bytes < 1000000
        b = Math.floor(bytes/100)
        return "#{b/10} KB"
    if bytes < 1000000000
        b = Math.floor(bytes/100000)
        return "#{b/10} MB"
    b = Math.floor(bytes/100000000)
    return "#{b/10} GB"

# This is with simple linear interpolation
# from scipy.stats.mstats import mquantiles
# mquantiles(l, [0, .25, .50, .75, 1], alphap=1, betap=1)
# The default of scipy is probably better
exports.quantile = (list, q, sorted=false) ->
    if not (list?.length >= 2)
        return NaN
    if not sorted
        list.sort((a, b) -> a - b)
    index = q / 100.0 * (list.length - 1)
    if Math.floor(index) == index
        return list[index]
    else
        i = Math.floor(index)
        fraction = index - i;
        return list[i] + (list[i+1] - list[i]) * fraction

# 5 number quantile
exports.five_number_quantiles = (list, sorted=false) ->
    if not (list?.length >= 2)
        return NaN
    if not sorted
        list.sort((a, b) -> a - b)

    qpoints = [
        {name:'min',     q:  0, help: 'minimum'}
        {name:'q25',     q: 25, help: '25-th quantile'}
        {name:'median',  q: 50, help: 'median'}
        {name:'q75',     q: 75, help: '75-th quantile'}
        {name:'max',     q:100, help: 'maximum'}
    ]
    data = {}
    for point in qpoints
        value = exports.quantile(list, point.q, true)
        data["#{point.name}"] = {value:value, help:point.help}
    return data

# if anyone wonders, there is more than one way to do this. this is the "mean" version, which
# is also the way it is done in the wikipedia page
# from scipy.stats import percentileofscore
# l = [1, 1, 2, 3, 5, 8, 13]
# percentileofscore(l, 2, kind='mean')
exports.percentRank = (list, n, sorted=false) ->
    if not (list?.length > 0)
        return NaN
    if not sorted
        list.sort((a, b) -> a - b)
    L = 0
    S = 0
    N = list.length

    for i in [0...list.length]
        if list[i] < n
            L += 1
        else if list[i] == n
            S += 1

    return 100.0 * (L + (0.5 * S)) / N

animals = 'alligator anteater armadillo auroch axolotl badger bat beaver buffalo camel chameleon cheetah chipmunk chinchilla chupacabra cormorant coyote crow dingo dinosaur dog dolphin dragon duck elephant ferret fox frog giraffe gopher grizzly hedgehog hippo hyena jackal ibex ifrit iguana kangaroo koala kraken lemur leopard liger lion llama manatee mink monkey moose narwhal nyan cat orangutan otter panda penguin platypus python pumpkin quagga rabbit raccoon rhino shark sheep shrew skunk slow loris squirrel tiger turtle walrus wolf wolverine wombat'.split(' ').map(exports.capitalize)

adjectives = 'white black red green yellow orange blue gray pink adaptable adorable adventurous affable affectionate agile agreeable ambitious amiable amicable amusing brave bright broad-minded calm careful charming communicative compassionate conscientious considerate convivial courageous courteous creative decisive determined diligent diplomatic discreet dynamic easygoing emotional energetic enthusiastic exuberant fair-minded faithful fearless forceful frank friendly funny generous gentle good gregarious hard-working helpful honest humorous imaginative impartial independent intellectual intelligent intuitive inventive kind loud loving loyal modest neat nice optimistic passionate patient persistent pioneering philosophical placid plucky polite powerful practical pro-active quick-witted quiet rational reliable reserved resourceful romantic self-confident self-disciplined sensible sensitive shy sincere sociable straightforward swift sympathetic thoughtful tidy tough unassuming understanding versatile warmhearted willing witty'.split(' ').map(exports.capitalize)

# derive a deterministic but anonymous name from a string (usually a uuid, though)
exports.anonymize = (str, opts) ->
    opts = defaults opts,
        max_length : 30
        mode       : 'animals'

    switch opts.mode
        when 'animals'
            key  = "anonymize::animals::#{str}"
            name = lru_cache.get(key)
            return name if name?
            N    = animals.length
            M    = adjectives.length
            A    = exports.hash_string(str[...-1])
            B    = exports.hash_string(str[1...])
            name = "#{adjectives[B %% M]} #{animals[A %% N]}"
            lru_cache.set(key, name)
            return name

        when 'uuid'
            return str.split('-')[..opts.max_length].join('')

# convert a jupyter kernel language (i.e. "python" or "r", usually short and lowercase)
# to a canonical name.
exports.jupyter_language_to_name = (lang) ->
    if lang == 'python'
        return 'Python'
    else if lang == 'gap'
        return 'GAP'
    else if lang == 'sage' or exports.startswith(lang, 'sage-')
        return 'SageMath'
    else
        return lang.charAt(0).toUpperCase() + lang[1..]

# Find the kernel whose name is closest to the given name.
exports.closest_kernel_match = (name,kernel_list) ->
    name = name.toLowerCase().replace("matlab","octave")
    bestValue = -1
    bestMatch = null
    for i in [0..kernel_list.size-1]
        k = kernel_list.get(i)
        kernel_name = k.get("name").toLowerCase()
        v = 0
        for j in [0..name.length-1]
            if name[j] == kernel_name[j]
                v++
            else
                break
        # TODO: don't use regular name comparison, use compareVersionStrings
        if v > bestValue or (v == bestValue and bestMatch and compareVersionStrings(k.get("name"),bestMatch.get("name")) == 1)
            bestValue = v
            bestMatch = k
    return bestMatch

# compareVersionStrings takes two strings "a","b"
# and returns 1 is "a" is bigger, 0 if they are the same, and -1 if "a" is smaller.
# By "bigger" we compare the integer and non-integer parts of the strings separately.
# Examples:
#     - "sage.10" is bigger than "sage.9" (because 10 > 9)
#     - "python.1" is bigger than "sage.9" (because "python" > "sage")
#     - "sage.1.23" is bigger than "sage.0.456" (because 1 > 0)
#     - "sage.1.2.3" is bigger than "sage.1.2" (because "." > "")
compareVersionStrings = (a, b) ->
  a = a.split(/(\d+)/)
  b = b.split(/(\d+)/)
  for i in [0..Math.max(a.length, b.length)-1]
    l = a[i] or ""
    r = b[i] or ""
    if /\d/.test(l) and /\d/.test(r)
      vA = parseInt(l)
      vB = parseInt(r)
      if vA > vB
        return 1
      if vA < vB
        return -1
    else
      if l > r
        return 1
      if l < r
        return -1
  return 0<|MERGE_RESOLUTION|>--- conflicted
+++ resolved
@@ -1536,7 +1536,6 @@
     # padding to fix floating point issue (see http://stackoverflow.com/questions/11832914/round-to-at-most-2-decimal-places-in-javascript)
     Math.round((num + 0.00001) * 100) / 100
 
-<<<<<<< HEAD
 exports.roundN = (num, l) ->
     switch l
         when 1
@@ -1546,7 +1545,7 @@
 
     expo = Math.pow(10, l)
     return Math.round((num + Math.pow(10, -l-2)) * expo) / expo
-=======
+
 seconds2hms_days = (d, h, m, longform) ->
     h = h % 24
     s = h * 60 * 60 + m * 60
@@ -1558,7 +1557,6 @@
         return "#{d} #{exports.plural(d, 'day')} #{x}".trim()
     else
         return "#{d}d#{x}"
->>>>>>> e117db33
 
 # like seconds2hms, but only up to minute-resultion
 exports.seconds2hm = seconds2hm = (secs, longform) ->
