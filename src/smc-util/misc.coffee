###############################################################################
#
# SageMathCloud: A collaborative web-based interface to Sage, IPython, LaTeX and the Terminal.
#
#    Copyright (C) 2014, William Stein
#
#    This program is free software: you can redistribute it and/or modify
#    it under the terms of the GNU General Public License as published by
#    the Free Software Foundation, either version 3 of the License, or
#    (at your option) any later version.
#
#    This program is distributed in the hope that it will be useful,
#    but WITHOUT ANY WARRANTY; without even the implied warranty of
#    MERCHANTABILITY or FITNESS FOR A PARTICULAR PURPOSE.  See the
#    GNU General Public License for more details.
#
#    You should have received a copy of the GNU General Public License
#    along with this program.  If not, see <http://www.gnu.org/licenses/>.
#
###############################################################################

##########################################################################
#
# Misc. functions that are needed elsewhere.
#
##########################################################################
#
###############################################################################
# Copyright (c) 2013, William Stein
# All rights reserved.
#
# Redistribution and use in source and binary forms, with or without
# modification, are permitted provided that the following conditions are met:
#
# 1. Redistributions of source code must retain the above copyright notice, this
#    list of conditions and the following disclaimer.
# 2. Redistributions in binary form must reproduce the above copyright notice,
#    this list of conditions and the following disclaimer in the documentation
#    and/or other materials provided with the distribution.
#
# THIS SOFTWARE IS PROVIDED BY THE COPYRIGHT HOLDERS AND CONTRIBUTORS "AS IS" AND
# ANY EXPRESS OR IMPLIED WARRANTIES, INCLUDING, BUT NOT LIMITED TO, THE IMPLIED
# WARRANTIES OF MERCHANTABILITY AND FITNESS FOR A PARTICULAR PURPOSE ARE
# DISCLAIMED. IN NO EVENT SHALL THE COPYRIGHT OWNER OR CONTRIBUTORS BE LIABLE FOR
# ANY DIRECT, INDIRECT, INCIDENTAL, SPECIAL, EXEMPLARY, OR CONSEQUENTIAL DAMAGES
# (INCLUDING, BUT NOT LIMITED TO, PROCUREMENT OF SUBSTITUTE GOODS OR SERVICES;
# LOSS OF USE, DATA, OR PROFITS; OR BUSINESS INTERRUPTION) HOWEVER CAUSED AND
# ON ANY THEORY OF LIABILITY, WHETHER IN CONTRACT, STRICT LIABILITY, OR TORT
# (INCLUDING NEGLIGENCE OR OTHERWISE) ARISING IN ANY WAY OUT OF THE USE OF THIS
# SOFTWARE, EVEN IF ADVISED OF THE POSSIBILITY OF SUCH DAMAGE.
###############################################################################

_ = underscore = require('underscore')

if process?.env?.DEVEL and not process?.env?.SMC_TEST
    # Running on node and DEVEL is set and not running under test suite
    DEBUG = true
else
    DEBUG = false

# console.debug only logs if DEBUG is true
if DEBUG
    console.debug = console.log
else
    console.debug = ->

if process?.env?.SMC_TEST
    # in test mode we *do* want exception to get thrown below when type checks fails
    TEST_MODE = true

exports.RUNNING_IN_NODE = process?.title == 'node'

# startswith(s, x) is true if s starts with the string x or any of the strings in x.
exports.startswith = (s, x) ->
    if typeof(x) == "string"
        return s.indexOf(x) == 0
    else
        for v in x
            if s.indexOf(v) == 0
                return true
        return false

exports.endswith = (s, t) ->
    return s.slice(s.length - t.length) == t

# modifies in place the object dest so that it includes all values in objs and returns dest
exports.merge = (dest, objs...) ->
    for obj in objs
        dest[k] = v for k, v of obj
    dest

# Return a random element of an array
exports.random_choice = (array) -> array[Math.floor(Math.random() * array.length)]

# Given an object map {foo:bar, ...} returns an array [foo, bar] randomly
# chosen from the object map.
exports.random_choice_from_obj = (obj) ->
    k = exports.random_choice(exports.keys(obj))
    return [k, obj[k]]

# Returns a random integer in the range, inclusive (like in Python)
exports.randint = (lower, upper) ->
    if lower > upper
        throw new Error("randint: lower is larger than upper")
    Math.floor(Math.random()*(upper - lower + 1)) + lower

# Like Python's string split -- splits on whitespace
exports.split = (s) ->
    r = s.match(/\S+/g)
    if r
        return r
    else
        return []

# Like the exports.split method, but quoted terms are grouped together for an exact search.
exports.search_split = (search) ->
    terms = []
    search = search.split('"')
    length = search.length
    for element, i in search
        element = element.trim()
        if element.length != 0
            # the even elements lack quotation
            # if there are an even number of elements that means there is an unclosed quote,
            # so the last element shouldn't be grouped.
            if i % 2 == 0 or (i == length - 1 and length % 2 == 0)
                terms.push(element.split(" ")...)
            else
                terms.push(element)
    return terms

# s = lower case string
# v = array of terms as output by search_split above
exports.search_match = (s, v) ->
    for x in v
        if s.indexOf(x) == -1
            return false
    return true

# return true if the word contains the substring
exports.contains = (word, sub) ->
    return word.indexOf(sub) isnt -1


# Count number of occurrences of m in s-- see http://stackoverflow.com/questions/881085/count-the-number-of-occurences-of-a-character-in-a-string-in-javascript

exports.count = (str, strsearch) ->
    index = -1
    count = -1
    loop
        index = str.indexOf(strsearch, index + 1)
        count++
        break if index is -1
    return count

# modifies target in place, so that the properties of target are the
# same as those of upper_bound, and each is <=.
exports.min_object = (target, upper_bounds) ->
    if not target?
        target = {}
    for prop, val of upper_bounds
        target[prop] = if target.hasOwnProperty(prop) then target[prop] = Math.min(target[prop], upper_bounds[prop]) else upper_bounds[prop]

# Returns a new object with properties determined by those of obj1 and
# obj2.  The properties in obj1 *must* all also appear in obj2.  If an
# obj2 property has value "defaults.required", then it must appear in
# obj1.  For each property P of obj2 not specified in obj1, the
# corresponding value obj1[P] is set (all in a new copy of obj1) to
# be obj2[P].
defaults = exports.defaults = (obj1, obj2, allow_extra) ->
    if not obj1?
        obj1 = {}
    error  = () ->
        try
            s = "(obj1=#{exports.trunc(exports.to_json(obj1),1024)}, obj2=#{exports.trunc(exports.to_json(obj2),1024)})"
            if not TEST_MODE
                console.log(s)
            return s
        catch err
            return ""
    if not obj1?
        # useful special case
        obj1 = {}
    if typeof(obj1) != 'object'
        # We put explicit traces before the errors in this function,
        # since otherwise they can be very hard to debug.
        err = "BUG -- Traceback -- misc.defaults -- TypeError: function takes inputs as an object #{error()}"
        console.log(err)
        console.trace()
        if DEBUG or TEST_MODE
            throw new Error(err)
        else
            return obj2
    r = {}
    for prop, val of obj2
        if obj1.hasOwnProperty(prop) and obj1[prop]?
            if obj2[prop] == exports.defaults.required and not obj1[prop]?
                err = "misc.defaults -- TypeError: property '#{prop}' must be specified: #{error()}"
                console.debug(err)
                console.trace()
                if DEBUG or TEST_MODE
                    throw new Error(err)
            r[prop] = obj1[prop]
        else if obj2[prop]?  # only record not undefined properties
            if obj2[prop] == exports.defaults.required
                err = "misc.defaults -- TypeError: property '#{prop}' must be specified: #{error()}"
                console.debug(err)
                console.trace()
                if DEBUG or TEST_MODE
                    throw new Error(err)
            else
                r[prop] = obj2[prop]
    if not allow_extra
        for prop, val of obj1
            if not obj2.hasOwnProperty(prop)
                err = "misc.defaults -- TypeError: got an unexpected argument '#{prop}' #{error()}"
                console.debug(err)
                console.trace()
                if DEBUG or TEST_MODE
                    throw new Error(err)
    return r

# WARNING -- don't accidentally use this as a default:
required = exports.required = exports.defaults.required = "__!!!!!!this is a required property!!!!!!__"

# Current time in milliseconds since epoch
exports.mswalltime = (t) ->
    if t?
        return (new Date()).getTime() - t
    else
        return (new Date()).getTime()

# Current time in seconds since epoch, as a floating point number (so much more precise than just seconds).
exports.walltime = (t) ->
    if t?
        return exports.mswalltime()/1000.0 - t
    else
        return exports.mswalltime()/1000.0

# We use this uuid implementation only for the browser client.  For node code, use node-uuid.
exports.uuid = ->
    'xxxxxxxx-xxxx-4xxx-yxxx-xxxxxxxxxxxx'.replace /[xy]/g, (c) ->
        r = Math.random() * 16 | 0
        v = if c == 'x' then r else r & 0x3 | 0x8
        v.toString 16

exports.is_valid_uuid_string = (uuid) ->
    return typeof(uuid) == "string" and uuid.length == 36 and /[a-fA-F0-9]{8}-[a-fA-F0-9]{4}-[a-fA-F0-9]{4}-[a-fA-F0-9]{4}-[a-fA-F0-9]{12}/i.test(uuid)
    # /[0-9a-f]{22}|[0-9a-f]{8}-[0-9a-f]{4}-[0-9a-f]{4}-[0-9a-f]{4}-[0-9a-f]{12}/i.test(uuid)

zipcode = new RegExp("^\\d{5}(-\\d{4})?$")
exports.is_valid_zipcode = (zip) -> zipcode.test(zip)

# Return a very rough benchmark of the number of times f will run per second.
exports.times_per_second = (f, max_time=5, max_loops=1000) ->
    # return number of times per second that f() can be called
    t = exports.walltime()
    i = 0
    tm = 0
    while true
        f()
        tm = exports.walltime() - t
        i += 1
        if tm >= max_time or i >= max_loops
            break
    return Math.ceil(i/tm)

exports.to_json = (x) ->
    JSON.stringify(x)

# convert object x to a JSON string, removing any keys that have "pass" in them and
# any values that are potentially big -- this is meant to only be used for loging.
exports.to_safe_str = (x) ->
    obj = {}
    for key, value of x
        sanitize = false

        if key.indexOf("pass") != -1
            sanitize = true
        else if typeof(value)=='string' and value.slice(0,7) == "sha512$"
            sanitize = true

        if sanitize
            obj[key] = '(unsafe)'
        else
            if typeof(value) == "object"
                value = "[object]"  # many objects, e.g., buffers can block for seconds to JSON...
            else if typeof(value) == "string"
                value = exports.trunc(value,250) # long strings are not SAFE -- since JSON'ing them for logging blocks for seconds!
            obj[key] = value

    x = exports.to_json(obj)

# convert from a JSON string to Javascript (properly dealing with ISO dates)
reISO = /^(\d{4})-(\d{2})-(\d{2})T(\d{2}):(\d{2}):(\d{2}(?:\.\d*))(?:Z|(\+|-)([\d|:]*))?$/
date_parser = (k, v) ->
    # TODO shouldn't be the length 26?
    if typeof(v) == 'string' and v.length == 24 and reISO.exec(v)
        return new Date(v)
    else
        return v

exports.from_json = (x) ->
    try
        JSON.parse(x, date_parser)
    catch err
        console.debug("from_json: error parsing #{x} (=#{exports.to_json(x)}) from JSON")
        throw err

# converts a Date object to an ISO string in UTC.
# NOTE -- we remove the +0000 (or whatever) timezone offset, since *all* machines within
# the SMC servers are assumed to be on UTC.
exports.to_iso = (d) -> (new Date(d - d.getTimezoneOffset()*60*1000)).toISOString().slice(0,-5)

# turns a Date object into a more human readable more friendly directory name in the local timezone
exports.to_iso_path = (d) -> exports.to_iso(d).replace('T','-').replace(/:/g,'')

# returns true if the given object has no keys
exports.is_empty_object = (obj) -> Object.keys(obj).length == 0

# returns the number of keys of an object, e.g., {a:5, b:7, d:'hello'} --> 3
exports.len = (obj) ->
    if not obj?
        return 0
    a = obj.length
    if a?
        return a
    Object.keys(obj).length

# return the keys of an object, e.g., {a:5, xyz:'10'} -> ['a', 'xyz']
exports.keys = underscore.keys

# returns the values of a map
exports.values = underscore.values

# as in python, makes a map from an array of pairs [(x,y),(z,w)] --> {x:y, z:w}
exports.dict = (obj) ->
    x = {}
    for a in obj
        if a.length != 2
            throw new Error("ValueError: unexpected length of tuple")
        x[a[0]] = a[1]
    return x

# remove first occurrence of value (just like in python);
# throws an exception if val not in list.
exports.remove = (obj, val) ->
    for i in [0...obj.length]
        if obj[i] == val
            obj.splice(i, 1)
            return
    throw new Error("ValueError -- item not in array")

# convert an array of 2-element arrays to an object, e.g., [['a',5], ['xyz','10']] --> {a:5, xyz:'10'}
exports.pairs_to_obj = (v) ->
    o = {}
    for x in v
        o[x[0]] = x[1]
    return o

exports.obj_to_pairs = (obj) -> ([x,y] for x,y of obj)

# from http://stackoverflow.com/questions/4009756/how-to-count-string-occurrence-in-string via http://js2coffee.org/
exports.substring_count = (string, subString, allowOverlapping) ->
    string += ""
    subString += ""
    return string.length + 1 if subString.length <= 0
    n = 0
    pos = 0
    step = (if (allowOverlapping) then (1) else (subString.length))
    loop
        pos = string.indexOf(subString, pos)
        if pos >= 0
            n++
            pos += step
        else
            break
    return n

exports.max = (array) -> (array.reduce((a,b) -> Math.max(a, b)))

exports.min = (array) -> (array.reduce((a,b) -> Math.min(a, b)))

filename_extension_re = /(?:\.([^.]+))?$/
exports.filename_extension = (filename) ->
    return filename_extension_re.exec(filename)[1] ? ''

exports.filename_extension_notilde = (filename) ->
    ext = exports.filename_extension(filename)
    while ext and ext[ext.length-1] == '~'  # strip tildes from the end of the extension -- put there by rsync --backup, and other backup systems in UNIX.
        ext = ext.slice(0, ext.length-1)
    return ext

# shallow copy of a map
exports.copy = (obj) ->
    if not obj? or typeof(obj) isnt 'object'
        return obj
    if exports.is_array(obj)
        return obj[..]
    r = {}
    for x, y of obj
        r[x] = y
    return r

# copy of map but without some keys
exports.copy_without = (obj, without) ->
    if typeof(without) == 'string'
        without = [without]
    r = {}
    for x, y of obj
        if x not in without
            r[x] = y
    return r

# copy of map but only with some keys
exports.copy_with = (obj, w) ->
    if typeof(w) == 'string'
        w = [w]
    r = {}
    for x, y of obj
        if x in w
            r[x] = y
    return r

# From http://coffeescriptcookbook.com/chapters/classes_and_objects/cloning
exports.deep_copy = (obj) ->
    if not obj? or typeof obj isnt 'object'
        return obj

    if obj instanceof Date
        return new Date(obj.getTime())

    if obj instanceof RegExp
        flags = ''
        flags += 'g' if obj.global?
        flags += 'i' if obj.ignoreCase?
        flags += 'm' if obj.multiline?
        flags += 'y' if obj.sticky?
        return new RegExp(obj.source, flags)

    newInstance = new obj.constructor()

    for key of obj
        newInstance[key] = exports.deep_copy(obj[key])

    return newInstance

# Split a pathname.  Returns an object {head:..., tail:...} where tail is
# everything after the final slash.  Either part may be empty.
# (Same as os.path.split in Python.)
exports.path_split = (path) ->
    v = path.split('/')
    return {head:v.slice(0,-1).join('/'), tail:v[v.length-1]}

# Takes a path string and file name and gives the full path to the file
exports.path_to_file = (path, file) ->
    if path == ''
        return file
    return path + '/' + file

exports.meta_file = (path, ext) ->
    p = exports.path_split(path)
    path = p.head
    if p.head != ''
        path += '/'
    return path + "." + p.tail + ".sage-" + ext


# "foobar" --> "foo..."
exports.trunc = (s, max_length=1024) ->
    if not s?
        return s
    if s.length > max_length
        if max_length < 3
            throw new Error("ValueError: max_length must be >= 3")
        return s.slice(0,max_length-3) + "..."
    else
        return s

# "foobar" --> "fo...ar"
exports.trunc_middle = (s, max_length=1024) ->
    if not s?
        return s
    if s.length <= max_length
        return s
    n = Math.floor(max_length/2)
    return s.slice(0, n - 2 + (if max_length%2 then 1 else 0)) + '...' + s.slice(s.length-(n-1))

# "foobar" --> "...bar"
exports.trunc_left = (s, max_length=1024) ->
    if not s?
        return s
    if s.length > max_length
        if max_length < 3
            throw new Error("ValueError: max_length must be >= 3")
        return "..." + s.slice(s.length-max_length+3)
    else
        return s

exports.pad_left = (s, n) ->
    if not typeof(s) == 'string'
        s = "#{s}"
    for i in [s.length...n]
        s = ' ' + s
    return s

exports.pad_right = (s, n) ->
    if not typeof(s) == 'string'
        s = "#{s}"
    for i in [s.length...n]
        s += ' '
    return s

# gives the plural form of the word if the number should be plural
exports.plural = (number, singular, plural="#{singular}s") ->
    if singular in ['GB', 'MB']
        return singular
    if number is 1 then singular else plural


exports.git_author = (first_name, last_name, email_address) -> "#{first_name} #{last_name} <#{email_address}>"

reValidEmail = (() ->
    sQtext = "[^\\x0d\\x22\\x5c\\x80-\\xff]"
    sDtext = "[^\\x0d\\x5b-\\x5d\\x80-\\xff]"
    sAtom = "[^\\x00-\\x20\\x22\\x28\\x29\\x2c\\x2e\\x3a-\\x3c\\x3e\\x40\\x5b-\\x5d\\x7f-\\xff]+"
    sQuotedPair = "\\x5c[\\x00-\\x7f]"
    sDomainLiteral = "\\x5b(" + sDtext + "|" + sQuotedPair + ")*\\x5d"
    sQuotedString = "\\x22(" + sQtext + "|" + sQuotedPair + ")*\\x22"
    sDomain_ref = sAtom
    sSubDomain = "(" + sDomain_ref + "|" + sDomainLiteral + ")"
    sWord = "(" + sAtom + "|" + sQuotedString + ")"
    sDomain = sSubDomain + "(\\x2e" + sSubDomain + ")*"
    sLocalPart = sWord + "(\\x2e" + sWord + ")*"
    sAddrSpec = sLocalPart + "\\x40" + sDomain # complete RFC822 email address spec
    sValidEmail = "^" + sAddrSpec + "$" # as whole string
    return new RegExp(sValidEmail)
)()

exports.is_valid_email_address = (email) ->
    # From http://stackoverflow.com/questions/46155/validate-email-address-in-javascript
    # but converted to Javascript; it's near the middle but claims to be exactly RFC822.
    if reValidEmail.test(email)
        return true
    else
        return false

# More canonical email address -- lower case and remove stuff between + and @.
# This is mainly used for banning users.

exports.canonicalize_email_address = (email_address) ->
    if typeof(email_address) != 'string'
        # silly, but we assume it is a string, and I'm concerned about a hacker attack involving that
        email_address = JSON.stringify(email_address)
    # remove + part from email address:   foo+bar@example.com
    i = email_address.indexOf('+')
    if i != -1
        j = email_address.indexOf('@')
        if j != -1
            email_address = email_address.slice(0,i) + email_address.slice(j)
    # make email address lower case
    return email_address.toLowerCase()


exports.lower_email_address = (email_address) ->
    if not email_address?
        return
    if typeof(email_address) != 'string'
        # silly, but we assume it is a string, and I'm concerned about a hacker attack involving that
        email_address = JSON.stringify(email_address)
    # make email address lower case
    return email_address.toLowerCase()


# Parses a string reresenting a search of users by email or non-email
# Expects the string to be delimited by commas or semicolons
#   between multiple users
#
# Non-email strings are ones without an '@' and will be split on whitespace
#
# Emails may be wrapped by angle brackets.
#   ie. <name@email.com> is valid and understood as name@email.com
#   (Note that <<name@email.com> will be <name@email.com which is not valid)
# Emails must be legal as specified by RFC822
#
# returns an object with the queries in lowercase
# eg.
# {
#    string_queries: ["firstname", "lastname", "somestring"]
#    email_queries: ["email@something.com", "justanemail@mail.com"]
# }
exports.parse_user_search = (query) ->
    queries = (q.trim().toLowerCase() for q in query.split(/,|;/))
    r = {string_queries:[], email_queries:[]}
    email_re = /<(.*)>/
    for x in queries
        if x
            # Is not an email
            if x.indexOf('@') == -1
                r.string_queries.push(x.split(/\s+/g))
            else
                # extract just the email address out
                for a in exports.split(x)
                    # Ensures that we don't throw away emails like
                    # "<validEmail>"withquotes@mail.com
                    if a[0] == '<'
                        match = email_re.exec(a)
                        a = match?[1] ? a
                    if exports.is_valid_email_address(a)
                        r.email_queries.push(a)
    return r


# Delete trailing whitespace in the string s.
exports.delete_trailing_whitespace = (s) ->
    return s.replace(/[^\S\n]+$/gm, "")


exports.assert = (condition, mesg) ->
    if not condition
        if typeof mesg == 'string'
            throw new Error(mesg)
        throw mesg


exports.retry_until_success = (opts) ->
    opts = exports.defaults opts,
        f           : exports.required   # f((err) => )
        start_delay : 100             # milliseconds
        max_delay   : 20000           # milliseconds -- stop increasing time at this point
        factor      : 1.4             # multiply delay by this each time
        max_tries   : undefined       # maximum number of times to call f
        max_time    : undefined       # milliseconds -- don't call f again if the call would start after this much time from first call
        log         : undefined
        warn        : undefined
        name        : ''
        cb          : undefined       # called with cb() on *success*; cb(error) if max_tries is exceeded

    delta = opts.start_delay
    tries = 0
    if opts.max_time?
        start_time = new Date()
    g = () ->
        tries += 1
        if opts.log?
            if opts.max_tries?
                opts.log("retry_until_success(#{opts.name}) -- try #{tries}/#{opts.max_tries}")
            if opts.max_time?
                opts.log("retry_until_success(#{opts.name}) -- try #{tries} (started #{new Date() - start_time}ms ago; will stop before #{opts.max_time}ms max time)")
            if not opts.max_tries? and not opts.max_time?
                opts.log("retry_until_success(#{opts.name}) -- try #{tries}")
        opts.f (err)->
            if err
                if err and opts.warn?
                    opts.warn("retry_until_success(#{opts.name}) -- err=#{err}")
                if opts.log?
                    opts.log("retry_until_success(#{opts.name}) -- err=#{err}")
                if opts.max_tries? and opts.max_tries <= tries
                    opts.cb?("maximum tries (=#{opts.max_tries}) exceeded - last error #{err}")
                    return
                delta = Math.min(opts.max_delay, opts.factor * delta)
                if opts.max_time? and (new Date() - start_time) + delta > opts.max_time
                    opts.cb?("maximum time (=#{opts.max_time}ms) exceeded - last error #{err}")
                    return
                setTimeout(g, delta)
            else
                if opts.log?
                    opts.log("retry_until_success(#{opts.name}) -- success")
                opts.cb?()
    g()


# Attempt (using exponential backoff) to execute the given function.
# Will keep retrying until it succeeds, then call "cb()".   You may
# call this multiple times and all callbacks will get called once the
# connection succeeds, since it keeps a stack of all cb's.
# The function f that gets called should make one attempt to do what it
# does, then on success do cb() and on failure cb(err).
# It must *NOT* call the RetryUntilSuccess callable object.
#
# Usage
#
#      @foo = retry_until_success_wrapper(f:@_foo)
#      @bar = retry_until_success_wrapper(f:@_foo, start_delay:100, max_delay:10000, exp_factor:1.5)
#
exports.retry_until_success_wrapper = (opts) ->
    _X = new RetryUntilSuccess(opts)
    return (cb) -> _X.call(cb)

class RetryUntilSuccess
    constructor: (opts) ->
        @opts = exports.defaults opts,
            f            : exports.defaults.required    # f(cb);  cb(err)
            start_delay  : 100         # initial delay beforing calling f again.  times are all in milliseconds
            max_delay    : 20000
            exp_factor   : 1.4
            max_tries    : undefined
            max_time     : undefined    # milliseconds -- don't call f again if the call would start after this much time from first call
            min_interval : 100   # if defined, all calls to f will be separated by *at least* this amount of time (to avoid overloading services, etc.)
            logname      : undefined
            verbose      : false
        if @opts.min_interval?
            if @opts.start_delay < @opts.min_interval
                @opts.start_delay = @opts.min_interval
        @f = @opts.f

    call: (cb, retry_delay) =>
        if @opts.logname?
            console.debug("#{@opts.logname}(... #{retry_delay})")

        if not @_cb_stack?
            @_cb_stack = []
        if cb?
            @_cb_stack.push(cb)
        if @_calling
            return
        @_calling = true
        if not retry_delay?
            @attempts = 0

        if @opts.logname?
            console.debug("actually calling -- #{@opts.logname}(... #{retry_delay})")

        if @opts.max_time?
            start_time = new Date()

        g = () =>
            if @opts.min_interval?
                @_last_call_time = exports.mswalltime()
            @f (err) =>
                @attempts += 1
                @_calling = false
                if err
                    if @opts.verbose
                        console.debug("#{@opts.logname}: error=#{err}")
                    if @opts.max_tries? and @attempts >= @opts.max_tries
                        while @_cb_stack.length > 0
                            @_cb_stack.pop()(err)
                        return
                    if not retry_delay?
                        retry_delay = @opts.start_delay
                    else
                        retry_delay = Math.min(@opts.max_delay, @opts.exp_factor*retry_delay)
                    if @opts.max_time? and (new Date() - start_time) + retry_delay > @opts.max_time
                        err = "maximum time (=#{@opts.max_time}ms) exceeded - last error #{err}"
                        while @_cb_stack.length > 0
                            @_cb_stack.pop()(err)
                        return
                    f = () =>
                        @call(undefined, retry_delay)
                    setTimeout(f, retry_delay)
                else
                    while @_cb_stack.length > 0
                        @_cb_stack.pop()()
        if not @_last_call_time? or not @opts.min_interval?
            g()
        else
            w = exports.mswalltime(@_last_call_time)
            if w < @opts.min_interval
                setTimeout(g, @opts.min_interval - w)
            else
                g()

# WARNING: params below have different semantics than above; these are what *really* make sense....
exports.eval_until_defined = (opts) ->
    opts = exports.defaults opts,
        code         : exports.required
        start_delay  : 100    # initial delay beforing calling f again.  times are all in milliseconds
        max_time     : 10000  # error if total time spent trying will exceed this time
        exp_factor   : 1.4
        cb           : exports.required # cb(err, eval(code))
    delay = undefined
    total = 0
    f = () ->
        result = eval(opts.code)
        if result?
            opts.cb(false, result)
        else
            if not delay?
                delay = opts.start_delay
            else
                delay *= opts.exp_factor
            total += delay
            if total > opts.max_time
                opts.cb("failed to eval code within #{opts.max_time}")
            else
                setTimeout(f, delay)
    f()


# An async debounce, kind of like the debounce in http://underscorejs.org/#debounce.
# Crucially, this async_debounce does NOT return a new function and store its state in a closure
# (like the maybe broken https://github.com/juliangruber/async-debounce), so we can use it for
# making async debounced methods in classes (see examples in SMC source code for how to do this).
exports.async_debounce = (opts) ->
    opts = defaults opts,
        f        : required   # async function f whose *only* argument is a callback
        interval : 1500       # call f at most this often (in milliseconds)
        state    : required   # store state information about debounce in this *object*
        cb       : undefined  # as if f(cb) happens -- cb may be undefined.
    {f, interval, state, cb} = opts

    call_again = ->
        n = interval + 1 - (new Date() - state.last)
        #console.log("starting timer for #{n}ms")
        state.timer = setTimeout((=>delete state.timer; exports.async_debounce(f:f, interval:interval, state:state)), n)

    if state.last? and (new Date() - state.last) <= interval
        # currently running or recently ran -- put in queue for next run
        state.next_callbacks ?= []
        if cb?
            state.next_callbacks.push(cb)
        #console.log("now have state.next_callbacks of length #{state.next_callbacks.length}")
        if not state.timer?
            call_again()
        return

    # Not running, so start running
    state.last = new Date()   # when we started running
    # The callbacks that we will call, since they were set before we started running:
    callbacks = exports.copy(state.next_callbacks ? [])
    # Plus our callback from this time.
    if cb?
        callbacks.push(cb)
    # Reset next callbacks
    state.next_callbacks = []
    #console.log("doing run with #{callbacks.length} callbacks")

    f (err) =>
        # finished running... call callbacks
        #console.log("finished running -- calling #{callbacks.length} callbacks", callbacks)
        for cb in callbacks
            cb?(err)
        callbacks = []  # ensure these callbacks don't get called again
        #console.log("finished -- have state.next_callbacks of length #{state.next_callbacks.length}")
        if state.next_callbacks.length > 0 and not state.timer?
            # new cb requests came in since when we started, so call when we next can.
            #console.log("new callbacks came in #{state.next_callbacks.length}")
            call_again()

# Class to use for mapping a collection of strings to characters (e.g., for use with diff/patch/match).
class exports.StringCharMapping
    constructor: (opts={}) ->
        opts = exports.defaults opts,
            to_char   : undefined
            to_string : undefined
        @_to_char   = {}
        @_to_string = {}
        @_next_char = 'A'
        if opts.to_string?
            for ch, st of opts.to_string
                @_to_string[ch] = st
                @_to_char[st]  = ch
        if opts.to_char?
            for st,ch of opts.to_char
                @_to_string[ch] = st
                @_to_char[st]   = ch
        @_find_next_char()

    _find_next_char: () =>
        loop
            @_next_char = String.fromCharCode(@_next_char.charCodeAt(0) + 1)
            break if not @_to_string[@_next_char]?

    to_string: (strings) =>
        t = ''
        for s in strings
            a = @_to_char[s]
            if a?
                t += a
            else
                t += @_next_char
                @_to_char[s] = @_next_char
                @_to_string[@_next_char] = s
                @_find_next_char()
        return t

    to_array: (string) =>
        return (@_to_string[s] for s in string)

# Given a string s, return the string obtained by deleting all later duplicate characters from s.
exports.uniquify_string = (s) ->
    seen_already = {}
    t = ''
    for c in s
        if not seen_already[c]?
            t += c
            seen_already[c] = true
    return t


# Return string t=s+'\n'*k so that t ends in at least n newlines.
# Returns s itself (so no copy made) if s already ends in n newlines (a common case).
### -- not used
exports.ensure_string_ends_in_newlines = (s, n) ->
    j = s.length-1
    while j >= 0 and j >= s.length-n and s[j] == '\n'
        j -= 1
    # Now either j = -1 or s[j] is not a newline (and it is the first character not a newline from the right).
    console.debug(j)
    k = n - (s.length - (j + 1))
    console.debug(k)
    if k == 0
        return s
    else
        return s + Array(k+1).join('\n')   # see http://stackoverflow.com/questions/1877475/repeat-character-n-times
###




# Used in the database, etc., for different types of users of a project

exports.PROJECT_GROUPS = ['owner', 'collaborator', 'viewer', 'invited_collaborator', 'invited_viewer']


# turn an arbitrary string into a nice clean identifier that can safely be used in an URL
exports.make_valid_name = (s) ->
    # for now we just delete anything that isn't alphanumeric.
    # See http://stackoverflow.com/questions/9364400/remove-not-alphanumeric-characters-from-string-having-trouble-with-the-char/9364527#9364527
    # whose existence surprised me!
    return s.replace(/\W/g, '_').toLowerCase()



# format is 2014-04-04-061502
exports.parse_bup_timestamp = (s) ->
    v = [s.slice(0,4), s.slice(5,7), s.slice(8,10), s.slice(11,13), s.slice(13,15), s.slice(15,17), '0']
    return new Date("#{v[1]}/#{v[2]}/#{v[0]} #{v[3]}:#{v[4]}:#{v[5]} UTC")

exports.matches = (s, words) ->
    for word in words
        if s.indexOf(word) == -1
            return false
    return true

exports.hash_string = (s) ->
    # see http://stackoverflow.com/questions/7616461/generate-a-hash-from-string-in-javascript-jquery
    hash = 0
    i = undefined
    chr = undefined
    len = undefined
    return hash if s.length is 0
    i = 0
    len = s.length
    while i < len
        chr = s.charCodeAt(i)
        hash = ((hash << 5) - hash) + chr
        hash |= 0 # convert to 32-bit integer
        i++
    return hash




exports.parse_hashtags = (t) ->
    # return list of pairs (i,j) such that t.slice(i,j) is a hashtag (starting with #).
    v = []
    if not t?
        return v
    base = 0
    while true
        i = t.indexOf('#')
        if i == -1 or i == t.length-1
            return v
        base += i+1
        if t[i+1] == '#' or not (i == 0 or t[i-1].match(/\s/))
            t = t.slice(i+1)
            continue
        t = t.slice(i+1)
        # find next whitespace or non-alphanumeric or dash
        # TODO: this lines means hashtags must be US ASCII --
        #    see http://stackoverflow.com/questions/1661197/valid-characters-for-javascript-variable-names
        i = t.match(/\s|[^A-Za-z0-9_\-]/)
        if i
            i = i.index
        else
            i = -1
        if i == 0
            # hash followed immediately by whitespace -- markdown desc
            base += i+1
            t = t.slice(i+1)
        else
            # a hash tag
            if i == -1
                # to the end
                v.push([base-1, base+t.length])
                return v
            else
                v.push([base-1, base+i])
                base += i+1
                t = t.slice(i+1)

mathjax_delim = [['$$','$$'], ['\\(','\\)'], ['\\[','\\]'],
                 ['\\begin{equation}', '\\end{equation}'],
                 ['\\begin{equation*}', '\\end{equation*}'],
                 ['\\begin{align}', '\\end{align}'],
                 ['\\begin{align*}', '\\end{align*}'],
                 ['\\begin{eqnarray}', '\\end{eqnarray}'],
                 ['\\begin{eqnarray*}', '\\end{eqnarray*}'],
                 ['$', '$']  # must be after $$
                ]

exports.parse_mathjax = (t) ->
    # Return list of pairs (i,j) such that t.slice(i,j) is a mathjax, including delimiters.
    # The delimiters are given in the mathjax_delim list above.
    v = []
    if not t?
        return v
    i = 0
    while i < t.length
        if t.slice(i,i+2) == '\\$'
            i += 2
            continue
        for d in mathjax_delim
            contains_linebreak = false
            if t.slice(i,i+d[0].length) == d[0]
                # a match -- find the close
                j = i+1
                while j < t.length and t.slice(j,j+d[1].length) != d[1]
                    if t.slice(j, j+1) == "\n"
                        contains_linebreak = true
                        if d[0] == "$"
                            break
                    j += 1
                j += d[1].length
                # filter out the case, where there is just one $ in one line (e.g. command line, USD, ...)
                if !(d[0] == "$" and contains_linebreak)
                    v.push([i,j])
                i = j
                break
        i += 1
    return v

# If you're going to set some innerHTML then mathjax it,
exports.mathjax_escape = (html) ->
    return html.replace(/&(?!#?\w+;)/g, "&amp;").replace(/</g, "&lt;").replace(/>/g, "&gt;").replace(/"/g, "&quot;").replace(/'/g, "&#39;")


# Return true if (1) path is contained in one
# of the given paths (a list of strings) -- or path without
# zip extension is in paths.
# Always returns false if path is undefined/null (since that might be dangerous, right)?
exports.path_is_in_public_paths = (path, paths) ->
    return exports.containing_public_path(path, paths)?

# returns a string in paths if path is public because of that string
# Otherwise, returns undefined.
# IMPORTANT: a possible returned string is "", which is falsey but defined!
exports.containing_public_path = (path, paths) ->
    if paths.length == 0
        return
    if not path?
        return
    if path.indexOf('../') != -1
        # just deny any potentially trickiery involving relative path segments (TODO: maybe too restrictive?)
        return
    for p in paths
        if p == ""  # the whole project is public, which matches everything
            return ""
        if path == p
            # exact match
            return p
        if path.slice(0,p.length+1) == p + '/'
            return p
    if exports.filename_extension(path) == "zip"
        # is path something_public.zip ?
        return exports.containing_public_path(path.slice(0,path.length-4), paths)
    return undefined

# encode a UNIX path, which might have # and % in it.
exports.encode_path = (path) ->
    path = encodeURI(path)  # doesn't escape # and ?, since they are special for urls (but not unix paths)
    return path.replace(/#/g,'%23').replace(/\?/g,'%3F')


# This adds a method _call_with_lock to obj, which makes it so it's easy to make it so only
# one method can be called at a time of an object -- all calls until completion
# of the first one get an error.

exports.call_lock = (opts) ->
    opts = exports.defaults opts,
        obj       : exports.required
        timeout_s : 30  # lock expire timeout after this many seconds

    obj = opts.obj

    obj._call_lock = () ->
        obj.__call_lock = true
        obj.__call_lock_timeout = () ->
            obj.__call_lock = false
            delete obj.__call_lock_timeout
        setTimeout(obj.__call_lock_timeout, opts.timeout_s * 1000)

    obj._call_unlock = () ->
        if obj.__call_lock_timeout?
            clearTimeout(obj.__call_lock_timeout)
            delete obj.__call_lock_timeout
        obj.__call_lock = false

    obj._call_with_lock = (f, cb) ->
        if obj.__call_lock
            cb?("error -- hit call_lock")
            return
        obj._call_lock()
        f (args...) ->
            obj._call_unlock()
            cb?(args...)

exports.cmp = (a,b) ->
    if a < b
        return -1
    else if a > b
        return 1
    return 0

exports.cmp_array = (a,b) ->
    for i in [0...Math.max(a.length, b.length)]
        c = exports.cmp(a[i],b[i])
        if c
            return c
    return 0

exports.cmp_Date = (a,b) ->
    if not a?
        return -1
    if not b?
        return 1
    if a < b
        return -1
    else if a > b
        return 1
    return 0   # note: a == b for Date objects doesn't work as expected, but that's OK here.

exports.timestamp_cmp = (a,b,field='timestamp') ->
    return -exports.cmp_Date(a[field], b[field])

timestamp_cmp0 = (a,b) ->
    return exports.cmp_Date(a[field], b[field])

#####################
# temporary location for activity_log code, shared by front and backend.
#####################

class ActivityLog
    constructor: (opts) ->
        opts = exports.defaults opts,
            events        : undefined
            account_id    : exports.required   # user
            notifications : {}
        @notifications = opts.notifications
        @account_id = opts.account_id
        if opts.events?
            @process(opts.events)

    obj: () =>
        return {notifications:@notifications, account_id:@account_id}

    path: (e) => "#{e.project_id}/#{e.path}"

    process: (events) =>
        #t0 = exports.mswalltime()
        by_path = {}
        for e in events
            ##if e.account_id == @account_id  # ignore our own events
            ##    continue
            key = @path(e)
            events_with_path = by_path[key]
            if not events_with_path?
                events_with_path = by_path[key] = [e]
            else
                events_with_path.push(e)
        for path, events_with_path of by_path
            events_with_path.sort(timestamp_cmp0)   # oldest to newest
            for event in events_with_path
                @_process_event(event, path)
        #winston.debug("ActivityLog: processed #{events.length} in #{exports.mswalltime(t0)}ms")

    _process_event: (event, path) =>
        # process the given event, assuming all older events have been
        # processed already; this updates the notifications object.
        if not path?
            path = @path(event)
        a = @notifications[path]
        if not a?
            @notifications[path] = a = {}
        a.timestamp = event.timestamp
        a.id = event.id
        #console.debug("process_event", event, path)
        #console.debug(event.seen_by?.indexOf(@account_id))
        #console.debug(event.read_by?.indexOf(@account_id))
        if event.seen_by? and event.seen_by.indexOf(@account_id) != -1
            a.seen = event.timestamp
        if event.read_by? and event.read_by.indexOf(@account_id) != -1
            a.read = event.timestamp

        if event.action?
            who = a[event.action]
            if not who?
                who = a[event.action] = {}
            who[event.account_id] = event.timestamp
            # The code below (instead of the line above) would include *all* times.
            # I'm not sure whether or not I want to use that information, since it
            # could get really big.
            #times = who[event.account_id]
            #if not times?
            #    times = who[event.account_id] = []
            #times.push(event.timestamp)


exports.activity_log = (opts) -> new ActivityLog(opts)

# see http://stackoverflow.com/questions/1144783/replacing-all-occurrences-of-a-string-in-javascript
exports.replace_all = (string, search, replace) ->
    string.split(search).join(replace)

exports.remove_c_comments = (s) ->
    while true
        i = s.indexOf('/*')
        if i == -1
            return s
        j = s.indexOf('*/')
        if i >= j
            return s
        s = s.slice(0, i) + s.slice(j+2)

exports.date_to_snapshot_format = (d) ->
    if not d?
        d = 0
    if typeof(d) == "number"
        d = new Date(d)
    s = d.toJSON()
    s = s.replace('T','-').replace(/:/g, '')
    i = s.lastIndexOf('.')
    return s.slice(0,i)

exports.stripe_date = (d) ->
    return new Date(d*1000).toLocaleDateString( 'lookup', { year: 'numeric', month: 'long', day: 'numeric' })
    # fixing the locale to en-US (to pass tests) and (not necessary, but just in case) also the time zone
    #return new Date(d*1000).toLocaleDateString(
    #    'en-US',
    #        year: 'numeric'
    #        month: 'long'
    #        day: 'numeric'
    #        weekday: "long"
    #        timeZone: 'UTC'
    #)

exports.to_money = (n) ->
    # see http://stackoverflow.com/questions/149055/how-can-i-format-numbers-as-money-in-javascript
    # TODO: replace by using react-intl...
    return n.toFixed(2).replace(/(\d)(?=(\d{3})+\.)/g, '$1,')

exports.stripe_amount = (units, currency) ->  # input is in pennies
    if currency != 'usd'
        throw Error("not-implemented currency #{currency}")
    return "$#{exports.to_money(units/100)}"



exports.capitalize = (s) ->
    if s?
        return s.charAt(0).toUpperCase() + s.slice(1)

exports.is_array = is_array = (obj) ->
    Object.prototype.toString.call(obj) == "[object Array]"

exports.is_date = (obj) -> obj instanceof Date

# get a subarray of all values between the two given values inclusive, provided in either order
exports.get_array_range = (arr, value1, value2) ->
    index1 = arr.indexOf(value1)
    index2 = arr.indexOf(value2)
    if index1 > index2
        [index1, index2] = [index2, index1]
    return arr[index1..index2]

# Specific easy to read and describe amount of time before right now
# Use negative input for _after now.
exports.milliseconds_ago = (ms) -> new Date(new Date() - ms)
exports.seconds_ago      = (s)  -> exports.milliseconds_ago(1000*s)
exports.minutes_ago      = (m)  -> exports.seconds_ago(60*m)
exports.hours_ago        = (h)  -> exports.minutes_ago(60*h)
exports.days_ago         = (d)  -> exports.hours_ago(24*d)
exports.weeks_ago        = (d)  -> exports.days_ago(7*d)
exports.months_ago       = (d)  -> exports.days_ago(30.5*d)

# Specific easy to read and describe point in time before another point in time tm.
# (The following work exactly as above if the second argument is excluded.)
# Use negative input for first argument for that amount of time after tm.
exports.milliseconds_before = (ms, tm) -> new Date((tm ? (new Date())) - ms)
exports.seconds_before      = (s, tm)  -> exports.milliseconds_before(1000*s, tm)
exports.minutes_before      = (m, tm)  -> exports.seconds_before(60*m, tm)
exports.hours_before        = (h, tm)  -> exports.minutes_before(60*h, tm)
exports.days_before         = (d, tm)  -> exports.hours_before(24*d, tm)
exports.weeks_before        = (d, tm)  -> exports.days_before(7*d, tm)
exports.months_before       = (d, tm)  -> exports.days_before(30.5*d, tm)

<<<<<<< HEAD
# time this many seconds in the future (or undefined)
exports.expire_time = (s) ->
    if s then new Date((new Date() - 0) + s*1000)
=======
>>>>>>> 1af6d9ad

# Round the given number to 1 decimal place
exports.round1 = round1 = (num) ->
    Math.round(num * 10) / 10

# Round given number to 2 decimal places
exports.round2 = round2 = (num) ->
    # padding to fix floating point issue (see http://stackoverflow.com/questions/11832914/round-to-at-most-2-decimal-places-in-javascript)
    Math.round((num + 0.00001) * 100) / 100

exports.seconds2hms = seconds2hms = (secs) ->
    s = round2(secs % 60)
    m = Math.floor(secs / 60) % 60
    h = Math.floor(secs / 60 / 60)
    if h == 0 and m == 0
        return "#{s}s"
    if h > 0
        return "#{h}h#{m}m#{s}s"
    if m > 0
        return "#{m}m#{s}s"

# returns the number parsed from the input text, or undefined if invalid
# rounds to the nearest 0.01 if round_number is true (default : true)
# allows negative numbers if allow_negative is true (default : false)
exports.parse_number_input = (input, round_number=true, allow_negative=false) ->
    input = (input + "").split('/')
    if input.length != 1 and input.length != 2
        return undefined
    if input.length == 2
        val = parseFloat(input[0]) / parseFloat(input[1])
    if input.length == 1
        if isNaN(input) or "#{input}".trim() is ''
            # Shockingly, whitespace returns false for isNaN!
            return undefined
        val = parseFloat(input)
    if round_number
        val = round2(val)
    if isNaN(val) or val == Infinity or (val < 0 and not allow_negative)
        return undefined
    return val

exports.range = (n, m) ->
    if not m?
        return [0...n]
    else
        return [n...m]

# arithmetic of maps with codomain numbers; missing values default to 0
exports.map_sum = (a, b) ->
    if not a?
        return b
    if not b?
        return a
    c = {}
    for k, v of a
        c[k] = v + (b[k] ? 0)
    for k, v of b
        c[k] ?= v
    return c

exports.map_diff = (a, b) ->
    if not b?
        return a
    if not a?
        c = {}
        for k,v of b
            c[k] = -v
        return c
    c = {}
    for k, v of a
        c[k] = v - (b[k] ? 0)
    for k, v of b
        c[k] ?= -v
    return c

# replace map in place by the result of applying f to each
# element of the codomain of the map.  Also return the modified map.
exports.apply_function_to_map_values = apply_function_to_map_values = (map, f) ->
    for k, v of map
        map[k] = f(v)
    return map

# modify map by coercing each element of codomain to a number, with false->0 and true->1
exports.coerce_codomain_to_numbers = (map) ->
    apply_function_to_map_values map, (x)->
        if typeof(x) == 'boolean'
            if x then 1 else 0
        else
            parseFloat(x)

# returns true if the given map is undefined or empty, or all the values are falsy
exports.is_zero_map = (map) ->
    if not map?
        return true
    for k,v of map
        if v
            return false
    return true

# Returns copy of map with no undefined/null values (recursive).
# Doesn't modify map.  If map is an array, just returns it
# with no change even if it has undefined values.
exports.map_without_undefined = map_without_undefined = (map) ->
    if is_array(map)
        return map
    if not map?
        return
    new_map = {}
    for k, v of map
        if not v?
            continue
        else
            new_map[k] = if typeof(v) == 'object' then map_without_undefined(v) else v
    return new_map


# foreground; otherwise, return false.
exports.should_open_in_foreground = (e) ->
    return not (e.which == 2 or e.metaKey or e.altKey or e.ctrlKey)

# Like Python's enumerate
exports.enumerate = (v) ->
    i = 0
    w = []
    for x in v
        w.push([i,x])
        i += 1
    return w

# escape everything in a regex
exports.escapeRegExp = escapeRegExp = (str) ->
  return str.replace(/[\-\[\]\/\{\}\(\)\*\+\?\.\\\^\$\|]/g, "\\$&")

# smiley-fication of an arbitrary string
smileys_definition = [
    [':-)',          "😁"],
    [':-(',          "😞"],
    ['<3',           "♡"],
    [':shrug:',      "¯\\\\_(ツ)_/¯"],
    ['o_o',          "סּ_\סּ"],
    [':-p',          "😛"],
    ['>_<',          "😆"],
    ['^^',           "😄"],
    [';-)',          "😉"],
    ['-_-',          "😔"],
    [':-\\',         "😏"],
    ['!!!',          "⚠"],
    [':omg:',        "😱"]
]

smileys = []

for smiley in smileys_definition
    smileys.push([RegExp(escapeRegExp(smiley[0]), 'g'), smiley[1]])

exports.smiley = (opts) ->
    opts = exports.defaults opts,
        s           : exports.required
        wrap        : undefined
    # de-sanitize possible sanitized characters
    s = opts.s.replace(/&gt;/g, '>').replace(/&lt;/g, '<')
    for subs in smileys
        repl = subs[1]
        if opts.wrap
            repl = opts.wrap[0] + repl + opts.wrap[1]
        s = s.replace(subs[0], repl)
    return s

_ = underscore

exports.smiley_strings = () ->
    return _.map(smileys_definition, _.first)

# converts an array to a "human readable" array
exports.to_human_list = (arr) ->
    arr = _.map(arr, (x) -> x.toString())
    if arr.length > 1
        return arr[...-1].join(", ") + " and " + arr[-1..]
    else if arr.length == 1
        return arr[0].toString()
    else
        return ""

exports.emoticons = exports.to_human_list(exports.smiley_strings())
<<<<<<< HEAD

exports.history_path = (path) ->
    p = exports.path_split(path)
    return if p.head then "#{p.head}/.#{p.tail}.sage-history" else ".#{p.tail}.sage-history"

# This is a convenience function to provide as a callback when working interactively.
exports.done = () ->
    start_time = new Date()
    return (args...) ->
        try
            s = JSON.stringify(args)
        catch
            s = args
        console.log("*** TOTALLY DONE! (#{(new Date() - start_time)/1000}s since start) ", s)
=======
# END ~

smc_logger_timestamp = smc_logger_timestamp_last = smc_start_time = new Date().getTime() / 1000.0

exports.log = () ->
    smc_logger_timestamp = new Date().getTime() / 1000.0
    t  = seconds2hms(smc_logger_timestamp - smc_start_time)
    dt = seconds2hms(smc_logger_timestamp - smc_logger_timestamp_last)
    # support for string interpolation for the actual console.log
    [msg, args...] = Array.prototype.slice.call(arguments)
    console.log_original("[#{t} Δ #{dt}] #{msg}", args...)
    smc_logger_timestamp_last = smc_logger_timestamp

if not exports.RUNNING_IN_NODE and window?
    window.console.log_original = window.console.log
    window.console.log = exports.log
>>>>>>> 1af6d9ad
<|MERGE_RESOLUTION|>--- conflicted
+++ resolved
@@ -1296,12 +1296,9 @@
 exports.weeks_before        = (d, tm)  -> exports.days_before(7*d, tm)
 exports.months_before       = (d, tm)  -> exports.days_before(30.5*d, tm)
 
-<<<<<<< HEAD
 # time this many seconds in the future (or undefined)
 exports.expire_time = (s) ->
     if s then new Date((new Date() - 0) + s*1000)
-=======
->>>>>>> 1af6d9ad
 
 # Round the given number to 1 decimal place
 exports.round1 = round1 = (num) ->
@@ -1486,7 +1483,6 @@
         return ""
 
 exports.emoticons = exports.to_human_list(exports.smiley_strings())
-<<<<<<< HEAD
 
 exports.history_path = (path) ->
     p = exports.path_split(path)
@@ -1501,7 +1497,6 @@
         catch
             s = args
         console.log("*** TOTALLY DONE! (#{(new Date() - start_time)/1000}s since start) ", s)
-=======
 # END ~
 
 smc_logger_timestamp = smc_logger_timestamp_last = smc_start_time = new Date().getTime() / 1000.0
@@ -1517,5 +1512,4 @@
 
 if not exports.RUNNING_IN_NODE and window?
     window.console.log_original = window.console.log
-    window.console.log = exports.log
->>>>>>> 1af6d9ad
+    window.console.log = exports.log