--- conflicted
+++ resolved
@@ -81,12 +81,9 @@
   BS_GREEN_D: "#449d44",
   BS_GREEN_DD: "#398439",
   BS_RED: "#dc3545",
-<<<<<<< HEAD
   BS_BG_INFO: "#d9edf7",
   BS_BG_DANGER: "#f2dede",
-  BS_BG_WARNING: "#fcf8e3"
-=======
->>>>>>> 092179ad
+  BS_BG_WARNING: "#fcf8e3",
 };
 
 // The definitions below add semantic meaning by using the colors
