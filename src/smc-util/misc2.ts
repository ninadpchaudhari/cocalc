/*
This is a rewrite and SUCCESSOR to ./misc.js.

Each function is rethought from scratch, and we try to implement
it in a more modern ES 2018/Typescript/standard libraries approach.

**The exact behavior of functions may change from what is in misc.js!**
*/

import * as sha1 from "sha1";
export { sha1 };

import * as lodash from "lodash";
export const keys = lodash.keys;

interface SplittedPath {
  head: string;
  tail: string;
}

export function path_split(path: string): SplittedPath {
  const v = path.split("/");
  return { head: v.slice(0, -1).join("/"), tail: v[v.length - 1] };
}

export function capitalize(s: string): string {
  return s.charAt(0).toUpperCase() + s.slice(1);
}

const filename_extension_re = /(?:\.([^.]+))?$/;
export function filename_extension(filename: string): string {
  const match = filename_extension_re.exec(filename);
  if (!match) {
    return "";
  }
  const ext = match[1];
  return (ext ? ext : "").toLowerCase();
}

// If input name foo.bar, returns object {name:'foo', ext:'bar'}.
// If there is no . in input name, returns {name:name, ext:''}
export function separate_file_extension(
  name: string
): { name: string; ext: string } {
  const ext: string = filename_extension(name);
  if (ext !== "") {
    name = name.slice(0, name.length - ext.length - 1); // remove the ext and the .
  }
  return { name, ext };
}

// change the filename's extension to the new one.
// if there is no extension, add it.
export function change_filename_extension(
  path: string,
  new_ext: string
): string {
  const { name } = separate_file_extension(path);
  return `${name}.${new_ext}`;
}

// Like Python splitlines.
export function splitlines(s: string): string[] {
  const r = s.match(/[^\r\n]+/g);
  return r ? r : [];
}

// Like Python's string split -- splits on whitespace
export function split(s: string): string[] {
  const r = s.match(/\S+/g);
  if (r) {
    return r;
  } else {
    return [];
  }
}

export function is_different(a: any, b: any, fields: string[]): boolean {
  let field: string;
  if (a == null) {
    if (b == null) {
      return false; // they are the same
    }
    // a not defined but b is
    for (field of fields) {
      if (b[field] != null) {
        return true;
      }
    }
    return false;
  }
  if (b == null) {
    // a is defined or would be handled above
    for (field of fields) {
      if (a[field] != null) {
        return true; // different
      }
    }
    return false; // same
  }

  for (field of fields) {
    if (a[field] !== b[field]) {
      return true;
    }
  }
  return false;
}

// Modifies in place the object dest so that it
// includes all values in objs and returns dest
// Rightmost object overwrites left.
export function merge(dest, ...objs) {
  for (let obj of objs) {
    for (let k in obj) {
      dest[k] = obj[k];
    }
  }
  return dest;
}

// copy of map but only with some keys
// I.e., restrict a function to a subset of the domain.
export function copy_with(obj: object, w: string | string[]): object {
  if (typeof w === "string") {
    w = [w];
  }
  let obj2: any = {};
  let key: string;
  for (key of w) {
    const y = obj[key];
    if (y !== undefined) {
      obj2[key] = y;
    }
  }
  return obj2;
}

import { cloneDeep } from "lodash";
export const deep_copy = cloneDeep;

// Very poor man's set.
export function set(v: string[]): { [key: string]: true } {
  const s: { [key: string]: true } = {};
  for (let x of v) {
    s[x] = true;
  }
  return s;
}

export function cmp(a: any, b: any): -1 | 0 | 1 {
  if (a < b) {
    return -1;
  } else if (a > b) {
    return 1;
  }
  return 0;
}

/*
compare two Date | undefined | null objects.

null and undefined are considered equal to each other.
*/

export function cmp_Date(
  a: Date | undefined | null,
  b: Date | undefined | null
): -1 | 0 | 1 {
  if (a == null) {
    if (b == null) {
      return 0;
    }
    return -1;
  }
  if (b == null) {
    return 1;
  }
  if (a < b) {
    return -1;
  } else if (a > b) {
    return 1;
  }
  return 0; // note: a == b for Date objects doesn't work as expected, but that's OK here.
}

// see https://stackoverflow.com/questions/728360/how-do-i-correctly-clone-a-javascript-object/30042948#30042948
export function copy<T>(obj: T): T {
  return Object.assign({}, obj);
}

// startswith(s, x) is true if s starts with the string x or any of the strings in x.
// It is false if s is not a string.
export function startswith(s: string, x: string | string[]): boolean {
  if (typeof x === "string") {
    return s.indexOf(x) === 0;
  }
  for (let v of x) {
    if (s.indexOf(v) === 0) {
      return true;
    }
  }
  return false;
}

export function endswith(s: string, t: string): boolean {
  return s.slice(s.length - t.length) === t;
}

// We use this uuid implementation only for the browser client.  For node code, use node-uuid.
export function uuid(): string {
  return "xxxxxxxx-xxxx-4xxx-yxxx-xxxxxxxxxxxx".replace(/[xy]/g, function(c) {
    const r = (Math.random() * 16) | 0;
    const v = c === "x" ? r : (r & 0x3) | 0x8;
    return v.toString(16);
  });
}

const uuid_regexp = new RegExp(
  /[a-fA-F0-9]{8}-[a-fA-F0-9]{4}-[a-fA-F0-9]{4}-[a-fA-F0-9]{4}-[a-fA-F0-9]{12}/i
);
export function is_valid_uuid_string(uuid: string): boolean {
  return (
    typeof uuid === "string" && uuid.length === 36 && uuid_regexp.test(uuid)
  );
}

export function history_path(path: string): string {
  const p = path_split(path);
  if (p.head) {
    return `${p.head}/.${p.tail}.time-travel`;
  } else {
    return `.${p.tail}.time-travel`;
  }
}

// returns the number of keys of an object, e.g., {a:5, b:7, d:'hello'} --> 3
export function len(obj: object | undefined | null): number {
  if (obj == null) {
    return 0;
  }
  return Object.keys(obj).length;
}

// Specific, easy to read: describe amount of time before right now
// Use negative input for after now (i.e., in the future).
export function milliseconds_ago(ms) {
  return new Date(new Date().valueOf() - ms);
}
export function seconds_ago(s) {
  return exports.milliseconds_ago(1000 * s);
}
export function minutes_ago(m) {
  return exports.seconds_ago(60 * m);
}
export function hours_ago(h) {
  return exports.minutes_ago(60 * h);
}
export function days_ago(d) {
  return exports.hours_ago(24 * d);
}
export function weeks_ago(w) {
  return exports.days_ago(7 * w);
}
export function months_ago(m) {
  return exports.days_ago(30.5 * m);
}

// encode a UNIX path, which might have # and % in it.
// Maybe alternatively, (encodeURIComponent(p) for p in path.split('/')).join('/') ?
export function encode_path(path) {
  path = encodeURI(path); // doesn't escape # and ?, since they are special for urls (but not unix paths)
  return path.replace(/#/g, "%23").replace(/\?/g, "%3F");
}

const reValidEmail = (function() {
  const sQtext = "[^\\x0d\\x22\\x5c\\x80-\\xff]";
  const sDtext = "[^\\x0d\\x5b-\\x5d\\x80-\\xff]";
  const sAtom =
    "[^\\x00-\\x20\\x22\\x28\\x29\\x2c\\x2e\\x3a-\\x3c\\x3e\\x40\\x5b-\\x5d\\x7f-\\xff]+";
  const sQuotedPair = "\\x5c[\\x00-\\x7f]";
  const sDomainLiteral = `\\x5b(${sDtext}|${sQuotedPair})*\\x5d`;
  const sQuotedString = `\\x22(${sQtext}|${sQuotedPair})*\\x22`;
  const sDomain_ref = sAtom;
  const sSubDomain = `(${sDomain_ref}|${sDomainLiteral})`;
  const sWord = `(${sAtom}|${sQuotedString})`;
  const sDomain = sSubDomain + "(\\x2e" + sSubDomain + ")*";
  const sLocalPart = sWord + "(\\x2e" + sWord + ")*";
  const sAddrSpec = sLocalPart + "\\x40" + sDomain; // complete RFC822 email address spec
  const sValidEmail = `^${sAddrSpec}$`; // as whole string
  return new RegExp(sValidEmail);
})();

export function is_valid_email_address(email: string): boolean {
  // From http://stackoverflow.com/questions/46155/validate-email-address-in-javascript
  // but converted to Javascript; it's near the middle but claims to be exactly RFC822.
  if (reValidEmail.test(email)) {
    return true;
  } else {
    return false;
  }
}

export const to_json = JSON.stringify;

// gives the plural form of the word if the number should be plural
export function plural(number, singular, plural = `${singular}s`) {
  if (["GB", "MB"].includes(singular)) {
    return singular;
  }
  if (number === 1) {
    return singular;
  } else {
    return plural;
  }
}

const ELLIPSES = "…";
// "foobar" --> "foo…"
export function trunc(s, max_length = 1024) {
  if (s == null) {
    return s;
  }
  if (typeof s !== "string") {
    s = `${s}`;
  }
  if (s.length > max_length) {
    if (max_length < 1) {
      throw new Error("ValueError: max_length must be >= 1");
    }
    return s.slice(0, max_length - 1) + ELLIPSES;
  } else {
    return s;
  }
}

// "foobar" --> "fo…ar"
export function trunc_middle(s, max_length = 1024) {
  if (s == null) {
    return s;
  }
  if (typeof s !== "string") {
    s = `${s}`;
  }
  if (s.length <= max_length) {
    return s;
  }
  if (max_length < 1) {
    throw new Error("ValueError: max_length must be >= 1");
  }
  const n = Math.floor(max_length / 2);
  return (
    s.slice(0, n - 1 + (max_length % 2 ? 1 : 0)) +
    ELLIPSES +
    s.slice(s.length - n)
  );
}

// "foobar" --> "…bar"
export function trunc_left(s, max_length = 1024): string | undefined {
  if (s == null) {
    return s;
  }
  if (typeof s !== "string") {
    s = `${s}`;
  }
  if (s.length > max_length) {
    if (max_length < 1) {
      throw new Error("ValueError: max_length must be >= 1");
    }
    return ELLIPSES + s.slice(s.length - max_length + 1);
  } else {
    return s;
  }
}

/*
Like the immutable.js getIn, but on the thing x.
*/

export function getIn(x: any, path: string[], default_value?: any): any {
  for (let key of path) {
    if (x !== undefined) {
      try {
        x = x[key];
      } catch (err) {
        return default_value;
      }
    } else {
      return default_value;
    }
  }
  return x === undefined ? default_value : x;
}

// see http://stackoverflow.com/questions/1144783/replacing-all-occurrences-of-a-string-in-javascript
export function replace_all(
  s: string,
  search: string,
  replace: string
): string {
  return s.split(search).join(replace);
}

export function path_to_title(path: string): string {
  let subtitle = separate_file_extension(path_split(path).tail).name;
  return capitalize(replace_all(replace_all(subtitle, "-", " "), "_", " "));
}

// names is a Set<string>
export function list_alternatives(names): string {
  names = names.map(x => x.toUpperCase()).toJS();
  if (names.length == 1) {
    return names[0];
  } else if (names.length == 2) {
    return `${names[0]} or ${names[1]}`;
  }
  return names.join(", ");
}

// convert x to a useful string to show to a user.
export function to_user_string(x: any): string {
  switch (typeof x) {
    case "undefined":
      return "undefined";
    case "number":
    case "symbol":
    case "boolean":
      return x.toString();
    case "function":
      return x.toString();
    case "object":
      if (typeof x.toString !== "function") {
        return JSON.stringify(x);
      }
      const a = x.toString(); // is much better than stringify for exceptions (etc.).
      if (a === "[object Object]") {
        return JSON.stringify(x);
      } else {
        return a;
      }
    default:
      return JSON.stringify(x);
  }
}

export function is_array(obj: any): boolean {
  return Object.prototype.toString.call(obj) === "[object Array]";
}

export let is_integer: Function = Number.isInteger;
if (is_integer == null) {
  is_integer = n => typeof n === "number" && n % 1 === 0;
}

export function is_string(obj: any): boolean {
  return typeof obj === "string";
}

// An object -- this is more constraining that typeof(obj) == 'object', e.g., it does
// NOT include Date.
export function is_object(obj: any): boolean {
  return Object.prototype.toString.call(obj) === "[object Object]";
}

export function is_date(obj: any): boolean {
  return obj instanceof Date;
}

// delete any null fields, to avoid wasting space.
export function delete_null_fields(obj: object): void {
  for (let k in obj) {
    if (obj[k] == null) {
      delete obj[k];
    }
  }
}

// for switch/case -- https://www.typescriptlang.org/docs/handbook/advanced-types.html
export function unreachable(x: never) {
  throw new Error(`All types should be exhausted, but I got ${x}`);
}

export function bind_methods(obj: any, method_names: string[]): void {
  for (let method_name of method_names) {
    obj[method_name] = obj[method_name].bind(obj);
  }
}

export function human_readable_size(bytes: number | null | undefined): string {
  if (bytes == null) {
    return "?";
  }
  if (bytes < 1000) {
    return `${bytes} bytes`;
  }
  if (bytes < 1000000) {
    const b = Math.floor(bytes / 100);
    return `${b / 10} KB`;
  }
  if (bytes < 1000000000) {
    const b = Math.floor(bytes / 100000);
    return `${b / 10} MB`;
  }
  const b = Math.floor(bytes / 100000000);
  return `${b / 10} GB`;
}

// Regexp used to test for URLs in a string.
// We just use a simple one that was a top Google search when I searched: https://www.regextester.com/93652
// We don't use a complicated one like https://www.npmjs.com/package/url-regex, since
// (1) it is heavy and doesn't work on Edge -- https://github.com/sagemathinc/cocalc/issues/4056
// (2) it's not bad if we are extra conservative.  E.g., url-regex "matches the TLD against a list of valid TLDs."
//     which is really overkill for preventing abuse, and is clearly more aimed at highlighting URL's
//     properly (not our use case).
export const re_url = /(http:\/\/www\.|https:\/\/www\.|http:\/\/|https:\/\/)?[a-z0-9]+([\-\.]{1}[a-z0-9]+)*\.[a-z]{2,5}(:[0-9]{1,5})?(\/.*)?/gi;

export function contains_url(str: string): boolean {
  return !!str.toLowerCase().match(re_url);
}

<<<<<<< HEAD
// typescript tuple, use this to convert an array to a literal type. e.g.
// const types = tuple("error", "default", "success", "info");
// type Severity = typeof types[number];
export function tuple<T extends Array<string>>(o: T) {
  return o;
=======
// converts an array to a "human readable" array
export function to_human_list(arr) {
  arr = lodash.map(arr, x => x.toString());
  if (arr.length > 1) {
    return arr.slice(0, -1).join(", ") + " and " + arr.slice(-1);
  } else if (arr.length === 1) {
    return arr[0].toString();
  } else {
    return "";
  }
>>>>>>> 4f12fa85
}<|MERGE_RESOLUTION|>--- conflicted
+++ resolved
@@ -519,13 +519,13 @@
   return !!str.toLowerCase().match(re_url);
 }
 
-<<<<<<< HEAD
 // typescript tuple, use this to convert an array to a literal type. e.g.
 // const types = tuple("error", "default", "success", "info");
 // type Severity = typeof types[number];
 export function tuple<T extends Array<string>>(o: T) {
   return o;
-=======
+}
+
 // converts an array to a "human readable" array
 export function to_human_list(arr) {
   arr = lodash.map(arr, x => x.toString());
@@ -536,5 +536,4 @@
   } else {
     return "";
   }
->>>>>>> 4f12fa85
 }