--- conflicted
+++ resolved
@@ -613,13 +613,11 @@
   return hidden_meta_file(path, "time-travel");
 }
 
-<<<<<<< HEAD
 export const VERSION_COOKIE_NAME = "cocalc_version";
-=======
+
 // helps with converting an array of strings to a union type of strings.
 // usage: 1. const foo : string[] = tuple(["bar", "baz"]);
 //        2. type Foo = typeof foo[number]; // bar | baz;
 export function tuple<T extends string[]>(o: T) {
   return o;
-}
->>>>>>> 67b7e8de
+}