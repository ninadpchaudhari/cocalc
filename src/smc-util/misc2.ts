/*
This is a rewrite and SUCCESSOR to ./misc.js.

Each function is rethought from scratch, and we try to implement
it in a more modern ES 2018/Typescript/standard libraries approach.

**The exact behavior of functions may change from what is in misc.js!**
*/

import * as sha1 from "sha1";
export { sha1 };

import * as lodash from "lodash";
export const keys = lodash.keys;

interface SplittedPath {
  head: string;
  tail: string;
}

export function path_split(path: string): SplittedPath {
  const v = path.split("/");
  return { head: v.slice(0, -1).join("/"), tail: v[v.length - 1] };
}

export function capitalize(s: string): string {
  return s.charAt(0).toUpperCase() + s.slice(1);
}

// turn an arbitrary string into a nice clean identifier that can safely be used in an URL
export function make_valid_name(s: string): string {
  // for now we just delete anything that isn't alphanumeric.
  // See http://stackoverflow.com/questions/9364400/remove-not-alphanumeric-characters-from-string-having-trouble-with-the-char/9364527#9364527
  // whose existence surprised me!
  return s.replace(/\W/g, "_").toLowerCase();
}

const filename_extension_re = /(?:\.([^.]+))?$/;
export function filename_extension(filename: string): string {
  const match = filename_extension_re.exec(filename);
  if (!match) {
    return "";
  }
  const ext = match[1];
  return (ext ? ext : "").toLowerCase();
}

// If input name foo.bar, returns object {name:'foo', ext:'bar'}.
// If there is no . in input name, returns {name:name, ext:''}
export function separate_file_extension(
  name: string
): { name: string; ext: string } {
  const ext: string = filename_extension(name);
  if (ext !== "") {
    name = name.slice(0, name.length - ext.length - 1); // remove the ext and the .
  }
  return { name, ext };
}

// change the filename's extension to the new one.
// if there is no extension, add it.
export function change_filename_extension(
  path: string,
  new_ext: string
): string {
  const { name } = separate_file_extension(path);
  return `${name}.${new_ext}`;
}

// Like Python splitlines.
export function splitlines(s: string): string[] {
  const r = s.match(/[^\r\n]+/g);
  return r ? r : [];
}

// Like Python's string split -- splits on whitespace
export function split(s: string): string[] {
  const r = s.match(/\S+/g);
  if (r) {
    return r;
  } else {
    return [];
  }
}

export function is_different(
  a: any,
  b: any,
  fields: string[],
  verbose?: string
): boolean {
  if (verbose != null) {
    return is_different_verbose(a, b, fields, verbose);
  }
  let field: string;
  if (a == null) {
    if (b == null) {
      return false; // they are the same
    }
    // a not defined but b is
    for (field of fields) {
      if (b[field] != null) {
        return true;
      }
    }
    return false;
  }
  if (b == null) {
    // a is defined or would be handled above
    for (field of fields) {
      if (a[field] != null) {
        return true; // different
      }
    }
    return false; // same
  }

  for (field of fields) {
    if (a[field] !== b[field]) {
      return true;
    }
  }
  return false;
}

// Use for debugging purposes only -- copy code from above to avoid making that
// code more complicated and possibly slower.
function is_different_verbose(
  a: any,
  b: any,
  fields: string[],
  verbose: string
): boolean {
  function log(...x) {
    console.log("is_different_verbose", verbose, ...x);
  }
  let field: string;
  if (a == null) {
    if (b == null) {
      log("both null");
      return false; // they are the same
    }
    // a not defined but b is
    for (field of fields) {
      if (b[field] != null) {
        log("a not defined but b is");
        return true;
      }
    }
    return false;
  }
  if (b == null) {
    // a is defined or would be handled above
    for (field of fields) {
      if (a[field] != null) {
        log(`b null and "${field}" of a is not null`);
        return true; // different
      }
    }
    return false; // same
  }

  for (field of fields) {
    if (a[field] !== b[field]) {
      log(`field "${field}" differs`, a[field], b[field]);
      return true;
    }
  }
  log("same");
  return false;
}

// Modifies in place the object dest so that it
// includes all values in objs and returns dest
// Rightmost object overwrites left.
export function merge(dest, ...objs) {
  for (const obj of objs) {
    for (const k in obj) {
      dest[k] = obj[k];
    }
  }
  return dest;
}

// copy of map but only with some keys
// I.e., restrict a function to a subset of the domain.
export function copy_with(obj: object, w: string | string[]): object {
  if (typeof w === "string") {
    w = [w];
  }
  const obj2: any = {};
  let key: string;
  for (key of w) {
    const y = obj[key];
    if (y !== undefined) {
      obj2[key] = y;
    }
  }
  return obj2;
}

import { cloneDeep } from "lodash";
export const deep_copy = cloneDeep;

// Very poor man's set.
export function set(v: string[]): { [key: string]: true } {
  const s: { [key: string]: true } = {};
  for (const x of v) {
    s[x] = true;
  }
  return s;
}

export function cmp(a: any, b: any): -1 | 0 | 1 {
  if (a < b) {
    return -1;
  } else if (a > b) {
    return 1;
  }
  return 0;
}

/*
compare two Date | undefined | null objects.

null and undefined are considered equal to each other.
*/

export function cmp_Date(
  a: Date | undefined | null,
  b: Date | undefined | null
): -1 | 0 | 1 {
  if (a == null) {
    if (b == null) {
      return 0;
    }
    return -1;
  }
  if (b == null) {
    return 1;
  }
  if (a < b) {
    return -1;
  } else if (a > b) {
    return 1;
  }
  return 0; // note: a == b for Date objects doesn't work as expected, but that's OK here.
}

// see https://stackoverflow.com/questions/728360/how-do-i-correctly-clone-a-javascript-object/30042948#30042948
export function copy<T>(obj: T): T {
  return Object.assign({}, obj);
}

// startswith(s, x) is true if s starts with the string x or any of the strings in x.
// It is false if s is not a string.
export function startswith(s: string, x: string | string[]): boolean {
  if (typeof x === "string") {
    return s.indexOf(x) === 0;
  }
  for (const v of x) {
    if (s.indexOf(v) === 0) {
      return true;
    }
  }
  return false;
}

export function endswith(s: string, t: string): boolean {
  return s.slice(s.length - t.length) === t;
}

// We use this uuid implementation only for the browser client.  For node code, use node-uuid.
export function uuid(): string {
  return "xxxxxxxx-xxxx-4xxx-yxxx-xxxxxxxxxxxx".replace(/[xy]/g, function(c) {
    const r = (Math.random() * 16) | 0;
    const v = c === "x" ? r : (r & 0x3) | 0x8;
    return v.toString(16);
  });
}

const uuid_regexp = new RegExp(
  /[a-fA-F0-9]{8}-[a-fA-F0-9]{4}-[a-fA-F0-9]{4}-[a-fA-F0-9]{4}-[a-fA-F0-9]{12}/i
);
export function is_valid_uuid_string(uuid: string): boolean {
  return (
    typeof uuid === "string" && uuid.length === 36 && uuid_regexp.test(uuid)
  );
}

// returns the number of keys of an object, e.g., {a:5, b:7, d:'hello'} --> 3
export function len(obj: object | undefined | null): number {
  if (obj == null) {
    return 0;
  }
  return Object.keys(obj).length;
}

// Specific, easy to read: describe amount of time before right now
// Use negative input for after now (i.e., in the future).
export function milliseconds_ago(ms) {
  return new Date(new Date().valueOf() - ms);
}
export function seconds_ago(s) {
  return exports.milliseconds_ago(1000 * s);
}
export function minutes_ago(m) {
  return exports.seconds_ago(60 * m);
}
export function hours_ago(h) {
  return exports.minutes_ago(60 * h);
}
export function days_ago(d) {
  return exports.hours_ago(24 * d);
}
export function weeks_ago(w) {
  return exports.days_ago(7 * w);
}
export function months_ago(m) {
  return exports.days_ago(30.5 * m);
}

// encode a UNIX path, which might have # and % in it.
// Maybe alternatively, (encodeURIComponent(p) for p in path.split('/')).join('/') ?
export function encode_path(path) {
  path = encodeURI(path); // doesn't escape # and ?, since they are special for urls (but not unix paths)
  return path.replace(/#/g, "%23").replace(/\?/g, "%3F");
}

const reValidEmail = (function() {
  const sQtext = "[^\\x0d\\x22\\x5c\\x80-\\xff]";
  const sDtext = "[^\\x0d\\x5b-\\x5d\\x80-\\xff]";
  const sAtom =
    "[^\\x00-\\x20\\x22\\x28\\x29\\x2c\\x2e\\x3a-\\x3c\\x3e\\x40\\x5b-\\x5d\\x7f-\\xff]+";
  const sQuotedPair = "\\x5c[\\x00-\\x7f]";
  const sDomainLiteral = `\\x5b(${sDtext}|${sQuotedPair})*\\x5d`;
  const sQuotedString = `\\x22(${sQtext}|${sQuotedPair})*\\x22`;
  const sDomain_ref = sAtom;
  const sSubDomain = `(${sDomain_ref}|${sDomainLiteral})`;
  const sWord = `(${sAtom}|${sQuotedString})`;
  const sDomain = sSubDomain + "(\\x2e" + sSubDomain + ")*";
  const sLocalPart = sWord + "(\\x2e" + sWord + ")*";
  const sAddrSpec = sLocalPart + "\\x40" + sDomain; // complete RFC822 email address spec
  const sValidEmail = `^${sAddrSpec}$`; // as whole string
  return new RegExp(sValidEmail);
})();

export function is_valid_email_address(email: string): boolean {
  // From http://stackoverflow.com/questions/46155/validate-email-address-in-javascript
  // but converted to Javascript; it's near the middle but claims to be exactly RFC822.
  if (reValidEmail.test(email)) {
    return true;
  } else {
    return false;
  }
}

export const to_json = JSON.stringify;

// gives the plural form of the word if the number should be plural
export function plural(number, singular, plural = `${singular}s`) {
  if (["GB", "MB"].includes(singular)) {
    return singular;
  }
  if (number === 1) {
    return singular;
  } else {
    return plural;
  }
}

const ELLIPSES = "…";
// "foobar" --> "foo…"
export function trunc(s, max_length = 1024) {
  if (s == null) {
    return s;
  }
  if (typeof s !== "string") {
    s = `${s}`;
  }
  if (s.length > max_length) {
    if (max_length < 1) {
      throw new Error("ValueError: max_length must be >= 1");
    }
    return s.slice(0, max_length - 1) + ELLIPSES;
  } else {
    return s;
  }
}

// "foobar" --> "fo…ar"
export function trunc_middle(s, max_length = 1024) {
  if (s == null) {
    return s;
  }
  if (typeof s !== "string") {
    s = `${s}`;
  }
  if (s.length <= max_length) {
    return s;
  }
  if (max_length < 1) {
    throw new Error("ValueError: max_length must be >= 1");
  }
  const n = Math.floor(max_length / 2);
  return (
    s.slice(0, n - 1 + (max_length % 2 ? 1 : 0)) +
    ELLIPSES +
    s.slice(s.length - n)
  );
}

// "foobar" --> "…bar"
export function trunc_left(s, max_length = 1024): string | undefined {
  if (s == null) {
    return s;
  }
  if (typeof s !== "string") {
    s = `${s}`;
  }
  if (s.length > max_length) {
    if (max_length < 1) {
      throw new Error("ValueError: max_length must be >= 1");
    }
    return ELLIPSES + s.slice(s.length - max_length + 1);
  } else {
    return s;
  }
}

/*
Like the immutable.js getIn, but on the thing x.
*/

export function getIn(x: any, path: string[], default_value?: any): any {
  for (const key of path) {
    if (x !== undefined) {
      try {
        x = x[key];
      } catch (err) {
        return default_value;
      }
    } else {
      return default_value;
    }
  }
  return x === undefined ? default_value : x;
}

// see http://stackoverflow.com/questions/1144783/replacing-all-occurrences-of-a-string-in-javascript
export function replace_all(
  s: string,
  search: string,
  replace: string
): string {
  return s.split(search).join(replace);
}

export function path_to_title(path: string): string {
  const subtitle = separate_file_extension(path_split(path).tail).name;
  return capitalize(replace_all(replace_all(subtitle, "-", " "), "_", " "));
}

// names is a Set<string>
export function list_alternatives(names): string {
  names = names.map(x => x.toUpperCase()).toJS();
  if (names.length == 1) {
    return names[0];
  } else if (names.length == 2) {
    return `${names[0]} or ${names[1]}`;
  }
  return names.join(", ");
}

// convert x to a useful string to show to a user.
export function to_user_string(x: any): string {
  switch (typeof x) {
    case "undefined":
      return "undefined";
    case "number":
    case "symbol":
    case "boolean":
      return x.toString();
    case "function":
      return x.toString();
    case "object":
      if (typeof x.toString !== "function") {
        return JSON.stringify(x);
      }
      const a = x.toString(); // is much better than stringify for exceptions (etc.).
      if (a === "[object Object]") {
        return JSON.stringify(x);
      } else {
        return a;
      }
    default:
      return JSON.stringify(x);
  }
}

export function is_array(obj: any): boolean {
  return Object.prototype.toString.call(obj) === "[object Array]";
}

export let is_integer: Function = Number.isInteger;
if (is_integer == null) {
  is_integer = n => typeof n === "number" && n % 1 === 0;
}

export function is_string(obj: any): boolean {
  return typeof obj === "string";
}

// An object -- this is more constraining that typeof(obj) == 'object', e.g., it does
// NOT include Date.
export function is_object(obj: any): boolean {
  return Object.prototype.toString.call(obj) === "[object Object]";
}

export function is_date(obj: any): boolean {
  return obj instanceof Date;
}

// delete any null fields, to avoid wasting space.
export function delete_null_fields(obj: object): void {
  for (const k in obj) {
    if (obj[k] == null) {
      delete obj[k];
    }
  }
}

// for switch/case -- https://www.typescriptlang.org/docs/handbook/advanced-types.html
export function unreachable(x: never) {
  throw new Error(`All types should be exhausted, but I got ${x}`);
}

export function bind_methods(obj: any, method_names: string[]): void {
  for (const method_name of method_names) {
    obj[method_name] = obj[method_name].bind(obj);
  }
}

export function human_readable_size(bytes: number | null | undefined): string {
  if (bytes == null) {
    return "?";
  }
  if (bytes < 1000) {
    return `${bytes} bytes`;
  }
  if (bytes < 1000000) {
    const b = Math.floor(bytes / 100);
    return `${b / 10} KB`;
  }
  if (bytes < 1000000000) {
    const b = Math.floor(bytes / 100000);
    return `${b / 10} MB`;
  }
  const b = Math.floor(bytes / 100000000);
  return `${b / 10} GB`;
}

// Regexp used to test for URLs in a string.
// We just use a simple one that was a top Google search when I searched: https://www.regextester.com/93652
// We don't use a complicated one like https://www.npmjs.com/package/url-regex, since
// (1) it is heavy and doesn't work on Edge -- https://github.com/sagemathinc/cocalc/issues/4056
// (2) it's not bad if we are extra conservative.  E.g., url-regex "matches the TLD against a list of valid TLDs."
//     which is really overkill for preventing abuse, and is clearly more aimed at highlighting URL's
//     properly (not our use case).
export const re_url = /(http:\/\/www\.|https:\/\/www\.|http:\/\/|https:\/\/)?[a-z0-9]+([\-\.]{1}[a-z0-9]+)*\.[a-z]{2,5}(:[0-9]{1,5})?(\/.*)?/gi;

export function contains_url(str: string): boolean {
  return !!str.toLowerCase().match(re_url);
}

<<<<<<< HEAD
// typescript tuple, use this to convert an array to a literal type. e.g.
// const types = tuple("error", "default", "success", "info");
// type Severity = typeof types[number];
export function tuple<T extends Array<string>>(o: T) {
  return o;
=======
// TODO: Move this var and the `delete_local_storage` to a new front-end-misc or something
// TS rightfully complains about this missing when built on back end systems
declare var localStorage;
/**
 * Deletes key from local storage
 * FRONT END ONLY
 */
export function delete_local_storage(key) {
  try {
    delete localStorage[key];
  } catch (e) {
    console.warn(`localStorage delete error -- ${e}`);
  }
>>>>>>> c93970b4
}

// converts an array to a "human readable" array
export function to_human_list(arr) {
  arr = lodash.map(arr, x => x.toString());
  if (arr.length > 1) {
    return arr.slice(0, -1).join(", ") + " and " + arr.slice(-1);
  } else if (arr.length === 1) {
    return arr[0].toString();
  } else {
    return "";
  }
}

export function hidden_meta_file(path: string, ext: string): string {
  const p = path_split(path);
  let head: string = p.head;
  if (head !== "") {
    head += "/";
  }
  return head + "." + p.tail + "." + ext;
}

export function history_path(path: string): string {
  return hidden_meta_file(path, "time-travel");
}<|MERGE_RESOLUTION|>--- conflicted
+++ resolved
@@ -573,16 +573,18 @@
   return !!str.toLowerCase().match(re_url);
 }
 
-<<<<<<< HEAD
 // typescript tuple, use this to convert an array to a literal type. e.g.
 // const types = tuple("error", "default", "success", "info");
 // type Severity = typeof types[number];
 export function tuple<T extends Array<string>>(o: T) {
   return o;
-=======
+}
+
 // TODO: Move this var and the `delete_local_storage` to a new front-end-misc or something
 // TS rightfully complains about this missing when built on back end systems
+// HSY: the local storage management module is in misc/local-storage.ts
 declare var localStorage;
+
 /**
  * Deletes key from local storage
  * FRONT END ONLY
@@ -593,7 +595,6 @@
   } catch (e) {
     console.warn(`localStorage delete error -- ${e}`);
   }
->>>>>>> c93970b4
 }
 
 // converts an array to a "human readable" array
