--- conflicted
+++ resolved
@@ -459,7 +459,6 @@
   return obj instanceof Date;
 }
 
-<<<<<<< HEAD
 // delete any null fields, to avoid wasting space.
 export function delete_null_fields(obj: object): void {
   for (let k in obj) {
@@ -467,9 +466,9 @@
       delete obj[k];
     }
   }
-=======
+}
+
 // for switch/case -- https://www.typescriptlang.org/docs/handbook/advanced-types.html
 export function unreachable(x: never) {
   throw new Error(`All types should be exhausted, but I got ${x}`);
->>>>>>> eef16d26
 }