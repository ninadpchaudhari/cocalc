import "antd/es/tooltip/style/css";
import Tooltip from "antd/es/tooltip";
export { Tooltip };

import "antd/es/checkbox/style/css";
import Checkbox from "antd/es/checkbox";
export { Checkbox };

import "antd/es/alert/style/css";
import Alert from "antd/es/alert";
export { Alert };

import "antd/es/notification/style/css";
import notification from "antd/es/notification";
export { notification };

import "antd/es/button/style/css";
import Button from "antd/es/button";
export { Button };

import "antd/es/row/style/css";
import Row from "antd/es/row";
export { Row };

import "antd/es/col/style/css";
import Col from "antd/es/col";
export { Col };

import "antd/es/popconfirm/style/css";
import Popconfirm from "antd/es/popconfirm";
export { Popconfirm };

import "antd/es/icon/style/css";
import Icon from "antd/es/icon";
export { Icon };

import "antd/es/tabs/style/css";
import Tabs from "antd/es/tabs";
export { Tabs };

<<<<<<< HEAD
=======
import "antd/es/card/style/css";
import Card from "antd/es/card";
export { Card };

>>>>>>> dfe0afce
import "./fix.css";<|MERGE_RESOLUTION|>--- conflicted
+++ resolved
@@ -38,11 +38,8 @@
 import Tabs from "antd/es/tabs";
 export { Tabs };
 
-<<<<<<< HEAD
-=======
 import "antd/es/card/style/css";
 import Card from "antd/es/card";
 export { Card };
 
->>>>>>> dfe0afce
 import "./fix.css";