--- conflicted
+++ resolved
@@ -258,12 +258,9 @@
         local_storage_warning : rtypes.bool
         show_file_use         : rtypes.bool
         num_ghost_tabs        : rtypes.number
-<<<<<<< HEAD
         session               : rtypes.string # session query in the url bar
         last_status_time      : rtypes.string
-=======
-        get_api_key            : rtypes.string
->>>>>>> 2ba99ac2
+        get_api_key           : rtypes.string
 
 recent_disconnects = []
 record_disconnect = () ->
