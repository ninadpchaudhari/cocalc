###############################################################################
#
# SageMathCloud: A collaborative web-based interface to Sage, IPython, LaTeX and the Terminal.
#
#    Copyright (C) 2014--2016, SageMath, Inc.
#
#    This program is free software: you can redistribute it and/or modify
#    it under the terms of the GNU General Public License as published by
#    the Free Software Foundation, either version 3 of the License, or
#    (at your option) any later version.
#
#    This program is distributed in the hope that it will be useful,
#    but WITHOUT ANY WARRANTY; without even the implied warranty of
#    MERCHANTABILITY or FITNESS FOR A PARTICULAR PURPOSE.  See the
#    GNU General Public License for more details.
#
#    You should have received a copy of the GNU General Public License
#    along with this program.  If not, see <http://www.gnu.org/licenses/>.
#
###############################################################################

$ = window.$

# Editor files in a project
# Show button labels if there are at most this many file tabs opened.
# This is in exports so that an elite user could customize this by doing, e.g.,
#    require('./editor').SHOW_BUTTON_LABELS=0
exports.SHOW_BUTTON_LABELS = 4

exports.MIN_SPLIT = MIN_SPLIT = 0.02
exports.MAX_SPLIT = MAX_SPLIT = 0.98  # maximum pane split proportion for editing

TOOLTIP_DELAY = delay: {show: 500, hide: 100}

async = require('async')

message = require('smc-util/message')

{redux} = require('./smc-react')

profile = require('./profile')

_ = underscore = require('underscore')

{salvus_client} = require('./salvus_client')
{EventEmitter}  = require('events')
{alert_message} = require('./alerts')

feature = require('./feature')
IS_MOBILE = feature.IS_MOBILE

misc = require('smc-util/misc')
misc_page = require('./misc_page')

# Ensure CodeMirror is available and configured
require('./codemirror/codemirror')
require('./codemirror/multiplex')

# Ensure the console jquery plugin is available
require('./console')

# SMELL: undo doing the import below -- just use misc.[stuff] is more readable.
{copy, trunc, from_json, to_json, keys, defaults, required, filename_extension, filename_extension_notilde,
 len, path_split, uuid} = require('smc-util/misc')

syncdoc  = require('./syncdoc')
sagews   = require('./sagews')
printing = require('./printing')

codemirror_associations =
    c      : 'text/x-c'
    'c++'  : 'text/x-c++src'
    cql    : 'text/x-sql'
    cpp    : 'text/x-c++src'
    cc     : 'text/x-c++src'
    tcc    : 'text/x-c++src'
    conf   : 'nginx'   # should really have a list of different types that end in .conf and autodetect based on heuristics, letting user change.
    csharp : 'text/x-csharp'
    'c#'   : 'text/x-csharp'
    clj    : 'text/x-clojure'
    cljs   : 'text/x-clojure'
    cljc   : 'text/x-clojure'
    edn    : 'text/x-clojure'
    elm    : 'text/x-elm'
    cjsx   : 'text/cjsx'
    coffee : 'coffeescript'
    css    : 'css'
    diff   : 'text/x-diff'
    dtd    : 'application/xml-dtd'
    e      : 'text/x-eiffel'
    ecl    : 'ecl'
    f      : 'text/x-fortran'    # https://github.com/mgaitan/CodeMirror/tree/be73b866e7381da6336b258f4aa75fb455623338/mode/fortran
    f90    : 'text/x-fortran'
    f95    : 'text/x-fortran'
    h      : 'text/x-c++hdr'
    hpp    : 'text/x-c++hdr'
    hs     : 'text/x-haskell'
    lhs    : 'text/x-haskell'
    html   : 'htmlmixed'
    jade   : 'text/x-jade'
    java   : 'text/x-java'
    jl     : 'text/x-julia'
    js     : 'javascript'
    json   : 'javascript'
    lua    : 'lua'
    m      : 'text/x-octave'
    md     : 'gfm2'
    ml     : 'text/x-ocaml'
    mysql  : 'text/x-sql'
    patch  : 'text/x-diff'
    gp     : 'text/pari'
    go     : 'text/x-go'
    pari   : 'text/pari'
    php    : 'php'
    pl     : 'text/x-perl'
    pug    : 'text/x-jade'
    py     : 'python'
    pyx    : 'python'
    r      : 'r'
    rmd    : 'gfm2'
    rst    : 'rst'
    rb     : 'text/x-ruby'
    ru     : 'text/x-ruby'
    sage   : 'python'
    sagews : 'sagews'
    scala  : 'text/x-scala'
    scm    : 'text/x-scheme'
    sh     : 'shell'
    spyx   : 'python'
    sql    : 'text/x-sql'
    ss     : 'text/x-scheme'
    sty    : 'stex2'
    txt    : 'text'
    tex    : 'stex2'
    ts     : 'application/typescript'
    toml   : 'text/x-toml'
    bib    : 'stex'
    bbl    : 'stex'
    xml    : 'xml'
    xsl    : 'xsl'
    yaml   : 'yaml'
    ''     : 'text'

file_associations = exports.file_associations = {}
for ext, mode of codemirror_associations
    name = mode
    i = name.indexOf('x-')
    if i != -1
        name = name.slice(i+2)
    name = name.replace('src','')
    file_associations[ext] =
        editor : 'codemirror'
        binary : false
        icon   : 'fa-file-code-o'
        opts   : {mode:mode}
        name   : name

# noext = means file with no extension but the given name.
file_associations['noext-Dockerfile'] =
    editor : 'codemirror'
    binary : false
    icon   : 'fa-ship'
    opts   : {mode:'dockerfile', indent_unit:2, tab_size:2}
    name   : 'Dockerfile'

file_associations['tex'] =
    editor : 'latex'
    icon   : 'fa-file-excel-o'
    opts   : {mode:'stex2', indent_unit:4, tab_size:4}
    name   : "LaTeX"
#file_associations['tex'] =  # WARNING: only for TESTING!!!
#    editor : 'html-md'
#    icon   : 'fa-file-code-o'
#    opts   : {indent_unit:4, tab_size:4, mode:'stex2'}


file_associations['html'] =
    editor : 'html-md'
    icon   : 'fa-file-code-o'
    opts   : {indent_unit:4, tab_size:4, mode:'htmlmixed'}
    name   : "html"

file_associations['md'] =
    editor : 'html-md'
    icon   : 'fa-file-code-o'
    opts   : {indent_unit:4, tab_size:4, mode:'gfm2'}
    name   : "markdown"

file_associations['rst'] =
    editor : 'html-md'
    icon   : 'fa-file-code-o'
    opts   : {indent_unit:4, tab_size:4, mode:'rst'}
    name   : "ReST"

file_associations['mediawiki'] = file_associations['wiki'] =
    editor : 'html-md'
    icon   : 'fa-file-code-o'
    opts   : {indent_unit:4, tab_size:4, mode:'mediawiki'}
    name   : "MediaWiki"

file_associations['sass'] =
    editor : 'codemirror'
    icon   : 'fa-file-code-o'
    opts   : {mode:'text/x-sass', indent_unit:2, tab_size:2}
    name   : "SASS"

file_associations['css'] =
    editor : 'codemirror'
    icon   : 'fa-file-code-o'
    opts   : {mode:'css', indent_unit:4, tab_size:4}
    name   : "CSS"

file_associations['term'] =
    editor : 'terminal'
    icon   : 'fa-terminal'
    opts   : {}
    name   : "Terminal"

file_associations['ipynb'] =
    editor : 'ipynb'
    icon   : 'fa-list-alt'
    opts   : {}
    name   : "jupyter notebook"

for ext in ['png', 'jpg', 'gif', 'svg']
    file_associations[ext] =
        editor : 'media'
        icon   : 'fa-file-image-o'
        opts   : {}
        name   : ext
        binary : true
        exclude_from_menu : true

VIDEO_EXTS = ['webm', 'mp4', 'avi', 'mkv']
for ext in VIDEO_EXTS
    file_associations[ext] =
        editor : 'media'
        icon   : 'fa-file-video-o'
        opts   : {}
        name   : ext
        binary : true
        exclude_from_menu : true

file_associations['pdf'] =
    editor : 'pdf'
    icon   : 'fa-file-pdf-o'
    opts   : {}
    name   : 'pdf'
    binary : true
    exclude_from_menu : true

file_associations['tasks'] =
    editor : 'tasks'
    icon   : 'fa-tasks'
    opts   : {}
    name   : 'task list'

file_associations['course'] =
    editor : 'course'
    icon   : 'fa-graduation-cap'
    opts   : {}
    name   : 'course'

file_associations['sage-chat'] =
    editor : 'chat'
    icon   : 'fa-comment'
    opts   : {}
    name   : 'chat'

file_associations['sage-git'] =
    editor : 'git'
    icon   : 'fa-git-square'
    opts   : {}
    name   : 'git'

file_associations['sage-template'] =
    editor : 'template'
    icon   : 'fa-clone'
    opts   : {}
    name   : 'template'

file_associations['sage-history'] =
    editor : 'history'
    icon   : 'fa-history'
    opts   : {}
    name   : 'sage history'
    exclude_from_menu : true

# For tar, see http://en.wikipedia.org/wiki/Tar_%28computing%29
archive_association =
    editor : 'archive'
    icon   : 'fa-file-archive-o'
    opts   : {}
    name   : 'archive'

for ext in 'zip gz bz2 z lz xz lzma tgz tbz tbz2 tb2 taz tz tlz txz lzip'.split(' ')
    file_associations[ext] = archive_association

file_associations['sage'].name = "sage code"

file_associations['sagews'].name = "sage worksheet"
file_associations['sagews'].exclude_from_menu = true

initialize_new_file_type_list = () ->
    file_types_so_far = {}
    v = misc.keys(file_associations)
    v.sort()
    f = (elt, ext, exclude) ->
        if not ext
            return
        data = file_associations[ext]
        if exclude and data.exclude_from_menu
            return
        if data.name? and not file_types_so_far[data.name]
            file_types_so_far[data.name] = true
            e = $("<li><a href='#new-file' data-ext='#{ext}'><i style='width: 18px;' class='fa #{data.icon}'></i> <span style='text-transform:capitalize'>#{data.name} </span> <span class='lighten'>(.#{ext})</span></a></li>")
            elt.append(e)

    elt = $(".smc-new-file-type-list")
    for ext in v
        f(elt, ext, true)

    elt = $(".smc-mini-new-file-type-list")
    file_types_so_far = {}
    for ext in ['sagews', 'term', 'ipynb', 'tex', 'md', 'tasks', 'course', 'sage', 'py']
        f(elt, ext)
    elt.append($("<li class='divider'></li><li><a href='#new-folder'><i style='width: 18px;' class='fa fa-folder'></i> <span>Folder </span></a></li>"))

    elt.append($("<li class='divider'></li><li><a href='#projects-add-collaborators'><i style='width: 18px;' class='fa fa-user'></i> <span>Collaborators... </span></a></li>"))

initialize_new_file_type_list()

exports.file_icon_class = file_icon_class = (ext) ->
    if (file_associations[ext]? and file_associations[ext].icon?)
        return file_associations[ext].icon
    else
        return 'fa-file-o'

PUBLIC_ACCESS_UNSUPPORTED = ['terminal','latex','history','tasks','course', 'chat', 'git', 'template']

# public access file types *NOT* yet supported
# (this should quickly shrink to zero)
exports.public_access_supported = (filename) ->
    ext = filename_extension_notilde(filename)
    x = file_associations[ext]
    return x?.editor in PUBLIC_ACCESS_UNSUPPORTED

# Multiplex'd worksheet mode

{MARKERS} = require('smc-util/sagews')

sagews_decorator_modes = [
    ['cjsx'        , 'text/cjsx'],
    ['coffeescript', 'coffeescript'],
    ['cython'      , 'cython'],
    ['file'        , 'text'],
    ['fortran'     , 'text/x-fortran'],
    ['html'        , 'htmlmixed'],
    ['javascript'  , 'javascript'],
    ['latex'       , 'stex']
    ['lisp'        , 'ecl'],
    ['md'          , 'gfm2'],
    ['gp'          , 'text/pari'],
    ['go'          , 'text/x-go']
    ['perl'        , 'text/x-perl'],
    ['python3'     , 'python'],
    ['python'      , 'python'],
    ['ruby'        , 'text/x-ruby'],   # !! more specific name must be first or get mismatch!
    ['r'           , 'r'],
    ['sage'        , 'python'],
    ['script'      , 'shell'],
    ['sh'          , 'shell'],
    ['julia'       , 'text/x-julia'],
    ['wiki'        , 'mediawiki'],
    ['mediawiki'   , 'mediawiki']
]

# Called immediately below.  It's just nice putting this code in a function.
define_codemirror_sagews_mode = () ->

    # not using these two gfm2 and htmlmixed2 modes, with their sub-latex mode, since
    # detection of math isn't good enough.  e.g., \$ causes math mode and $ doesn't seem to...   \$500 and $\sin(x)$.
    CodeMirror.defineMode "gfm2", (config) ->
        options = []
        for x in [['$$','$$'], ['$','$'], ['\\[','\\]'], ['\\(','\\)']]
            options.push
                open  : x[0]
                close : x[1]
                mode  : CodeMirror.getMode(config, 'stex')
        return CodeMirror.multiplexingMode(CodeMirror.getMode(config, "gfm"), options...)

    CodeMirror.defineMode "htmlmixed2", (config) ->
        options = []
        for x in [['$$','$$'], ['$','$'], ['\\[','\\]'], ['\\(','\\)']]
            options.push
                open  : x[0]
                close : x[1]
                mode  : CodeMirror.getMode(config, mode)
        return CodeMirror.multiplexingMode(CodeMirror.getMode(config, "htmlmixed"), options...)

    CodeMirror.defineMode "stex2", (config) ->
        options = []
        for x in ['sagesilent', 'sageblock']
            options.push
                open  : "\\begin{#{x}}"
                close : "\\end{#{x}}"
                mode  : CodeMirror.getMode(config, 'sagews')
        options.push
            open  : "\\sage{"
            close : "}"
            mode  : CodeMirror.getMode(config, 'sagews')
        return CodeMirror.multiplexingMode(CodeMirror.getMode(config, "stex"), options...)

    CodeMirror.defineMode "cython", (config) ->
        # FUTURE: need to figure out how to do this so that the name
        # of the mode is cython
        return CodeMirror.multiplexingMode(CodeMirror.getMode(config, "python"))

    CodeMirror.defineMode "sagews", (config) ->
        options = []
        close = new RegExp("[#{MARKERS.output}#{MARKERS.cell}]")
        for x in sagews_decorator_modes
            # NOTE: very important to close on both MARKERS.output *and* MARKERS.cell,
            # rather than just MARKERS.cell, or it will try to
            # highlight the *hidden* output message line, which can
            # be *enormous*, and could take a very very long time, but is
            # a complete waste, since we never see that markup.
            options.push
                open  : "%" + x[0]
                start : true    # must be at beginning of line
                close : close
                mode  : CodeMirror.getMode(config, x[1])

        return CodeMirror.smc_multiplexing_mode(CodeMirror.getMode(config, "python"), options...)

    ###
    # ATTN: if that's ever going to be re-activated again,
    # this needs to be require("script!...") in the spirit of webpack
    $.get '/static/codemirror-extra/data/sage-completions.txt', (data) ->
        s = data.split('\n')
        sagews_hint = (editor) ->
            console.log("sagews_hint")
            cur   = editor.getCursor()
            token = editor.getTokenAt(cur)
            console.log(token)
            t = token.string
            completions = (a for a in s when a.slice(0,t.length) == t)
            ans =
                list : completions,
                from : CodeMirror.Pos(cur.line, token.start)
                to   : CodeMirror.Pos(cur.line, token.end)
        CodeMirror.registerHelper("hint", "sagews", sagews_hint)
    ###

# Initialize all of the codemirror modes and extensions, since the editor may need them.
# OPTIMIZATION: defer this until we actually open a document that actually relies on codemirror.
# (one step at a time!)
define_codemirror_sagews_mode()
misc_page.define_codemirror_extensions()

# Given a text file (defined by content), try to guess
# what the extension should be.
guess_file_extension_type = (content) ->
    content = $.trim(content)
    i = content.indexOf('\n')
    first_line = content.slice(0,i).toLowerCase()
    if first_line.slice(0,2) == '#!'
        # A script.  What kind?
        if first_line.indexOf('python') != -1
            return 'py'
        if first_line.indexOf('bash') != -1 or first_line.indexOf('sh') != -1
            return 'sh'
    if first_line.indexOf('html') != -1
        return 'html'
    if first_line.indexOf('/*') != -1 or first_line.indexOf('//') != -1   # kind of a stretch
        return 'c++'
    return undefined

exports.file_options = (filename, content) ->   # content may be undefined
    ext = misc.filename_extension_notilde(filename)?.toLowerCase()
    if not ext? and content?   # no recognized extension, but have contents
        ext = guess_file_extension_type(content)
    if ext == ''
        x = file_associations["noext-#{misc.path_split(filename).tail}"]
    else
        x = file_associations[ext]
    if not x?
        x = file_associations['']
    return x

SEP = "\uFE10"

_local_storage_prefix = (project_id, filename, key) ->
    s = project_id
    if filename?
        s += filename + SEP
    if key?
        s += key
    return s
#
# Set or get something about a project from local storage:
#
#    local_storage(project_id):  returns everything known about this project.
#    local_storage(project_id, filename):  get everything about given filename in project
#    local_storage(project_id, filename, key):  get value of key for given filename in project
#    local_storage(project_id, filename, key, value):   set value of key
#
# In all cases, returns undefined if localStorage is not supported in this browser.
#

if misc.has_local_storage()
    local_storage_delete = exports.local_storage_delete = (project_id, filename, key) ->
        storage = window.localStorage
        if storage?
            prefix = _local_storage_prefix(project_id, filename, key)
            n = prefix.length
            for k, v of storage
                if k.slice(0,n) == prefix
                    delete storage[k]

    local_storage = exports.local_storage = (project_id, filename, key, value) ->
        storage = window.localStorage
        if storage?
            prefix = _local_storage_prefix(project_id, filename, key)
            n = prefix.length
            if filename?
                if key?
                    if value?
                        storage[prefix] = misc.to_json(value)
                    else
                        x = storage[prefix]
                        if not x?
                            return x
                        else
                            return misc.from_json(x)
                else
                    # Everything about a given filename
                    obj = {}
                    for k, v of storage
                        if k.slice(0,n) == prefix
                            obj[k.split(SEP)[1]] = v
                    return obj
            else
                # Everything about project
                obj = {}
                for k, v of storage
                    if k.slice(0,n) == prefix
                        x = k.slice(n)
                        z = x.split(SEP)
                        filename = z[0]
                        key = z[1]
                        if not obj[filename]?
                            obj[filename] = {}
                        obj[filename][key] = v
                return obj
else
    # no-op fallback
    console.warn("cursor saving won't work due to lack of localStorage")
    local_storage_delete = local_storage = () ->

templates = $("#salvus-editor-templates")

###############################################
# Abstract base class for editors (not exports.Editor)
###############################################
# Derived classes must:
#    (1) implement the _get and _set methods
#    (2) show/hide/remove
#
# Events ensure that *all* users editor the same file see the same
# thing (synchronized).
#

class FileEditor extends EventEmitter
    # ATTN it is crucial to call this constructor in subclasses via super(@project_id, @filename)
    constructor: (@project_id, @filename) ->
        @ext = misc.filename_extension_notilde(@filename)?.toLowerCase()
        @_show = underscore.debounce(@_show, 50)

    show_chat_window: () =>
        @syncdoc?.show_chat_window()

    is_active: () =>
        misc.tab_to_path(redux.getProjectStore(@project_id).get('active_project_tab')) == @filename

    # call it, to set the @default_font_size from the account settings
    init_font_size: () =>
        @default_font_size = redux.getStore('account').get('font_size')

    val: (content) =>
        if not content?
            # If content not defined, returns current value.
            return @_get()
        else
            # If content is defined, sets value.
            @_set(content)

    # has_unsaved_changes() returns the state, where true means that
    # there are unsaved changed.  To set the state, do
    # has_unsaved_changes(true or false).
    has_unsaved_changes: (val) =>
        if not val?
            return @_has_unsaved_changes
        else
            if not @_has_unsaved_changes? or @_has_unsaved_changes != val
                if val
                    @save_button.removeClass('disabled')
                else
                    @_when_had_no_unsaved_changes = new Date()  # when we last knew for a fact there are no unsaved changes
                    @save_button.addClass('disabled')
            @_has_unsaved_changes = val

    # committed means "not saved to the database/server", whereas save above
    # means "saved to *disk*".
    has_uncommitted_changes: (val) =>
        if not val?
            return @_has_uncommitted_changes
        else
            @_has_uncommitted_changes = val
            if val
                if not @_show_uncommitted_warning_timeout?
                    # We have not already started a timer, so start one -- if we do not hear otherwise, show
                    # the warning in 10s.
                    @_show_uncommitted_warning_timeout = setTimeout((()=>@_show_uncommitted_warning()), 10000)
            else
                if @_show_uncommitted_warning_timeout?
                    clearTimeout(@_show_uncommitted_warning_timeout)
                    delete @_show_uncommitted_warning_timeout
                @uncommitted_element?.hide()

    _show_uncommitted_warning: () =>
        delete @_show_uncommitted_warning_timeout
        @uncommitted_element?.show()

    focus: () => # FUTURE in derived class (???)

    _get: () =>
        console.warn("Incomplete: editor -- needs to implement _get in derived class")

    _set: (content) =>
        console.warn("Incomplete: editor -- needs to implement _set in derived class")

    restore_cursor_position: () =>
        # implement in a derived class if you need this

    disconnect_from_session: (cb) =>
        # implement in a derived class if you need this

    local_storage: (key, value) =>
        return local_storage(@project_id, @filename, key, value)

    show: (opts) =>
        if not opts?
            if @_last_show_opts?
                opts = @_last_show_opts
            else
                opts = {}
        @_last_show_opts = opts

        # only re-render the editor if it is active. that's crucial, because e.g. the autosave
        # of latex triggers a build, which in turn calls @show to update itself. that would cause
        # the latex editor to be visible despite not being the active editor.
        if not @is_active?()
            return

        @element.show()
        # if above line reveals it, give it a bit time to do the layout first
        @_show(opts)  # critical -- also do an intial layout!  Otherwise get a horrible messed up animation effect.
        setTimeout((=> @_show(opts)), 10)
        if DEBUG
            window?.smc?.doc = @  # useful for debugging...

    _show: (opts={}) =>
        # define in derived class

    hide: () =>
        @element?.hide()

    remove: () =>
        @element?.remove()
        @removeAllListeners()

    terminate_session: () =>
        # If some backend session on a remote machine is serving this session, terminate it.

    save: (cb) =>
        content = @val?()   # may not be defined in which case save not supported
        if not content?
            # do not overwrite file in case editor isn't initialized
            cb?()
            return

        salvus_client.write_text_file_to_project
            project_id : @project_id
            timeout    : 10
            path       : @filename
            content    : content
            cb         : (err, mesg) =>
                # FUTURE -- on error, we *might* consider saving to localStorage...
                if err
                    alert_message(type:"error", message:"Communications issue saving #{@filename} -- #{err}")
                    cb?(err)
                else if mesg.event == 'error'
                    alert_message(type:"error", message:"Error saving #{@filename} -- #{to_json(mesg.error)}")
                    cb?(mesg.error)
                else
                    cb?()

exports.FileEditor = FileEditor

###############################################
# Codemirror-based File Editor

#     - 'saved' : when the file is successfully saved by the user
#     - 'show'  :
#     - 'toggle-split-view' :
###############################################
class CodeMirrorEditor extends FileEditor
    constructor: (@project_id, @filename, content, opts) ->
        super(@project_id, @filename)
        editor_settings = redux.getStore('account').get_editor_settings()
        opts = @opts = defaults opts,
            mode                      : undefined
            geometry                  : undefined  # (default=full screen);
            read_only                 : false
            delete_trailing_whitespace: editor_settings.strip_trailing_whitespace  # delete on save
            show_trailing_whitespace  : editor_settings.show_trailing_whitespace
            allow_javascript_eval     : true  # if false, the one use of eval isn't allowed.
            line_numbers              : editor_settings.line_numbers
            first_line_number         : editor_settings.first_line_number
            indent_unit               : editor_settings.indent_unit
            tab_size                  : editor_settings.tab_size
            smart_indent              : editor_settings.smart_indent
            electric_chars            : editor_settings.electric_chars
            undo_depth                : editor_settings.undo_depth   # no longer relevant, since done via sync system
            match_brackets            : editor_settings.match_brackets
            code_folding              : editor_settings.code_folding
            auto_close_brackets       : editor_settings.auto_close_brackets
            match_xml_tags            : editor_settings.match_xml_tags
            auto_close_xml_tags       : editor_settings.auto_close_xml_tags
            line_wrapping             : editor_settings.line_wrapping
            spaces_instead_of_tabs    : editor_settings.spaces_instead_of_tabs
            style_active_line         : 15    # editor_settings.style_active_line  # (a number between 0 and 127)
            bindings                  : editor_settings.bindings  # 'standard', 'vim', or 'emacs'
            theme                     : editor_settings.theme
            track_revisions           : editor_settings.track_revisions
            public_access             : false

            # I'm making the times below very small for now.  If we have to adjust these to reduce load, due to lack
            # of capacity, then we will.  Or, due to lack of optimization (e.g., for big documents). These parameters
            # below would break editing a huge file right now, due to slowness of applying a patch to a codemirror editor.

            cursor_interval           : 1000   # minimum time (in ms) between sending cursor position info to hub -- used in sync version
            sync_interval             : 500    # minimum time (in ms) between synchronizing text with hub. -- used in sync version below

            completions_size          : 20    # for tab completions (when applicable, e.g., for sage sessions)

        #console.log("mode =", opts.mode)

        @element = templates.find(".salvus-editor-codemirror").clone()

        if not opts.public_access
            profile.render_new_viewing_doc(@project_id, @filename, @element.find('.smc-users-viewing-document')[0], redux, @get_users_cursors, @programmatical_goto_line)

        @element.data('editor', @)

        @init_save_button()
        @init_uncommitted_element()
        @init_history_button()
        @init_edit_buttons()

        @init_file_actions()

        filename = @filename
        if filename.length > 30
            filename = "…" + filename.slice(filename.length-30)

        @chat_filename = misc.meta_file(@filename, 'chat')

        # not really needed due to highlighted tab; annoying.
        #@element.find(".salvus-editor-codemirror-filename").text(filename)

        @_video_is_on = @local_storage("video_is_on")
        if not @_video_is_on?
            @_video_is_on = false

        @_chat_is_hidden = @local_storage("chat_is_hidden")
        if not @_chat_is_hidden?
            @_chat_is_hidden = true

        @_layout = @local_storage("layout")
        if not @_layout?
            @_layout = 1
        @_last_layout = @_layout

        layout_elt = @element.find(".salvus-editor-codemirror-input-container-layout-#{@_layout}").show()
        elt = layout_elt.find(".salvus-editor-codemirror-input-box").find("textarea")
        elt.text(content)

        extraKeys =
            "Alt-Enter"    : (editor)   => @action_key(execute: true, advance:false, split:false)
            "Cmd-Enter"    : (editor)   => @action_key(execute: true, advance:false, split:false)
            "Ctrl-Enter"   : (editor)   => @action_key(execute: true, advance:true, split:true)
            "Ctrl-;"       : (editor)   => @action_key(split:true, execute:false, advance:false)
            "Cmd-;"        : (editor)   => @action_key(split:true, execute:false, advance:false)
            "Ctrl-\\"      : (editor)   => @action_key(execute:false, toggle_input:true)
            #"Cmd-x"  : (editor)   => @action_key(execute:false, toggle_input:true)
            "Shift-Ctrl-\\" : (editor)   => @action_key(execute:false, toggle_output:true)
            #"Shift-Cmd-y"  : (editor)   => @action_key(execute:false, toggle_output:true)

            "Ctrl-S"       : (editor)   => @click_save_button()
            "Cmd-S"        : (editor)   => @click_save_button()

            "Ctrl-L"       : (editor)   => @goto_line(editor)
            "Cmd-L"        : (editor)   => @goto_line(editor)

            "Ctrl-I"       : (editor)   => @toggle_split_view(editor)
            "Cmd-I"        : (editor)   => @toggle_split_view(editor)

            "Shift-Cmd-L"  : (editor)   => editor.align_assignments()
            "Shift-Ctrl-L" : (editor)   => editor.align_assignments()

            "Shift-Ctrl-." : (editor)   => @change_font_size(editor, +1)
            "Shift-Ctrl-," : (editor)   => @change_font_size(editor, -1)
            "Shift-Cmd-."  : (editor)   => @change_font_size(editor, +1)
            "Shift-Cmd-,"  : (editor)   => @change_font_size(editor, -1)

            "Shift-Tab"    : (editor)   => editor.unindent_selection()

            "Ctrl-'"       : "indentAuto"
            "Cmd-'"        : "indentAuto"

            "Tab"          : (editor)   => @press_tab_key(editor)
            "Shift-Ctrl-C" : (editor)   => @interrupt_key()

            "Ctrl-Space"   : "autocomplete"

            #"F11"          : (editor)   => console.log('fs', editor.getOption("fullScreen")); editor.setOption("fullScreen", not editor.getOption("fullScreen"))

        if opts.match_xml_tags
            extraKeys['Ctrl-J'] = "toMatchingTag"

        # FUTURE: We will replace this by a general framework...
        if misc.filename_extension_notilde(filename).toLowerCase() == "sagews"
            evaluate_key = redux.getStore('account').get('evaluate_key').toLowerCase()
            if evaluate_key == "enter"
                evaluate_key = "Enter"
            else
                evaluate_key = "Shift-Enter"
            extraKeys[evaluate_key] = (editor)   => @action_key(execute: true, advance:true, split:false)

        make_editor = (node) =>
            options =
                firstLineNumber         : opts.first_line_number
                autofocus               : false
                mode                    : {name:opts.mode, globalVars: true}
                lineNumbers             : opts.line_numbers
                showTrailingSpace       : opts.show_trailing_whitespace
                indentUnit              : opts.indent_unit
                tabSize                 : opts.tab_size
                smartIndent             : opts.smart_indent
                electricChars           : opts.electric_chars
                undoDepth               : opts.undo_depth
                matchBrackets           : opts.match_brackets
                autoCloseBrackets       : opts.auto_close_brackets and (misc.filename_extension_notilde(filename) not in ['hs', 'lhs']) #972
                autoCloseTags           : opts.auto_close_xml_tags
                lineWrapping            : opts.line_wrapping
                readOnly                : opts.read_only
                styleActiveLine         : opts.style_active_line
                indentWithTabs          : not opts.spaces_instead_of_tabs
                showCursorWhenSelecting : true
                extraKeys               : extraKeys
                cursorScrollMargin      : 6
                viewportMargin          : 125

            if opts.match_xml_tags
                options.matchTags = {bothTags: true}

            if opts.code_folding
                extraKeys["Ctrl-Q"] = (cm) -> cm.foldCodeSelectionAware()
                options.foldGutter  = true
                options.gutters     = ["CodeMirror-linenumbers", "CodeMirror-foldgutter"]

            if opts.bindings? and opts.bindings != "standard"
                options.keyMap = opts.bindings
                #cursorBlinkRate: 1000

            if opts.theme? and opts.theme != "standard"
                options.theme = opts.theme

            cm = CodeMirror.fromTextArea(node, options)
            cm.save = () => @click_save_button()

            # The Codemirror themes impose their own weird fonts, but most users want whatever
            # they've configured as "monospace" in their browser.  So we force that back:
            e = $(cm.getWrapperElement())
            e.attr('style', e.attr('style') + '; font-family:monospace !important')  # see http://stackoverflow.com/questions/2655925/apply-important-css-style-using-jquery

            if opts.bindings == 'vim'
                # annoying due to api change in vim mode
                cm.setOption("vimMode", true)

            return cm


        @codemirror = make_editor(elt[0])
        @codemirror.name = '0'

        elt1 = layout_elt.find(".salvus-editor-codemirror-input-box-1").find("textarea")

        @codemirror1 = make_editor(elt1[0])
        @codemirror1.name = '1'

        buf = @codemirror.linkedDoc({sharedHist: true})
        @codemirror1.swapDoc(buf)

        @codemirror.on 'focus', () =>
            @codemirror_with_last_focus = @codemirror

        @codemirror1.on 'focus', () =>
            @codemirror_with_last_focus = @codemirror1

        @init_font_size() # get the @default_font_size
        @restore_font_size()

        @_split_view = @local_storage("split_view")
        if not @_split_view?
            @_split_view = false

        @init_draggable_splits()

        if opts.read_only
            @set_readonly_ui()

        if misc.filename_extension(@filename)?.toLowerCase() == 'sagews'
            @init_sagews_edit_buttons()

        @wizard = null

    programmatical_goto_line: (line) =>
        cm = @codemirror_with_last_focus
        pos = {line:line-1, ch:0}
        info = cm.getScrollInfo()
        cm.scrollIntoView(pos, info.clientHeight/2)

    get_users_cursors: (account_id) =>
        return @syncdoc?.get_users_cursors(account_id)

    init_file_actions: () =>
        if not @element?
            return
        actions = redux.getProjectActions(@project_id)
        dom_node = @element.find('.smc-editor-file-info-dropdown')[0]
        require('./r_misc').render_file_info_dropdown(@filename, actions, dom_node, @opts.public_access)

    init_draggable_splits: () =>
        @_layout1_split_pos = @local_storage("layout1_split_pos")
        @_layout2_split_pos = @local_storage("layout2_split_pos")

        layout1_bar = @element.find(".salvus-editor-resize-bar-layout-1")
        layout1_bar.draggable
            axis        : 'y'
            containment : @element
            zIndex      : 100
            stop        : (event, ui) =>
                # compute the position of bar as a number from 0 to 1, with 0 being at top (left), 1 at bottom (right), and .5 right in the middle
                e   = @element.find(".salvus-editor-codemirror-input-container-layout-1")
                top = e.offset().top
                ht  = e.height()
                p   = layout1_bar.offset().top + layout1_bar.height()/2
                @_layout1_split_pos = (p - top) / ht
                @local_storage("layout1_split_pos", @_layout1_split_pos)
                layout1_bar.css(top:0)
                # redraw, which uses split info
                @show()

        layout2_bar = @element.find(".salvus-editor-resize-bar-layout-2")
        layout2_bar.css(position:'absolute')
        layout2_bar.draggable
            axis        : 'x'
            containment : @element
            zIndex      : 100
            stop        : (event, ui) =>
                # compute the position of bar as a number from 0 to 1, with 0 being at top (left), 1 at bottom (right), and .5 right in the middle
                e     = @element.find(".salvus-editor-codemirror-input-container-layout-2")
                left  = e.offset().left
                width = e.width()
                p     = layout2_bar.offset().left
                @_layout2_split_pos = (p - left) / width
                @local_storage("layout2_split_pos", @_layout2_split_pos)
                layout2_bar.css(left:left + width*p)
                # redraw, which uses split info
                @show()

    hide_content: () =>
        @element.find(".salvus-editor-codemirror-content").hide()

    show_content: () =>
        @hide_startup_message()
        @element.find(".salvus-editor-codemirror-content").show()
        for cm in @codemirrors()
            cm?.refresh()

    hide_startup_message: () =>
        @element.find(".salvus-editor-codemirror-startup-message").hide()

    show_startup_message: (mesg, type='info') =>
        @hide_content()
        if typeof(mesg) != 'string'
            mesg = JSON.stringify(mesg)
        e = @element.find(".salvus-editor-codemirror-startup-message").show().text(mesg)
        for t in ['success', 'info', 'warning', 'danger']
            e.removeClass("alert-#{t}")
        e.addClass("alert-#{type}")

    is_active: () =>
        return @codemirror? and misc.tab_to_path(redux.getProjectStore(@project_id).get('active_project_tab')) == @filename

    set_theme: (theme) =>
        # Change the editor theme after the editor has been created
        @codemirror.setOption('theme', theme)
        @codemirror1.setOption('theme', theme)
        @opts.theme = theme

    # add something visual to the UI to suggest that the file is read only
    set_readonly_ui: (readonly=true) =>
        @opts.read_only = readonly
        if readonly
            @element.find(".salvus-editor-write-only").hide()
            @element.find(".salvus-editor-read-only").show()
            @codemirror.setOption('readOnly', true)
            @codemirror1.setOption('readOnly', true)
        else
            @element.find(".salvus-editor-write-only").show()
            @element.find(".salvus-editor-read-only").hide()
            @codemirror.setOption('readOnly', false)
            @codemirror1.setOption('readOnly', false)

    set_cursor_center_focus: (pos, tries=5) =>
        if tries <= 0
            return
        cm = @codemirror_with_last_focus
        if not cm?
            cm = @codemirror
        if not cm?
            return
        cm.setCursor(pos)
        info = cm.getScrollInfo()
        try
            # This call can fail during editor initialization (as of codemirror 3.19, but not before).
            cm.scrollIntoView(pos, info.clientHeight/2)
        catch e
            setTimeout((() => @set_cursor_center_focus(pos, tries-1)), 250)
        cm.focus()

    disconnect_from_session: (cb) =>
        # implement in a derived class if you need this
        @syncdoc?.disconnect_from_session()
        cb?()

    codemirrors: () =>
        return [@codemirror, @codemirror1]

    focused_codemirror: () =>
        if @codemirror_with_last_focus?
            return @codemirror_with_last_focus
        else
            return @codemirror

    action_key: (opts) =>
        # opts ignored by default; worksheets use them....
        @click_save_button()

    interrupt_key: () =>
        # does nothing for generic editor, but important, e.g., for the sage worksheet editor.

    press_tab_key: (editor) =>
        if editor.somethingSelected()
            CodeMirror.commands.defaultTab(editor)
        else
            @tab_nothing_selected(editor)

    tab_nothing_selected: (editor) =>
        if @opts.spaces_instead_of_tabs
            editor.tab_as_space()
        else
            CodeMirror.commands.defaultTab(editor)

    init_edit_buttons: () =>
        that = @
        button_names = ['search', 'next', 'prev', 'replace', 'undo', 'redo', 'autoindent',
                        'shift-left', 'shift-right', 'split-view','increase-font', 'decrease-font', 'goto-line' ]

        # if the file extension indicates that we know how to print it, show and enable the print button
        if printing.can_print(@ext)
            button_names.push('print')
        else
            @element.find("a[href=\"#print\"]").remove()

        for name in button_names
            e = @element.find("a[href=\"##{name}\"]")
            e.data('name', name).tooltip(delay:{ show: 500, hide: 100 }).click (event) ->
                that.click_edit_button($(@).data('name'))
                return false

    click_edit_button: (name) =>
        cm = @codemirror_with_last_focus
        if not cm?
            cm = @codemirror
        if not cm?
            return
        switch name
            when 'search'
                CodeMirror.commands.find(cm)
            when 'next'
                if cm._searchState?.query
                    CodeMirror.commands.findNext(cm)
                else
                    CodeMirror.commands.goPageDown(cm)
                    cm.focus()
            when 'prev'
                if cm._searchState?.query
                    CodeMirror.commands.findPrev(cm)
                else
                    CodeMirror.commands.goPageUp(cm)
                    cm.focus()
            when 'replace'
                CodeMirror.commands.replace(cm)
            when 'undo'
                cm.undo()
                cm.focus()
            when 'redo'
                cm.redo()
                cm.focus()
            when 'split-view'
                @toggle_split_view(cm)
            when 'autoindent'
                CodeMirror.commands.indentAuto(cm)
            when 'shift-left'
                cm.unindent_selection()
                cm.focus()
            when 'shift-right'
                @press_tab_key(cm)
                cm.focus()
            when 'increase-font'
                @change_font_size(cm, +1)
                cm.focus()
            when 'decrease-font'
                @change_font_size(cm, -1)
                cm.focus()
            when 'goto-line'
                @goto_line(cm)
            when 'print'
                @print()

    restore_font_size: () =>
        # we set the font_size from local storage
        # or fall back to the default from the account settings
        for i, cm of [@codemirror, @codemirror1]
            size = @local_storage("font_size#{i}")
            if size?
                @set_font_size(cm, size)
            else if @default_font_size?
                @set_font_size(cm, @default_font_size)

    set_font_size: (cm, size) =>
        if size > 1
            elt = $(cm.getWrapperElement())
            elt.css('font-size', size + 'px')
            elt.data('font-size', size)

    change_font_size: (cm, delta) =>
        #console.log("change_font_size #{cm.name}, #{delta}")
        scroll_before = cm.getScrollInfo()

        elt = $(cm.getWrapperElement())
        size = elt.data('font-size')
        if not size?
            s = elt.css('font-size')
            size = parseInt(s.slice(0,s.length-2))
        new_size = size + delta
        @set_font_size(cm, new_size)
        @local_storage("font_size#{cm.name}", new_size)

        # we have to do the scrollTo in the next render loop, since otherwise
        # the getScrollInfo function below will return the sizing data about
        # the cm instance before the above css font-size change has been rendered.
        f = () =>
            cm.refresh()
            scroll_after = cm.getScrollInfo()
            x = (scroll_before.left / scroll_before.width) * scroll_after.width
            y = (((scroll_before.top+scroll_before.clientHeight/2) / scroll_before.height) * scroll_after.height) - scroll_after.clientHeight/2
            cm.scrollTo(x, y)
        setTimeout(f, 0)

    toggle_split_view: (cm) =>
        if @_split_view
            if @_layout == 1
                @_layout = 2
            else
                @_split_view = false
        else
            @_split_view = true
            @_layout = 1
        @local_storage("split_view", @_split_view)  # store state so can restore same on next open
        @local_storage("layout", @_layout)
        @show()
        if cm?
            if @_split_view
                cm.focus()
            else
                # focus first editor since it is only one that is visible.
                @codemirror.focus()
        f = () =>
            for x in @codemirrors()
                x.scrollIntoView()  # scroll the cursors back into view -- see https://github.com/sagemathinc/smc/issues/1044
        setTimeout(f, 1)   # wait until next loop after codemirror has laid itself out.
        @emit 'toggle-split-view'

    goto_line: (cm) =>
        focus = () =>
            @focus()
            cm.focus()
        dialog = templates.find(".salvus-goto-line-dialog").clone()
        dialog.modal('show')
        dialog.find(".btn-close").off('click').click () ->
            dialog.modal('hide')
            setTimeout(focus, 50)
            return false
        input = dialog.find(".salvus-goto-line-input")
        input.val(cm.getCursor().line+1)  # +1 since line is 0-based
        dialog.find(".salvus-goto-line-range").text("1-#{cm.lineCount()} or n%")
        dialog.find(".salvus-goto-line-input").focus().select()
        submit = () =>
            dialog.modal('hide')
            result = input.val().trim()
            if result.length >= 1 and result[result.length-1] == '%'
                line = Math.floor( cm.lineCount() * parseInt(result.slice(0,result.length-1)) / 100.0)
            else
                line = Math.min(parseInt(result)-1)
            if line >= cm.lineCount()
                line = cm.lineCount() - 1
            if line <= 0
                line = 0
            pos = {line:line, ch:0}
            cm.setCursor(pos)
            info = cm.getScrollInfo()
            cm.scrollIntoView(pos, info.clientHeight/2)
            setTimeout(focus, 50)
        dialog.find(".btn-submit").off('click').click(submit)
        input.keydown (evt) =>
            if evt.which == 13 # enter
                submit()
                return false
            if evt.which == 27 # escape
                setTimeout(focus, 50)
                dialog.modal('hide')
                return false

    print : () =>
        switch @ext
            when 'sagews'
                @print_sagews()
            when 'txt', 'csv'
                print_button = @element.find("a[href=\"#print\"]")
                print_button.icon_spin(start:true, delay:0).addClass("disabled")
                printing.Printer(@, @filename + '.pdf').print (err) ->
                    print_button.removeClass('disabled')
                    print_button.icon_spin(false)
                    if err
                        alert_message
                            type    : "error"
                            message : "Printing error -- #{err}"


    # WARNING: this "print" is actually for printing Sage worksheets, not arbitrary files.
    print_sagews: () =>
        dialog = templates.find(".salvus-file-print-dialog").clone()
        p = misc.path_split(@filename)
        v = p.tail.split('.')
        if v.length <= 1
            ext = ''
            base = p.tail
        else
            ext = v[v.length-1]
            base = v.slice(0,v.length-1).join('.')

        ext = ext.toLowerCase()
        if ext != 'sagews'
            console.error("editor.print called on file with extension '#{ext}' but only supports 'sagews'.")
            return

        submit = () =>
            dialog.find(".salvus-file-printing-progress").show()
            dialog.find(".salvus-file-printing-link").hide()
            $print_tempdir = dialog.find(".smc-file-printing-tempdir")
            $print_tempdir.hide()
            is_subdir = dialog.find(".salvus-file-print-keepfiles").is(":checked")
            dialog.find(".btn-submit").icon_spin(start:true)
            pdf = undefined
            async.series([
                (cb) =>
                    @save(cb)
                (cb) =>
                    options =
                        title      : dialog.find(".salvus-file-print-title").text()
                        author     : dialog.find(".salvus-file-print-author").text()
                        date       : dialog.find(".salvus-file-print-date").text()
                        contents   : dialog.find(".salvus-file-print-contents").is(":checked")
                        subdir     : is_subdir
                        extra_data : misc.to_json(@syncdoc.print_to_pdf_data())  # avoid de/re-json'ing

                    printing.Printer(@).print
                        project_id  : @project_id
                        path        : @filename
                        options     : options
                        cb          : (err, _pdf) =>
                            if err
                                cb(err)
                            else
                                pdf = _pdf
                                cb()
                (cb) =>
                    redux.getProjectActions(@project_id).file_nonzero
                        path    : pdf
                        cb      : (err) =>
                            if err
                                cb('Unable to convert file to PDF. ' +
                                   "Enable 'Keep generated files in a sub-directory...' and check for Latex errors.")
                            else
                                url = salvus_client.read_file_from_project
                                    project_id  : @project_id
                                    path        : pdf
                                dialog.find(".salvus-file-printing-link").attr('href', url).text(pdf).show()
                                if is_subdir
                                    {join} = require('path')
                                    subdir_texfile = join(p.head, "#{base}-sagews2pdf", "tmp.tex")
                                    # if not reading it, tmp.tex is blank (?)
                                    redux.getProjectActions(@project_id).file_nonzero
                                        path    : subdir_texfile
                                        cb      : (err) =>
                                            if err
                                                cb('Unable to create directory of temporary Latex files.')
                                            else
                                                tempdir_link = $('<a>').text('Click to open temporary file')
                                                tempdir_link.click =>
                                                    redux.getProjectActions(@project_id).open_file
                                                        path       : subdir_texfile
                                                        foreground : true
                                                    dialog.modal('hide')
                                                    return false
                                                $print_tempdir.html(tempdir_link)
                                                $print_tempdir.show()
                                                cb()
                                else
                                    redux.getProjectActions(@project_id).download_file
                                        path : pdf
                                        print: true
                                    cb()
            ], (err) =>
                dialog.find(".btn-submit").icon_spin(false)
                dialog.find(".salvus-file-printing-progress").hide()
                if err
                    alert_message(type:"error", message:"problem printing '#{p.tail}' -- #{misc.to_json(err)}")
            )
            return false

        dialog.find(".salvus-file-print-filename").text(@filename)
        dialog.find(".salvus-file-print-title").text(base)
        dialog.find(".salvus-file-print-author").text(redux.getStore('account').get_fullname())
        dialog.find(".salvus-file-print-date").text((new Date()).toLocaleDateString())
        dialog.find(".btn-submit").click(submit)
        dialog.find(".btn-close").click(() -> dialog.modal('hide'); return false)
        if ext == "sagews"
            dialog.find(".salvus-file-options-sagews").show()
        dialog.modal('show')

    init_save_button: () =>
        @save_button = @element.find("a[href=\"#save\"]").tooltip().click(@click_save_button)
        @save_button.find(".spinner").hide()

    init_uncommitted_element: () =>
        @uncommitted_element = @element.find(".smc-uncommitted")

    init_history_button: () =>
        if not @opts.public_access and @filename.slice(@filename.length-13) != '.sage-history'
            @history_button = @element.find(".salvus-editor-history-button")
            @history_button.click(@click_history_button)
            @history_button.show()
            @history_button.css
                display: 'inline-block'   # this is needed due to subtleties of jQuery show().

    click_save_button: () =>
        if @opts.read_only
            return
        if @_saving
            return
        @_saving = true
        @save_button.icon_spin(start:true, delay:8000)
        @save (err) =>
            # WARNING: As far as I can tell, this doesn't call FileEditor.save
            if err
                if redux.getProjectStore(@project_id).is_file_open(@filename)  # only show error if file actually opened
                    alert_message(type:"error", message:"Error saving #{@filename} -- #{err}; please try later")
            else
                @emit('saved')
            @save_button.icon_spin(false)
            @_saving = false
        return false

    click_history_button: () =>
        redux.getProjectActions(@project_id).open_file
            path       : misc.history_path(@filename)
            foreground : true

    _get: () =>
        return @codemirror.getValue()

    _set: (content) =>
        {from} = @codemirror.getViewport()
        @codemirror.setValue(content)
        @codemirror.scrollIntoView(from)
        # even better -- fully restore cursors, if available in localStorage
        setTimeout((()=>@restore_cursor_position()),1)  # do in next round, so that both editors get set by codemirror first (including the linked one)

    restore_cursor_position: () =>
        for i, cm of [@codemirror, @codemirror1]
            if cm?
                pos = @local_storage("cursor#{i}")
                if pos?
                    cm.setCursor(pos)
                    #console.log("#{@filename}: setting view #{cm.name} to cursor pos -- #{misc.to_json(pos)}")
                    info = cm.getScrollInfo()
                    try
                        cm.scrollIntoView(pos, info.clientHeight/2)
                    catch e
                        #console.log("#{@filename}: failed to scroll view #{cm.name} into view -- #{e}")
        @codemirror?.focus()

    # set background color of active line in editor based on background color (which depends on the theme)
    _style_active_line: () =>
        if not @opts.style_active_line
            return
        rgb = $(@codemirror.getWrapperElement()).css('background-color')
        v = (parseInt(x) for x in rgb.slice(4,rgb.length-1).split(','))
        amount = @opts.style_active_line
        for i in [0..2]
            if v[i] >= 128
                v[i] -= amount
            else
                v[i] += amount
        $("body").remove("#salvus-cm-activeline")
        $("body").append("<style id='salvus-cm-activeline' type=text/css>.CodeMirror-activeline{background:rgb(#{v[0]},#{v[1]},#{v[2]});}</style>")


    # hide/show the second linked codemirror editor, depending on whether or not it's enabled
    _show_extra_codemirror_view: () =>
        $(@codemirror1.getWrapperElement()).toggle(@_split_view)

    _show_codemirror_editors: (height, width) =>
        # console.log("_show_codemirror_editors: #{width} x #{height}")
        if not width or not height
            return
        # in case of more than one view on the document...
        @_show_extra_codemirror_view()

        btn = @element.find("a[href=\"#split-view\"]")
        btn.find("i").hide()
        if not @_split_view
            @element.find(".salvus-editor-codemirror-input-container-layout-1").width(width)
            @element.find(".salvus-editor-resize-bar-layout-1").hide()
            @element.find(".salvus-editor-resize-bar-layout-2").hide()
            btn.find(".salvus-editor-layout-0").show()
            # one full editor
            v = [{cm:@codemirror,height:height,width:width}]
        else
            if @_layout == 1
                @element.find(".salvus-editor-codemirror-input-container-layout-1").width(width)
                @element.find(".salvus-editor-resize-bar-layout-1").show()
                @element.find(".salvus-editor-resize-bar-layout-2").hide()
                btn.find(".salvus-editor-layout-1").show()
                p = @_layout1_split_pos
                if not p?
                    p = 0.5
                p = Math.max(MIN_SPLIT,Math.min(MAX_SPLIT, p))
                v = [{cm:@codemirror,  height:height*p,     width:width},
                     {cm:@codemirror1, height:height*(1-p), width:width}]
            else
                @element.find(".salvus-editor-resize-bar-layout-1").hide()
                @element.find(".salvus-editor-resize-bar-layout-2").show()
                p = @_layout2_split_pos
                if not p?
                    p = 0.5
                p = Math.max(MIN_SPLIT,Math.min(MAX_SPLIT, p))
                width0 = width*p
                width1 = width*(1-p)
                btn.find(".salvus-editor-layout-2").show()
                e = @element.find(".salvus-editor-codemirror-input-container-layout-2")
                e.width(width)
                e.find(".salvus-editor-resize-bar-layout-2").height(height).css(left : e.offset().left + width*p)
                e.find(".salvus-editor-codemirror-input-box").width(width0-7)
                v = [{cm:@codemirror,  height:height, width:width0},
                     {cm:@codemirror1, height:height, width:width1-8}]

        if @_last_layout != @_layout
            # move the editors to the correct layout template and show it.
            @element.find(".salvus-editor-codemirror-input-container-layout-#{@_last_layout}").hide()
            layout_elt = @element.find(".salvus-editor-codemirror-input-container-layout-#{@_layout}").show()
            layout_elt.find(".salvus-editor-codemirror-input-box").empty().append($(@codemirror.getWrapperElement()))
            layout_elt.find(".salvus-editor-codemirror-input-box-1").empty().append($(@codemirror1.getWrapperElement()))
            @_last_layout = @_layout

        for {cm,height,width} in v
            scroller = $(cm.getScrollerElement())
            scroller.css('height':height)
            cm_wrapper = $(cm.getWrapperElement())
            cm_wrapper.css
                height : height
                width  : width

        # This is another hack that specifically hopefully addresses an
        # issue where when I open a tab often the scrollbar is completely
        # hosed.  Zooming in and out manually always fixes it, so maybe
        # what's below will also.  Testing it.
        f = () =>
            for {cm,height,width} in v
                cm.refresh()
                ###
                scroll = cm.getScrollInfo(); pos = cm.getCursor()
                # above refresh
                scroll_after = cm.getScrollInfo(); pos_after = cm.getCursor()
                if scroll.left != scroll_after.left or scroll.top != scroll_after.top or pos.line != pos_after.line or pos.ch != pos_after.ch
                    console.log("WARNING: codemirror refresh lost pos -- RESETTING position; before=#{misc.to_json([scroll,pos])}, after=#{misc.to_json([scroll_after,pos_after])}")
                    cm.setCursor(pos)
                    cm.scrollTo(scroll.left, scroll.top)
                ###
        setTimeout(f, 1)

        @emit('show', height)


    _show: (opts={}) =>
        # show the element that contains this editor
        @element.show()

        # do size computations: determine height and width of the codemirror editor(s)
        if not opts.top?
            top           = redux.getProjectStore(@project_id).get('editor_top_position')
        else
            top           = opts.top

        height            = $(window).height()
        elem_height       = height - top
        button_bar_height = @element.find(".salvus-editor-codemirror-button-row").height()
        font_height       = @codemirror.defaultTextHeight()
        chat              = @_chat_is_hidden? and not @_chat_is_hidden
        chat_video        = @_video_is_on? and @_video_is_on

        # width of codemirror editors
        if chat
            width         = @element.find(".salvus-editor-codemirror-chat-column").offset().left
        else
            width         = $(window).width()

        if opts.width?
            width         = opts.width

        if opts.top?
            top           = opts.top

        # height of codemirror editors
        cm_height         = Math.floor((elem_height - button_bar_height)/font_height) * font_height

        # position the editor element on the screen
        @element.css(top:top, left:0)
        @element.css(left:0)
        # and position the chat column
        @element.find(".salvus-editor-codemirror-chat-column").css(top:top+button_bar_height + 2)

        # set overall height of the element
        @element.height(elem_height)

        # show the codemirror editors, resizing as needed
        @_show_codemirror_editors(cm_height, width)

        @chat_elt = @element.find(".salvus-editor-codemirror-chat")

#         if chat
#             chat_elt = @element.find(".salvus-editor-codemirror-chat")
#             chat_elt.height(cm_height)

#             chat_video_loc = chat_elt.find(".salvus-editor-codemirror-chat-video")
#             chat_output    = chat_elt.find(".salvus-editor-codemirror-chat-output")
#             chat_input     = chat_elt.find(".salvus-editor-codemirror-chat-input")

#             chat_input_top = $(window).height() - chat_input.height() - 15

#             if chat_video
#                 video_height = chat_video_loc.height()
#             else
#                 video_height = 0

#             video_top = chat_video_loc.offset().top

#             chat_output_height = $(window).height() - chat_input.height() - video_top - video_height - 30
#             chat_output_top = video_top + video_height

#             chat_input.offset({top:chat_input_top})

#             chat_output.height(chat_output_height)
#             chat_output.offset({top:chat_output_top})

    focus: () =>
        if not @codemirror?
            return
        @show()
        if not IS_MOBILE
            @codemirror_with_last_focus?.focus()

    ############
    # Editor button bar support code
    ############
    textedit_command: (cm, cmd, args) =>
        switch cmd
            when "link"
                cm.insert_link(cb:() => @syncdoc?.sync())
                return false  # don't return true or get an infinite recurse
            when "image"
                cm.insert_image(cb:() => @syncdoc?.sync())
                return false  # don't return true or get an infinite recurse
            when "SpecialChar"
                cm.insert_special_char(cb:() => @syncdoc?.sync())
                return false  # don't return true or get an infinite recurse
            else
                cm.edit_selection
                    cmd  : cmd
                    args : args
                @syncdoc?.sync()
                # needed so that dropdown menu closes when clicked.
                return true

    wizard_handler: () =>
        $target = @mode_display.parent().find('.react-target')
        {render_wizard} = require('./wizard')
        # @wizard is this WizardActions object
        if not @wizard?
            @wizard = render_wizard($target[0], @project_id, @filename, lang = @_current_mode, cb = @wizard_insert_handler)
        else
            @wizard.show(lang = @_current_mode)

    wizard_insert_handler: (insert) =>
        code = insert.code
        lang = insert.lang
        cm = @focused_codemirror()
        line = cm.getCursor().line
        # console.log "wizard insert:", lang, code, insert.descr
        if insert.descr?
            @syncdoc?.insert_new_cell(line)
            cm.replaceRange("%md\n#{insert.descr}", {line : line+1, ch:0})
            @action_key(execute: true, advance:false, split:false)
        line = cm.getCursor().line
        @syncdoc?.insert_new_cell(line)
        cell = code
        if lang != @_current_mode
            cell = "%#{lang}\n#{cell}"
        cm.replaceRange(cell, {line : line+1, ch:0})
        @action_key(execute: true, advance:false, split:false)
        @syncdoc?.sync()

    # add a textedit toolbar to the editor
    init_sagews_edit_buttons: () =>
        if @opts.read_only  # no editing button bar needed for read-only files
            return

        if IS_MOBILE  # no edit button bar on mobile either -- too big (for now at least)
            return

        if not redux.getStore('account').get_editor_settings().extra_button_bar
            # explicitly disabled by user
            return

        NAME_TO_MODE = {xml:'html', markdown:'md', mediawiki:'wiki'}
        for x in sagews_decorator_modes
            mode = x[0]
            name = x[1]
            v = name.split('-')
            if v.length > 1
                name = v[1]
            NAME_TO_MODE[name] = "#{mode}"

        name_to_mode = (name) ->
            n = NAME_TO_MODE[name]
            if n?
                return n
            else
                return "#{name}"

        # add the text editing button bar
        e = @element.find(".salvus-editor-codemirror-textedit-buttons")
        @textedit_buttons = templates.find(".salvus-editor-textedit-buttonbar").clone().hide()
        e.append(@textedit_buttons).show()

        # add the code editing button bar
        @codeedit_buttons = templates.find(".salvus-editor-codeedit-buttonbar").clone()
        e.append(@codeedit_buttons)

        # the r-editing button bar
        @redit_buttons =  templates.find(".salvus-editor-redit-buttonbar").clone()
        e.append(@redit_buttons)

        # the Julia-editing button bar
        @julia_edit_buttons =  templates.find(".salvus-editor-julia-edit-buttonbar").clone()
        e.append(@julia_edit_buttons)

        # the sh-editing button bar
        @sh_edit_buttons =  templates.find(".salvus-editor-sh-edit-buttonbar").clone()
        e.append(@sh_edit_buttons)

        @cython_buttons =  templates.find(".salvus-editor-cython-buttonbar").clone()
        e.append(@cython_buttons)

        @fallback_buttons = templates.find(".salvus-editor-fallback-edit-buttonbar").clone()
        e.append(@fallback_buttons)

        all_edit_buttons = [@textedit_buttons, @codeedit_buttons, @redit_buttons,
                            @cython_buttons, @julia_edit_buttons, @sh_edit_buttons, @fallback_buttons]

        # activite the buttons in the bar
        that = @
        edit_button_click = (e) ->
            e.preventDefault()
            args = $(this).data('args')
            cmd  = $(this).attr('href').slice(1)
            if cmd == 'todo'
                return
            if args? and typeof(args) != 'object'
                args = "#{args}"
                if args.indexOf(',') != -1
                    args = args.split(',')
            return that.textedit_command(that.focused_codemirror(), cmd, args)

        # FUTURE: activate color editing buttons -- for now just hide them
        @element.find(".sagews-output-editor-foreground-color-selector").hide()
        @element.find(".sagews-output-editor-background-color-selector").hide()

        @fallback_buttons.find("a[href=\"#todo\"]").click () =>
            bootbox.alert("<i class='fa fa-wrench' style='font-size: 18pt;margin-right: 1em;'></i> Button bar not yet implemented in <code>#{mode_display.text()}</code> cells.")
            return false

        for edit_buttons in all_edit_buttons
            edit_buttons.find("a").click(edit_button_click)
            edit_buttons.find("*[title]").tooltip(TOOLTIP_DELAY)

        @mode_display = mode_display = @element.find(".salvus-editor-codeedit-buttonbar-mode")
        @_current_mode = "sage"

        set_mode_display = (name) =>
            #console.log("set_mode_display: #{name}")
            if name?
                mode = name_to_mode(name)
            else
                mode = ""
            mode_display.text("%" + mode)
            @_current_mode = mode

        show_edit_buttons = (which_one, name) ->
            for edit_buttons in all_edit_buttons
                edit_buttons.toggle(edit_buttons == which_one)
            set_mode_display(name)

        mode_display.click(@wizard_handler)

        # The code below changes the bar at the top depending on where the cursor
        # is located.  We only change the edit bar if the cursor hasn't moved for
        # a while, to be more efficient, avoid noise, and be less annoying to the user.
        # Replaced by http://underscorejs.org/#debounce
        #bar_timeout = undefined
        #f = () =>
        #    if bar_timeout?
        #        clearTimeout(bar_timeout)
        #    bar_timeout = setTimeout(update_context_sensitive_bar, 250)

        update_context_sensitive_bar = () =>
            cm = @focused_codemirror()
            pos = cm.getCursor()
            name = cm.getModeAt(pos).name
            #console.log("update_context_sensitive_bar, pos=#{misc.to_json(pos)}, name=#{name}")
            if name in ['xml', 'stex', 'markdown', 'mediawiki']
                show_edit_buttons(@textedit_buttons, name)
            else if name == "r"
                show_edit_buttons(@redit_buttons, name)
            else if name == "julia"
                show_edit_buttons(@julia_edit_buttons, name)
            else if name == "cython"  # doesn't work yet, since name=python still
                show_edit_buttons(@cython_buttons, name)
            else if name == "python"  # doesn't work yet, since name=python still
                show_edit_buttons(@codeedit_buttons, "sage")
            else if name == "shell"
                show_edit_buttons(@sh_edit_buttons, name)
            else
                show_edit_buttons(@fallback_buttons, name)

        for cm in [@codemirror, @codemirror1]
            cm.on('cursorActivity', _.debounce(update_context_sensitive_bar, 250))

        update_context_sensitive_bar()
        @element.find(".salvus-editor-codemirror-textedit-buttons").mathjax()


codemirror_session_editor = exports.codemirror_session_editor = (project_id, filename, extra_opts) ->
    #console.log("codemirror_session_editor '#{filename}'")
    ext = filename_extension_notilde(filename).toLowerCase()

    E = new CodeMirrorEditor(project_id, filename, "", extra_opts)
    # Enhance the editor with synchronized session capabilities.
    opts =
        cursor_interval : E.opts.cursor_interval
        sync_interval   : E.opts.sync_interval

    switch ext
        when "sagews"
            # temporary.
            opts =
                cursor_interval : 2000
                sync_interval   : 250
            E.syncdoc = new (sagews.SynchronizedWorksheet)(E, opts)
            E.action_key = E.syncdoc.action
            E.interrupt_key = E.syncdoc.interrupt
            E.tab_nothing_selected = () => E.syncdoc.introspect()
        when "sage-history"
            # no syncdoc
        else
            E.syncdoc = new (syncdoc.SynchronizedDocument2)(E, opts)
    return E


###############################################
# LateX Editor
###############################################

# Make a (server-side) self-destructing temporary uuid-named directory in path.
tmp_dir = (opts) ->
    opts = defaults opts,
        project_id : required
        path       : required
        ttl        : 120            # self destruct in this many seconds
        cb         : required       # cb(err, directory_name)
    path_name = "." + uuid()   # hidden
    if "'" in opts.path
        opts.cb("there is a disturbing ' in the path: '#{opts.path}'")
        return
    remove_tmp_dir
        project_id : opts.project_id
        path       : opts.path
        tmp_dir    : path_name
        ttl        : opts.ttl
    salvus_client.exec
        project_id : opts.project_id
        path       : opts.path
        command    : "mkdir"
        args       : [path_name]
        cb         : (err, output) =>
            if err
                opts.cb("Problem creating temporary directory in '#{opts.path}'")
            else
                opts.cb(false, path_name)

remove_tmp_dir = (opts) ->
    opts = defaults opts,
        project_id : required
        path       : required
        tmp_dir    : required
        ttl        : 120            # run in this many seconds (even if client disconnects)
        cb         : undefined
    salvus_client.exec
        project_id : opts.project_id
        command    : "sleep #{opts.ttl} && rm -rf '#{opts.path}/#{opts.tmp_dir}'"
        timeout    : 10 + opts.ttl
        cb         : (err, output) =>
            cb?(err)


# Class that wraps "a remote latex doc with PDF preview"
class PDFLatexDocument
    constructor: (opts) ->
        opts = defaults opts,
            project_id : required
            filename   : required
            image_type : 'png'  # 'png' or 'jpg'

        @project_id = opts.project_id
        @filename   = opts.filename
        @image_type = opts.image_type

        @_pages     = {}
        @num_pages  = 0
        @latex_log  = ''
        s = path_split(@filename)
        @path = s.head
        if @path == ''
            @path = './'
        @filename_tex  = s.tail
        @base_filename = @filename_tex.slice(0, @filename_tex.length-4)
        @filename_pdf  = @base_filename + '.pdf'

    dbg: (mesg) =>
        #console.log("PDFLatexDocument: #{mesg}")

    page: (n) =>
        if not @_pages[n]?
            @_pages[n] = {}
        return @_pages[n]

    _exec: (opts) =>
        opts = defaults opts,
            path        : @path
            project_id  : @project_id
            command     : required
            args        : []
            timeout     : 30
            err_on_exit : false
            bash        : false
            cb          : required
        #console.log(opts.path)
        #console.log(opts.command + ' ' + opts.args.join(' '))
        salvus_client.exec(opts)

    spell_check: (opts) =>
        opts = defaults opts,
            lang : undefined
            cb   : required
        if not opts.lang?
            opts.lang = misc_page.language()
        if opts.lang == 'disable'
            opts.cb(undefined,[])
            return
        @_exec
            command : "cat '#{@filename_tex}'|aspell --mode=tex --lang=#{opts.lang} list|sort|uniq"
            bash    : true
            cb      : (err, output) =>
                if err
                    opts.cb(err); return
                if output.stderr
                    opts.cb(output.stderr); return
                opts.cb(undefined, output.stdout.slice(0,output.stdout.length-1).split('\n'))  # have to slice final \n

    inverse_search: (opts) =>
        opts = defaults opts,
            n          : required   # page number
            x          : required   # x coordinate in unscaled png image coords (as reported by click EventEmitter)...
            y          : required   # y coordinate in unscaled png image coords
            resolution : required   # resolution used in ghostscript
            cb         : required   # cb(err, {input:'file.tex', line:?})

        scale = opts.resolution / 72
        x = opts.x / scale
        y = opts.y / scale
        @_exec
            command : 'synctex'
            args    : ['edit', '-o', "#{opts.n}:#{x}:#{y}:#{@filename_pdf}"]
            path    : @path
            timeout : 7
            cb      : (err, output) =>
                if err
                    opts.cb(err); return
                if output.stderr
                    opts.cb(output.stderr); return
                s = output.stdout
                i = s.indexOf('\nInput:')
                input = s.slice(i+7, s.indexOf('\n',i+3))

                # normalize path to be relative to project home
                j = input.indexOf('/./')
                if j != -1
                    fname = input.slice(j+3)
                else
                    j = input.indexOf('/../')
                    if j != -1
                        fname = input.slice(j+1)
                    else
                        fname = input
                if @path != './'
                    input = @path + '/' + fname
                else
                    input = fname

                i = s.indexOf('Line')
                line = parseInt(s.slice(i+5, s.indexOf('\n',i+1)))
                opts.cb(false, {input:input, line:line-1})   # make line 0-based

    forward_search: (opts) =>
        opts = defaults opts,
            n  : required
            cb : required   # cb(err, {page:?, x:?, y:?})    x,y are in terms of 72dpi pdf units

        @_exec
            command : 'synctex'
            args    : ['view', '-i', "#{opts.n}:0:#{@filename_tex}", '-o', @filename_pdf]
            path    : @path
            cb      : (err, output) =>
                if err
                    opts.cb(err); return
                if output.stderr
                    opts.cb(output.stderr); return
                s = output.stdout
                i = s.indexOf('\nPage:')
                n = s.slice(i+6, s.indexOf('\n',i+3))
                i = s.indexOf('\nx:')
                x = parseInt(s.slice(i+3, s.indexOf('\n',i+3)))
                i = s.indexOf('\ny:')
                y = parseInt(s.slice(i+3, s.indexOf('\n',i+3)))
                opts.cb(false, {n:n, x:x, y:y})

    default_tex_command: () =>
        # errorstopmode recommended by http://tex.stackexchange.com/questions/114805/pdflatex-nonstopmode-with-tikz-stops-compiling
        # since in some cases things will hang (using )
        #return "pdflatex -synctex=1 -interact=errorstopmode '#{@filename_tex}'"
        # However, users hate nostopmode, so we use nonstopmode, which can hang in rare cases with tikz.
        # See https://github.com/sagemathinc/smc/issues/156
        return "pdflatex -synctex=1 -interact=nonstopmode '#{@filename_tex}'"

    # runs pdflatex; updates number of pages, latex log, parsed error log
    update_pdf: (opts={}) =>
        opts = defaults opts,
            status        : undefined  # status(start:'latex' or 'sage' or 'bibtex'), status(end:'latex', 'log':'output of thing running...')
            latex_command : undefined
            cb            : undefined
        @pdf_updated = true
        if not opts.latex_command?
            opts.latex_command = @default_tex_command()
        @_need_to_run = {}
        log = ''
        status = opts.status
        async.series([
            (cb) =>
                 status?(start:'latex')
                 @_run_latex opts.latex_command, (err, _log) =>
                     log += _log
                     status?(end:'latex', log:_log)
                     cb(err)
            (cb) =>
                 if @_need_to_run.sage
                     status?(start:'sage')
                     @_run_sage @_need_to_run.sage, (err, _log) =>
                         log += _log
                         status?(end:'sage', log:_log)
                         cb(err)
                 else
                     cb()
            (cb) =>
                 if @_need_to_run.bibtex
                     status?(start:'bibtex')
                     @_run_bibtex (err, _log) =>
                         status?(end:'bibtex', log:_log)
                         log += _log
                         cb(err)
                 else
                     cb()
            (cb) =>
                 if @_need_to_run.latex
                     status?(start:'latex')
                     @_run_latex opts.latex_command, (err, _log) =>
                          log += _log
                          status?(end:'latex', log:_log)
                          cb(err)
                 else
                     cb()
            (cb) =>
                 if @_need_to_run.latex
                     status?(start:'latex')
                     @_run_latex opts.latex_command, (err, _log) =>
                          log += _log
                          status?(end:'latex', log:_log)
                          cb(err)
                 else
                     cb()
            (cb) =>
                @update_number_of_pdf_pages(cb)
        ], (err) =>
            opts.cb?(err, log))

    _run_latex: (command, cb) =>
        if not command?
            command = @default_tex_command()
        sagetex_file = @base_filename + '.sagetex.sage'
        sha_marker = 'sha1sums'
        # yes x business recommended by http://tex.stackexchange.com/questions/114805/pdflatex-nonstopmode-with-tikz-stops-compiling
        @_exec
            command : "yes x | " + command + "; echo '#{sha_marker}'; sha1sum '#{sagetex_file}'"
            bash    : true
            timeout : 20
            err_on_exit : false
            cb      : (err, output) =>
                if err
                    cb?(err)
                else
                    i = output.stdout.lastIndexOf(sha_marker)
                    if i != -1
                        shas = output.stdout.slice(i+sha_marker.length+1)
                        output.stdout = output.stdout.slice(0,i)
                        for x in shas.split('\n')
                            v = x.split(/\s+/)
                            if v[1] == sagetex_file and v[0] != @_sagetex_file_sha
                                @_need_to_run.sage = sagetex_file
                                @_sagetex_file_sha = v[0]

                    log = output.stdout + '\n\n' + output.stderr

                    if log.indexOf('Rerun to get cross-references right') != -1
                        @_need_to_run.latex = true

                    run_sage_on = '\nRun Sage on'
                    i = log.indexOf(run_sage_on)
                    if i != -1
                        j = log.indexOf(', and then run LaTeX', i)
                        if j != -1
                            # the .replace(/"/g,'') is because sagetex tosses "'s around part of the filename
                            # in some cases, e.g., when it has a space in it.  Tex itself won't accept
                            # filenames with quotes, so this replacement isn't dangerous.  We don't need
                            # or want these quotes, since we're not passing this command via bash/sh.
                            @_need_to_run.sage = log.slice(i + run_sage_on.length, j).trim().replace(/"/g,'')

                    i = log.indexOf("No file #{@base_filename}.bbl.")
                    if i != -1
                        @_need_to_run.bibtex = true

                    @last_latex_log = log
                    cb?(false, log)

    _run_sage: (target, cb) =>
        if not target?
            target = @base_filename + '.sagetex.sage'
        @_exec
            command : 'sage'
            args    : [target]
            timeout : 45
            cb      : (err, output) =>
                if err
                    cb?(err)
                else
                    log = output.stdout + '\n\n' + output.stderr
                    @_need_to_run.latex = true
                    cb?(false, log)

    _run_bibtex: (cb) =>
        @_exec
            command : 'bibtex'
            args    : [@base_filename]
            timeout : 10
            cb      : (err, output) =>
                if err
                    cb?(err)
                else
                    log = output.stdout + '\n\n' + output.stderr
                    @_need_to_run.latex = true
                    cb?(false, log)

    pdfinfo: (cb) =>   # cb(err, info)
        @_exec
            command     : "pdfinfo"
            args        : [@filename_pdf]
            bash        : false
            err_on_exit : true
            cb          : (err, output) =>
                if err
                    console.log("Make sure pdfinfo is installed!  sudo apt-get install poppler-utils.")
                    cb(err)
                    return
                v = {}
                for x in output.stdout?.split('\n')
                    w = x.split(':')
                    if w.length == 2
                        v[w[0].trim()] = w[1].trim()
                cb(undefined, v)

    update_number_of_pdf_pages: (cb) =>
        before = @num_pages
        @pdfinfo (err, info) =>
            # if err maybe no pdf yet -- just don't do anything
            if not err and info?.Pages?
                @num_pages = info.Pages
                # Delete trailing removed pages from our local view of things; otherwise, they won't properly
                # re-appear later if they look identical, etc.
                if @num_pages < before
                    for n in [@num_pages ... before]
                        delete @_pages[n]
            cb()

    # runs pdftotext; updates plain text of each page.
    # (not used right now, since we are using synctex instead...)
    update_text: (cb) =>
        @_exec
            command : "pdftotext"   # part of the "calibre" ubuntu package
            args    : [@filename_pdf, '-']
            cb      : (err, output) =>
                if not err
                    @_parse_text(output.stdout)
                cb?(err)

    trash_aux_files: (cb) =>
        EXT = ['aux', 'log', 'bbl', 'synctex.gz', 'sagetex.py', 'sagetex.sage', 'sagetex.scmd', 'sagetex.sout']
        @_exec
            command : "rm"
            args    : (@base_filename + "." + ext for ext in EXT)
            cb      : cb

    _parse_text: (text) =>
        # FUTURE -- parse through the text file putting the pages in the correspondings @pages dict.
        # for now... for debugging.
        @_text = text
        n = 1
        for t in text.split('\x0c')  # split on form feed
            @page(n).text = t
            n += 1

    # Updates previews for a given range of pages.
    # This computes images on backend, and fills in the sha1 hashes of @pages.
    # If any sha1 hash changes from what was already there, it gets temporary
    # url for that file.
    # It assumes the pdf files are there already, and doesn't run pdflatex.
    update_images: (opts={}) =>
        opts = defaults opts,
            first_page : 1
            last_page  : undefined  # defaults to @num_pages, unless 0 in which case 99999
            cb         : undefined  # cb(err, [array of page numbers of pages that changed])
            resolution : 50         # number
            device     : '16m'      # one of '16', '16m', '256', '48', 'alpha', 'gray', 'mono'  (ignored if image_type='jpg')
            png_downscale : 2       # ignored if image type is jpg
            jpeg_quality  : 75      # jpg only -- scale of 1 to 100


        res = opts.resolution
        if @image_type == 'png'
            res /= opts.png_downscale

        if not opts.last_page?
            opts.last_page = @num_pages
            if opts.last_page == 0
                opts.last_page = 99999

        #console.log("opts.last_page = ", opts.last_page)

        if opts.first_page <= 0
            opts.first_page = 1
        if opts.last_page > @num_pages
            opts.last_page = @num_pages

        if opts.last_page < opts.first_page
            # easy special case
            opts.cb?(false,[])
            return

        @dbg("update_images: #{opts.first_page} to #{opts.last_page} with res=#{opts.resolution}")

        tmp = undefined
        sha1_changed = []
        changed_pages = []
        pdf = undefined
        async.series([
            (cb) =>
                tmp_dir
                    project_id : @project_id
                    path       : "/tmp"
                    ttl        : 180
                    cb         : (err, _tmp) =>
                        tmp = "/tmp/#{_tmp}"
                        cb(err)
            (cb) =>
                pdf = "#{tmp}/#{@filename_pdf}"
                @_exec
                    command : 'cp'
                    args    : [@filename_pdf, pdf]
                    timeout : 15
                    err_on_exit : true
                    cb      : cb
            (cb) =>
                if @image_type == "png"
                    args = ["-r#{opts.resolution}",
                               '-dBATCH', '-dNOPAUSE',
                               "-sDEVICE=png#{opts.device}",
                               "-sOutputFile=#{tmp}/%d.png",
                               "-dFirstPage=#{opts.first_page}",
                               "-dLastPage=#{opts.last_page}",
                               "-dDownScaleFactor=#{opts.png_downscale}",
                               pdf]
                else if @image_type == "jpg"
                    args = ["-r#{opts.resolution}",
                               '-dBATCH', '-dNOPAUSE',
                               '-sDEVICE=jpeg',
                               "-sOutputFile=#{tmp}/%d.jpg",
                               "-dFirstPage=#{opts.first_page}",
                               "-dLastPage=#{opts.last_page}",
                               "-dJPEGQ=#{opts.jpeg_quality}",
                               pdf]
                else
                    cb("unknown image type #{@image_type}")
                    return

                #console.log('gs ' + args.join(" "))
                @_exec
                    command : 'gs'
                    args    : args
                    err_on_exit : true
                    timeout : 120
                    cb      : (err, output) ->
                        cb(err)

            # get the new sha1 hashes
            (cb) =>
                @_exec
                    command : "sha1sum *.png *.jpg"
                    bash    : true
                    path    : tmp
                    timeout : 15
                    cb      : (err, output) =>
                        if err
                            cb(err); return
                        for line in output.stdout.split('\n')
                            v = line.split(' ')
                            if v.length > 1
                                try
                                    filename = v[2]
                                    n = parseInt(filename.split('.')[0]) + opts.first_page - 1
                                    if @page(n).sha1 != v[0]
                                        sha1_changed.push( page_number:n, sha1:v[0], filename:filename )
                                catch e
                                    console.log("sha1sum: error parsing line=#{line}")
                        cb()

            # get the images whose sha1's changed
            (cb) =>
                #console.log("sha1_changed = ", sha1_changed)
                update = (obj, cb) =>
                    n = obj.page_number
                    salvus_client.read_file_from_project
                        project_id : @project_id
                        path       : "#{tmp}/#{obj.filename}"
                        timeout    : 10  # a single page shouldn't take long
                        cb         : (err, result) =>
                            if err
                                cb(err)
                            else if not result.url?
                                cb("no url in result for a page")
                            else
                                p = @page(n)
                                p.sha1 = obj.sha1
                                p.url = result.url
                                p.resolution = res
                                changed_pages.push(n)
                                cb()
                async.mapSeries(sha1_changed, update, cb)
        ], (err) =>
            opts.cb?(err, changed_pages)
        )

# FOR debugging only
if DEBUG
    exports.PDFLatexDocument = PDFLatexDocument

class PDF_Preview extends FileEditor
    constructor: (@project_id, @filename, contents, opts) ->
        super(@project_id, @filename)
        @pdflatex = new PDFLatexDocument(project_id:@project_id, filename:@filename, image_type:"png")
        @opts = opts
        @_updating = false
        @element = templates.find(".salvus-editor-pdf-preview").clone()
        @spinner = @element.find(".salvus-editor-pdf-preview-spinner")
        s = path_split(@filename)
        @path = s.head
        if @path == ''
            @path = './'
        @file = s.tail
        @element.maxheight()
        @last_page = 0
        @output = @element.find(".salvus-editor-pdf-preview-page")
        @highlight = @element.find(".salvus-editor-pdf-preview-highlight").hide()
        @output.text("Loading preview...")
        @_first_output = true
        @_needs_update = true

    dbg: (mesg) =>
        #console.log("PDF_Preview: #{mesg}")

    zoom: (opts) =>
        opts = defaults opts,
            delta : undefined
            width : undefined

        images = @output.find("img")
        if images.length == 0
            return # nothing to do

        if opts.delta?
            if not @zoom_width?
                @zoom_width = 160   # NOTE: hardcoded also in editor.css class .salvus-editor-pdf-preview-image
            max_width = @zoom_width
            max_width += opts.delta
        else if opts.width?
            max_width = opts.width

        if max_width?
            @zoom_width = max_width
            n = @current_page().number
            max_width = "#{max_width}%"
            images.css
                'max-width'   : max_width
                width         : max_width
            @scroll_into_view(n : n, highlight_line:false, y:$(window).height()/2)

        @recenter()

    recenter: () =>
        container_width = @output.find(":first-child:first").width()
        content_width = @output.find("img:first-child:first").width()
        @output.scrollLeft((content_width - container_width)/2)

    watch_scroll: () =>
        if @_f?
            clearInterval(@_f)
        timeout = undefined
        @output.on 'scroll', () =>
            @_needs_update = true
        f = () =>
            if @_needs_update and @element.is(':visible')
                @_needs_update = false
                @update cb:(err) =>
                    if err
                        @_needs_update = true
        @_f = setInterval(f, 1000)

    highlight_middle: (fade_time) =>
        if not fade_time?
            fade_time = 5000
        @highlight.show().offset(top:$(window).height()/2)
        @highlight.stop().animate(opacity:.3).fadeOut(fade_time)

    scroll_into_view: (opts) =>
        opts = defaults opts,
            n              : required   # page
            y              : 0          # y-coordinate on page
            highlight_line : true
        pg = @pdflatex.page(opts.n)
        if not pg?
            # the page has vanished in the meantime...
            return
        t = @output.offset().top
        @output.scrollTop(0)  # reset to 0 first so that pg.element.offset().top is correct below
        top = (pg.element.offset().top + opts.y) - $(window).height() / 2
        @output.scrollTop(top)
        if opts.highlight_line
            # highlight location of interest
            @highlight_middle()

    remove: () =>
        if @_f?
            clearInterval(@_f)
        super()

    focus: () =>
        @element.maxheight()
        @output.height(@element.height())
        @output.width(@element.width())

    current_page: () =>
        tp = @output.offset().top
        for _page in @output.children()
            page = $(_page)
            offset = page.offset()
            if offset.top > tp
                n = page.data('number')
                if n > 1
                    n -= 1
                return {number:n, offset:offset.top}
        if page?
            return {number:page.data('number')}
        else
            return {number:1}

    update: (opts={}) =>
        opts = defaults opts,
            window_size : 4
            cb          : undefined

        if @_updating
            opts.cb?("already updating")  # don't change string
            return

        @dbg("update")
        #@spinner.show().spin(true)
        @_updating = true

        @output.maxheight()
        if @element.width()
            @output.width(@element.width())

        # Hide trailing pages.
        if @pdflatex.num_pages?
            @dbg("update: num_pages = #{@pdflatex.num_pages}")
            # This is O(N), but behaves better given the async nature...
            for p in @output.children()
                page = $(p)
                if page.data('number') > @pdflatex.num_pages
                    @dbg("update: removing page number #{page.data('number')}")
                    page.remove()

        n = @current_page().number
        @dbg("update: current_page=#{n}")

        f = (opts, cb) =>
            opts.cb = (err, changed_pages) =>
                if err
                    cb(err)
                else if changed_pages.length == 0
                    cb()
                else
                    g = (m, cb) =>
                        @_update_page(m, cb)
                    async.map(changed_pages, g, cb)
            @pdflatex.update_images(opts)

        hq_window = opts.window_size
        if n == 1
            hq_window *= 2

        f {first_page: n, last_page: n+1, resolution:@opts.resolution*3, device:'16m', png_downscale:3}, (err) =>
            if err
                #@spinner.spin(false).hide()
                @_updating = false
                opts.cb?(err)
            else if not @pdflatex.pdf_updated? or @pdflatex.pdf_updated
                @pdflatex.pdf_updated = false
                g = (obj, cb) =>
                    if obj[2]
                        f({first_page:obj[0], last_page:obj[1], resolution:'300', device:'16m', png_downscale:3}, cb)
                    else
                        f({first_page:obj[0], last_page:obj[1], resolution:'150', device:'gray', png_downscale:1}, cb)
                v = []
                v.push([n-hq_window, n-1, true])
                v.push([n+2, n+hq_window, true])

                k1 = Math.round((1 + n-hq_window-1)/2)
                v.push([1, k1])
                v.push([k1+1, n-hq_window-1])
                if @pdflatex.num_pages
                    k2 = Math.round((n+hq_window+1 + @pdflatex.num_pages)/2)
                    v.push([n+hq_window+1,k2])
                    v.push([k2,@pdflatex.num_pages])
                else
                    v.push([n+hq_window+1,999999])
                async.map v, g, (err) =>
                    #@spinner.spin(false).hide()
                    @_updating = false

                    # If first time, start watching for scroll movements to update.
                    if not @_f?
                        @watch_scroll()
                    opts.cb?()
            else
                @_updating = false
                opts.cb?()


    # update page n based on currently computed data.
    _update_page: (n, cb) =>
        p          = @pdflatex.page(n)
        url        = p.url
        resolution = p.resolution
        if not url?
            # delete page and all following it from DOM
            for m in [n .. @last_page]
                @output.remove(".salvus-editor-pdf-preview-page-#{m}")
            if @last_page >= n
                @last_page = n-1
        else
            @dbg("_update_page(#{n}) using #{url}")
            # update page
            recenter = (@last_page == 0)
            that = @
            page = @output.find(".salvus-editor-pdf-preview-page-#{n}")
            if page.length == 0
                # create
                for m in [@last_page+1 .. n]
                    page = $("<div class='salvus-editor-pdf-preview-page-single salvus-editor-pdf-preview-page-#{m}'><span class='lighten'>Page #{m}</span><br><img alt='Page #{m}' class='salvus-editor-pdf-preview-image'><br></div>")
                    page.data("number", m)

                    f = (e) ->
                        pg = $(e.delegateTarget)
                        n  = pg.data('number')
                        offset = $(e.target).offset()
                        x = e.pageX - offset.left
                        y = e.pageY - offset.top
                        img = pg.find("img")
                        nH = img[0].naturalHeight
                        nW = img[0].naturalWidth
                        y *= nH/img.height()
                        x *= nW/img.width()
                        that.emit 'shift-click', {n:n, x:x, y:y, resolution:img.data('resolution')}
                        return false

                    page.click (e) ->
                        if e.shiftKey or e.ctrlKey
                            f(e)
                        return false

                    page.dblclick(f)

                    if self._margin_left?
                        # A zoom was set via the zoom command -- maintain it.
                        page.find("img").css
                            'max-width'   : self._max_width
                            width         : self._max_width

                    if @_first_output
                        @output.empty()
                        @_first_output = false

                    # Insert page in the right place in the output.  Since page creation
                    # can happen in parallel/random order (esp because of deletes of trailing pages),
                    # we have to work at this a bit.
                    done = false
                    for p in @output.children()
                        pg = $(p)
                        if pg.data('number') > m
                            page.insertBefore(pg)
                            done = true
                            break
                    if not done
                        @output.append(page)

                    @pdflatex.page(m).element = page

                @last_page = n
            img =  page.find("img")
            #console.log("setting an img src to", url)
            img.attr('src', url).data('resolution', resolution)
            load_error = () ->
                img.off('error', load_error)
                setTimeout((()->img.attr('src',url)), 2000)
            img.on('error', load_error)

            if recenter
                img.one 'load', () =>
                    @recenter()

            if @zoom_width?
                max_width = @zoom_width
                max_width = "#{max_width}%"
                img.css
                    'max-width'   : max_width
                    width         : max_width

            #page.find(".salvus-editor-pdf-preview-text").text(p.text)
        cb()

    show: (geometry={}) =>
        geometry = defaults geometry,
            left   : undefined
            top    : undefined
            width  : $(window).width()
            height : undefined
        if not @is_active()
            return

        @element.show()

        f = () =>
            @element.width(geometry.width)
            @element.offset
                left : geometry.left
                top  : geometry.top

            if geometry.height?
                @element.height(geometry.height)
            else
                @element.maxheight()
                geometry.height = @element.height()

            @focus()
        # We wait a tick for the element to appear before positioning it, otherwise it
        # can randomly get messed up.
        setTimeout(f, 1)

    hide: () =>
        @element.hide()

exports.PDF_Preview = PDF_Preview

class PDF_PreviewEmbed extends FileEditor
    constructor: (@project_id, @filename, contents, @opts) ->
        super(@project_id, @filename)
        @element = templates.find(".salvus-editor-pdf-preview-embed").clone()
        @pdf_title = @element.find(".salvus-editor-pdf-title")
        @pdf_title.find("span").text("loading ...")

        @spinner = @element.find(".salvus-editor-pdf-preview-embed-spinner")

        s = path_split(@filename)
        @path = s.head
        if @path == ''
            @path = './'
        @file = s.tail

        @output = @element.find(".salvus-editor-pdf-preview-embed-page")

        @element.find("a[href=\"#refresh\"]").click () =>
            @update()
            return false

    focus: () =>

    update: (cb) =>
        height = @element.height()
        if height == 0
            # not visible.
            return
        width = @element.width()

        button = @element.find("a[href=\"#refresh\"]")
        button.icon_spin(true)

        @_last_width = width
        @_last_height = height

        output_height = height - (@output.offset().top - @element.offset().top)
        @output.height(output_height)
        @output.width(width)

        @spinner.show().spin(true)
        salvus_client.read_file_from_project
            project_id : @project_id
            path       : @filename
            timeout    : 20
            cb         : (err, result) =>
                button.icon_spin(false)
                @spinner.spin(false).hide()
                if err or not result.url?
                    alert_message(type:"error", message:"unable to get pdf -- #{err}")
                else
                    @pdf_title.find("span").text(@filename)
                    @pdf_title.attr('target', '_blank').attr("href", result.url)
                    @output.find("iframe").attr('src', result.url).width(width).height(output_height-10)
                    @output.find("a").attr('href',"#{result.url}?random=#{Math.random()}")
                    @output.find("span").text(@filename)

    mount : () =>
        if not @mounted
            $(document.body).append(@element)
            @mounted = true
        return @mounted

    show: (geometry={}) =>
        geometry = defaults geometry,
            left   : undefined
            top    : undefined
            width  : $(window).width()
            height : undefined

        @element.show()
        if not geometry.top?
            @element.css(top: redux.getProjectStore(@project_id).get('editor_top_position'))

        if geometry.height?
            @element.height(geometry.height)
        else
            @element.maxheight()
            geometry.height = @element.height()

        @element.width(geometry.width)

        @element.offset
            left : geometry.left
            top  : geometry.top

        if @_last_width != geometry.width or @_last_height != geometry.height
            @update()

        @focus()

    hide: () =>
        @element.hide()

exports.PDF_PreviewEmbed = PDF_PreviewEmbed

class Terminal extends FileEditor
    constructor: (@project_id, @filename, content, opts) ->
        super(@project_id, @filename)
        @element = $("<div>").hide()
        elt = @element.salvus_console
            title     : "Terminal"
            filename  : @filename
            project_id: @project_id
            resizable : false
            editor    : @
        @console = elt.data("console")
        @element = @console.element
        salvus_client.read_text_file_from_project
            project_id : @project_id
            path       : @filename
            cb         : (err, result) =>
                if err
                    alert_message(type:"error", message: "Error connecting to console server -- #{err}")
                else
                    # New session or connect to session
                    if result.content? and result.content.length < 36
                        # empty/corrupted -- messed up by bug in early version of SMC...
                        delete result.content
                    @opts = defaults opts,
                        session_uuid : result.content
                    @connect_to_server()

    connect_to_server: (cb) =>
        mesg =
            timeout    : 30  # just for making the connection; not the timeout of the session itself!
            type       : 'console'
            project_id : @project_id
            cb : (err, session) =>
                if err
                    alert_message(type:'error', message:err)
                    cb?(err)
                else
                    if @element.is(":visible")
                        @show()
                    @console.set_session(session)
                    @opts.session_uuid = session.session_uuid
                    salvus_client.write_text_file_to_project
                        project_id : @project_id
                        path       : @filename
                        content    : session.session_uuid
                        cb         : cb

        path = misc.path_split(@filename).head
        mesg.params  = {command:'bash', rows:@opts.rows, cols:@opts.cols, path:path, filename:@filename}
        if @opts.session_uuid?
            mesg.session_uuid = @opts.session_uuid
            salvus_client.connect_to_session(mesg)
        else
            salvus_client.new_session(mesg)


    _get: () =>  # FUTURE ??
        return @opts.session_uuid ? ''

    _set: (content) =>  # FUTURE ??

    save: (cb) =>
        # DO nothing -- a no-op for now
        # FUTURE: Add notion of history
        cb?()

    focus: () =>
        @console?.focus()

    blur: () =>
        @console?.blur()

    terminate_session: () =>

    remove: () =>
        @element.salvus_console(false)
        super()

    hide : () =>
        if @console?
            @element?.hide()
            @console.blur()

    _show: () =>
        if @console?
            e = $(@console.terminal.element)
            top = redux.getProjectStore(@project_id).get('editor_top_position') + @element.find(".salvus-console-topbar").height()
            # We leave a gap at the bottom of the screen, because often the
            # cursor is at the bottom, but tooltips, etc., would cover that
            ht = $(window).height() - top - 6
            if feature.isMobile.iOS()
                ht = Math.floor(ht/2)
            e.height(ht)
            @element.css(left:0, top:redux.getProjectStore(@project_id).get('editor_top_position'), position:'fixed')   # HACK: this is hack-ish; needs to be redone!
            @console.focus(true)

class Media extends FileEditor
    constructor: (@project_id, @filename, url, @opts) ->
<<<<<<< HEAD
        super(@project_id, @filename)
=======
        @ext = misc.filename_extension_notilde(@filename)?.toLowerCase()
        @mode = if @ext in VIDEO_EXTS then 'video' else 'image'

>>>>>>> eb1401c0
        @element = templates.find(".salvus-editor-image").clone()
        @element.find(".salvus-editor-image-title").text(@filename)

        refresh = @element.find("a[href=\"#refresh\"]")
        refresh.click () =>
            refresh.icon_spin(true)
            @update (err) =>
                refresh.icon_spin(false)
            return false

        @element.find("a[href=\"#close\"]").click () =>
            return false

        if url?
            @element.find(".salvus-editor-image-container").find("span").hide()
            @set_src(url)
        else
            @update()

    set_src : (src) =>
        switch @mode
            when 'image'
                @element.find("img").attr('src', src)
                @element.find('video').hide()
            when 'video'
                @element.find('img').hide()
                @element.find('video').attr('src', src).show()

    update: (cb) =>
        @element.find("a[href=\"#refresh\"]").icon_spin(start:true)
        salvus_client.read_file_from_project
            project_id : @project_id
            timeout    : 30
            path       : @filename
            cb         : (err, mesg) =>
                @element.find("a[href=\"#refresh\"]").icon_spin(false)
                @element.find(".salvus-editor-image-container").find("span").hide()
                if err
                    alert_message(type:"error", message:"Communications issue loading #{@filename} -- #{err}")
                    cb?(err)
                else if mesg.event == 'error'
                    alert_message(type:"error", message:"Error getting #{@filename} -- #{to_json(mesg.error)}")
                    cb?(mesg.event)
                else
                    @set_src(mesg.url + "?random=#{Math.random()}")
                    cb?()

    show: () =>
        if not @is_active()
            return
        @element.show()
        @element.css(top: redux.getProjectStore(@project_id).get('editor_top_position'))
        @element.maxheight()



class PublicHTML extends FileEditor
    constructor: (@project_id, @filename, @content, opts) ->
        super(@project_id, @filename)
        @element = templates.find(".salvus-editor-static-html").clone()
        if not @content?
            @content = 'Loading...'
            # Now load the content from the backend...
            salvus_client.public_get_text_file
                project_id : @project_id
                path       : @filename
                timeout    : 60
                cb         : (err, content) =>
                    if err
                        @content = "Error opening file -- #{err}"
                    else
                        @content = content
                    if @iframe?
                        @set_iframe()

    show: () =>
        if not @is_active()
            return
        if not @iframe?
            # Setting the iframe in the *next* tick is critical on Firefox; otherwise, the browser
            # just deletes what we set.  I do not claim to fully understand why, but this does work.
            # See https://github.com/sagemathinc/smc/issues/843
            # -- wstein
            setTimeout(@set_iframe, 1)
        else
            @set_iframe()
        @element.show()
        #  redux.getProjectStore(@project_id).get('editor_top_position'))
        @element.maxheight(offset:18)

    set_iframe: () =>
        @iframe = @element.find(".salvus-editor-static-html-content").find('iframe')
        # We do this, since otherwise just loading the iframe using
        #      @iframe.contents().find('html').html(@content)
        # messes up the parent html page...
        @iframe.contents().find('body')[0].innerHTML = @content
        @iframe.contents().find('body').find("a").attr('target','_blank')
        @iframe.maxheight()

class PublicCodeMirrorEditor extends CodeMirrorEditor
    constructor: (@project_id, @filename, content, opts, cb) ->
        opts.read_only = true
        opts.public_access = true
        super(@project_id, @filename, "Loading...", opts)
        @element.find("a[href=\"#save\"]").hide()       # no need to even put in the button for published
        @element.find("a[href=\"#readonly\"]").hide()   # ...
        salvus_client.public_get_text_file
            project_id : @project_id
            path       : @filename
            timeout    : 60
            cb         : (err, content) =>
                if err
                    content = "Error opening file -- #{err}"
                @_set(content)
                cb?(err)

class PublicSagews extends PublicCodeMirrorEditor
    constructor: (@project_id, @filename, content, opts) ->
        opts.allow_javascript_eval = false
        super @project_id, @filename, content, opts, (err) =>
            @element.find("a[href=\"#split-view\"]").hide()  # disable split view
            if not err
                @syncdoc = new (sagews.SynchronizedWorksheet)(@, {static_viewer:true})
                @syncdoc.process_sage_updates()
                @syncdoc.init_hide_show_gutter()

class FileEditorWrapper extends FileEditor
    constructor: (@project_id, @filename, @content, @opts) ->
        super(@project_id, @filename)
        @init_wrapped(@project_id, @filename, @content, @opts)

    init_wrapped: () =>
        # Define @element and @wrapped in derived class
        throw Error('must define in derived class')

    save: (cb) =>
        if @wrapped?.save?
            @wrapped.save(cb)
        else
            cb?()

    has_unsaved_changes: (val) =>
        return @wrapped?.has_unsaved_changes?(val)

    has_uncommitted_changes: (val) =>
        return @wrapped?.has_uncommitted_changes?(val)

    _get: () =>
        # FUTURE
        return 'history saving not yet implemented'

    _set: (content) =>
        # FUTURE ???

    focus: () =>

    terminate_session: () =>

    disconnect_from_session: () =>
        @wrapped?.destroy?()

    remove: () =>
        super()
        @wrapped?.destroy?()
        delete @filename; delete @content; delete @opts

    show: () =>
        if not @is_active()
            return
        if not @element?
            return
        @element.show()
        @element.css(top:redux.getProjectStore(@project_id).get('editor_top_position'))

        if IS_MOBILE
            @element.css(position:'relative')
        else
            @element.css(position:'fixed')
        @wrapped?.show?()

    hide: () =>
        @element?.hide()
        @wrapped?.hide?()

###
# Task list
###

class TaskList extends FileEditorWrapper
    init_wrapped: () =>
        @element = $("<div><span>&nbsp;&nbsp;Loading...</span></div>")
        require.ensure [], () =>
            tasks = require('./tasks')
            elt = tasks.task_list(@project_id, @filename, {})
            @element.replaceWith(elt)
            @element = elt
            @wrapped = elt.data('task_list')
            @show()  # need to do this due to async loading -- otherwise once it appears it isn't the right size, which is BAD.

    mount : () =>
        if not @mounted
            $(document.body).append(@element)
            @mounted = true
        return @mounted

###
# Jupyter notebook
###
jupyter = require('./editor_jupyter')

class JupyterNotebook extends FileEditorWrapper
    init_wrapped: () =>
        @init_font_size() # get the @default_font_size
        # console.log("JupyterNotebook@default_font_size: #{@default_font_size}")
        @opts.default_font_size = @default_font_size
        @element = jupyter.jupyter_notebook(@, @filename, @opts)
        @wrapped = @element.data('jupyter_notebook')

    mount : () =>
        if not @mounted
            $(document.body).append(@element)
            @mounted = true
        return @mounted

class JupyterNBViewer extends FileEditorWrapper
    init_wrapped: () ->
        @element = jupyter.jupyter_nbviewer(@project_id, @filename, @content, @opts)
        @wrapped = @element.data('jupyter_nbviewer')

class JupyterNBViewerEmbedded extends FileEditor
    # this is like JupyterNBViewer but https://nbviewer.jupyter.org in an iframe
    # it's only used for public files and when not part of the project or anonymous
    constructor: (@project_id, @filename, @content, opts) ->
        super(@project_id, @filename)
        @element = $(".smc-jupyter-templates .smc-jupyter-nbviewer").clone()
        @init_buttons()

    init_buttons: () =>
        # code duplication from editor_jupyter/JupyterNBViewer
        @element.find('a[href="#copy"]').click () =>
            actions = redux.getProjectActions(@project_id)
            actions.load_target('files')
            actions.set_all_files_unchecked()
            actions.set_file_checked(@filename, true)
            actions.set_file_action('copy')
            return false

        @element.find('a[href="#download"]').click () =>
            actions = redux.getProjectActions(@project_id)
            actions.load_target('files')
            actions.set_all_files_unchecked()
            actions.set_file_checked(@filename, true)
            actions.set_file_action('download')
            return false

    show: () =>
        if not @is_active()
            return
        if not @iframe?
            @iframe = @element.find(".smc-jupyter-nbviewer-content").find('iframe')
            {join} = require('path')
            ipynb_src = join(window.location.hostname,
                             window.smc_base_url,
                             @project_id,
                             'raw',
                             @filename)
            # for testing, set it to a src like this: (smc-in-smc doesn't work for published files, since it
            # still requires the user to be logged in with access to the host project)
            #ipynb_src = 'cloud.sagemath.com/14eed217-2d3c-4975-a381-b69edcb40e0e/raw/scratch/1_notmnist.ipynb'
            @iframe.attr('src', "//nbviewer.jupyter.org/urls/#{ipynb_src}")
        @element.show()
        @element.css(top:redux.getProjectStore(@project_id).get('editor_top_position'))
        @element.maxheight(offset:18)
        @iframe.maxheight()

{HTML_MD_Editor} = require('./editor-html-md/editor-html-md')
html_md_exts = []
for ext, opts of file_associations
    if opts.editor == 'html-md'
        html_md_exts.push(ext)

{LatexEditor} = require('./editor_latex')

exports.register_nonreact_editors = () ->

    # Make non-react editors available in react rewrite
    reg = require('./editor_react_wrapper').register_nonreact_editor

    reg
        ext : ''  # fallback for any type not otherwise explicitly specified
        f   : (project_id, path, opts) -> codemirror_session_editor(project_id, path, opts)
        is_public : false

    # Editors for private normal editable files.
    reg0 = (cls, extensions) ->
        icon = file_icon_class(extensions[0])
        reg
            ext       : extensions
            is_public : false
            icon      : icon
            f         : (project_id, path, opts) -> new cls(project_id, path, undefined, opts)

    reg0 HTML_MD_Editor,   html_md_exts
    reg0 LatexEditor,      ['tex']
    reg0 Terminal,         ['term', 'sage-term']
    reg0 Media,            ['png', 'jpg', 'gif', 'svg'].concat(VIDEO_EXTS)

    {HistoryEditor} = require('./editor_history')
    reg0 HistoryEditor,    ['sage-history']
    reg0 PDF_PreviewEmbed, ['pdf']
    reg0 TaskList,         ['tasks']
    reg0 JupyterNotebook,  ['ipynb']

    # "Editors" for read-only public files
    reg1 = (cls, extensions) ->
        icon = file_icon_class(extensions[0])
        reg
            ext       : extensions
            is_public : true
            icon      : icon
            f         : (project_id, path, opts) -> new cls(project_id, path, undefined, opts)

    reg1 PublicCodeMirrorEditor,  ['']
    reg1 PublicHTML,              ['html']
    reg1 PublicSagews,            ['sagews']
    reg1 JupyterNBViewerEmbedded, ['ipynb']<|MERGE_RESOLUTION|>--- conflicted
+++ resolved
@@ -2879,13 +2879,8 @@
 
 class Media extends FileEditor
     constructor: (@project_id, @filename, url, @opts) ->
-<<<<<<< HEAD
         super(@project_id, @filename)
-=======
-        @ext = misc.filename_extension_notilde(@filename)?.toLowerCase()
         @mode = if @ext in VIDEO_EXTS then 'video' else 'image'
-
->>>>>>> eb1401c0
         @element = templates.find(".salvus-editor-image").clone()
         @element.find(".salvus-editor-image-title").text(@filename)
 
