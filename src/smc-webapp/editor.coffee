###############################################################################
#
#    CoCalc: Collaborative Calculation in the Cloud
#
#    Copyright (C) 2014--2016, SageMath, Inc.
#
#    This program is free software: you can redistribute it and/or modify
#    it under the terms of the GNU General Public License as published by
#    the Free Software Foundation, either version 3 of the License, or
#    (at your option) any later version.
#
#    This program is distributed in the hope that it will be useful,
#    but WITHOUT ANY WARRANTY; without even the implied warranty of
#    MERCHANTABILITY or FITNESS FOR A PARTICULAR PURPOSE.  See the
#    GNU General Public License for more details.
#
#    You should have received a copy of the GNU General Public License
#    along with this program.  If not, see <http://www.gnu.org/licenses/>.
#
###############################################################################

$ = window.$

# Editor files in a project
# Show button labels if there are at most this many file tabs opened.
# This is in exports so that an elite user could customize this by doing, e.g.,
#    require('./editor').SHOW_BUTTON_LABELS=0
exports.SHOW_BUTTON_LABELS = 4

exports.MIN_SPLIT = MIN_SPLIT = 0.02
exports.MAX_SPLIT = MAX_SPLIT = 0.98  # maximum pane split proportion for editing

TOOLTIP_DELAY = delay: {show: 500, hide: 100}

async = require('async')

message = require('smc-util/message')

{redux} = require('./smc-react')

_ = underscore = require('underscore')

{webapp_client} = require('./webapp_client')
{EventEmitter}  = require('events')
{alert_message} = require('./alerts')
{project_tasks} = require('./project_tasks')

feature = require('./feature')
IS_MOBILE = feature.IS_MOBILE

misc = require('smc-util/misc')
misc_page = require('./misc_page')

# Ensure CodeMirror is available and configured
require('./codemirror/codemirror')
require('./codemirror/multiplex')

# Ensure the console jquery plugin is available
require('./console')

# SMELL: undo doing the import below -- just use misc.[stuff] is more readable.
{copy, trunc, from_json, to_json, keys, defaults, required, filename_extension, filename_extension_notilde,
 len, path_split, uuid} = require('smc-util/misc')

syncdoc  = require('./syncdoc')
sagews   = require('./sagews')
printing = require('./printing')

copypaste = require('./copy-paste-buffer')
{extra_alt_keys} = require('mobile/codemirror')

codemirror_associations =
    c      : 'text/x-c'
    'c++'  : 'text/x-c++src'
    cql    : 'text/x-sql'
    cpp    : 'text/x-c++src'
    cc     : 'text/x-c++src'
    tcc    : 'text/x-c++src'
    conf   : 'nginx'   # should really have a list of different types that end in .conf and autodetect based on heuristics, letting user change.
    csharp : 'text/x-csharp'
    'c#'   : 'text/x-csharp'
    clj    : 'text/x-clojure'
    cljs   : 'text/x-clojure'
    cljc   : 'text/x-clojure'
    edn    : 'text/x-clojure'
    elm    : 'text/x-elm'
    cjsx   : 'text/cjsx'
    coffee : 'coffeescript'
    css    : 'css'
    diff   : 'text/x-diff'
    dtd    : 'application/xml-dtd'
    e      : 'text/x-eiffel'
    ecl    : 'ecl'
    f      : 'text/x-fortran'    # https://github.com/mgaitan/CodeMirror/tree/be73b866e7381da6336b258f4aa75fb455623338/mode/fortran
    f90    : 'text/x-fortran'
    f95    : 'text/x-fortran'
    h      : 'text/x-c++hdr'
    hpp    : 'text/x-c++hdr'
    hs     : 'text/x-haskell'
    lhs    : 'text/x-haskell'
    html   : 'htmlmixed'
    jade   : 'text/x-pug'
    java   : 'text/x-java'
    jl     : 'text/x-julia'
    js     : 'javascript'
    jsx    : 'jsx'
    json   : 'javascript'
    lua    : 'lua'
    m      : 'text/x-octave'
    md     : 'gfm2'
    ml     : 'text/x-ocaml'
    mysql  : 'text/x-sql'
    patch  : 'text/x-diff'
    gp     : 'text/pari'
    go     : 'text/x-go'
    pari   : 'text/pari'
    php    : 'php'
    pl     : 'text/x-perl'
    pug    : 'text/x-pug'
    py     : 'python'
    pyx    : 'python'
    r      : 'r'
    rmd    : 'gfm2'
    rnw    : 'stex2'
    rst    : 'rst'
    rb     : 'text/x-ruby'
    ru     : 'text/x-ruby'
    sage   : 'python'
    sagews : 'sagews'
    scala  : 'text/x-scala'
    scm    : 'text/x-scheme'
    sh     : 'shell'
    spyx   : 'python'
    sql    : 'text/x-sql'
    ss     : 'text/x-scheme'
    sty    : 'stex2'
    txt    : 'text'
    tex    : 'stex2'
    ts     : 'application/typescript'
    toml   : 'text/x-toml'
    bib    : 'stex'
    bbl    : 'stex'
    xml    : 'xml'
    xsl    : 'xsl'
    yaml   : 'yaml'
    ''     : 'text'

file_associations = exports.file_associations = {}
for ext, mode of codemirror_associations
    name = mode
    i = name.indexOf('x-')
    if i != -1
        name = name.slice(i+2)
    name = name.replace('src','')
    icon = switch mode
        when 'python'
            'cc-icon-python'
        when 'coffeescript'
            'fa-coffee'
        else
            'fa-file-code-o'
    if ext in ['r', 'rmd']
        icon = 'cc-icon-r'
    file_associations[ext] =
        editor : 'codemirror'
        binary : false
        icon   : icon
        opts   : {mode:mode}
        name   : name

# noext = means file with no extension but the given name.
file_associations['noext-Dockerfile'] =
    editor : 'codemirror'
    binary : false
    icon   : 'fa-ship'
    opts   : {mode:'dockerfile', indent_unit:2, tab_size:2}
    name   : 'Dockerfile'

file_associations['tex'] =
    editor : 'latex'
    icon   : 'cc-icon-tex-file'
    opts   : {mode:'stex2', indent_unit:4, tab_size:4}
    name   : "LaTeX"
#file_associations['tex'] =  # WARNING: only for TESTING!!!
#    editor : 'html-md'
#    icon   : 'fa-file-code-o'
#    opts   : {indent_unit:4, tab_size:4, mode:'stex2'}

file_associations['rnw'] =
    editor : 'latex'
    icon   : 'cc-icon-tex-file'
    opts   : {mode:'stex2', indent_unit:4, tab_size:4}
    name   : "R/knitr LaTeX"

file_associations['html'] =
    editor : 'html-md'
    icon   : 'fa-file-code-o'
    opts   : {indent_unit:4, tab_size:4, mode:'htmlmixed'}
    name   : "html"

file_associations['md'] =
    editor : 'html-md'
    icon   : 'cc-icon-markdown'
    opts   : {indent_unit:4, tab_size:4, mode:'gfm2'}
    name   : "markdown"

file_associations['rmd'] =
    editor : 'html-md'
    icon   : 'cc-icon-r'
    opts   : {indent_unit:4, tab_size:4, mode:'gfm2'}
    name   : "Rmd"

file_associations['java'] =
    editor : 'html-md'
    icon   : 'fa-file-code-o'
    opts   : {indent_unit:4, tab_size:4, mode:'text/x-java'}
    name   : "Java"

file_associations['rst'] =
    editor : 'html-md'
    icon   : 'fa-file-code-o'
    opts   : {indent_unit:4, tab_size:4, mode:'rst'}
    name   : "ReST"

file_associations['mediawiki'] = file_associations['wiki'] =
    editor : 'html-md'
    icon   : 'fa-file-code-o'
    opts   : {indent_unit:4, tab_size:4, mode:'mediawiki'}
    name   : "MediaWiki"

file_associations['sass'] =
    editor : 'codemirror'
    icon   : 'fa-file-code-o'
    opts   : {mode:'text/x-sass', indent_unit:2, tab_size:2}
    name   : "SASS"

file_associations['css'] =
    editor : 'codemirror'
    icon   : 'fa-file-code-o'
    opts   : {mode:'css', indent_unit:4, tab_size:4}
    name   : "CSS"

for m in ['noext-makefile', 'noext-Makefile', 'noext-GNUmakefile', 'make', 'build']
    file_associations[m] =
        editor : 'codemirror'
        icon   : 'fa-cogs'
        opts   : {mode:'makefile', indent_unit:4, tab_size:4, spaces_instead_of_tabs: false}
        name   : "Makefile"

file_associations['term'] =
    editor : 'terminal'
    icon   : 'fa-terminal'
    opts   : {}
    name   : "Terminal"

file_associations['ipynb'] =
    editor : 'ipynb'
    icon   : 'cc-icon-ipynb'
    opts   : {}
    name   : "Jupyter Notebook"

for ext in ['png', 'jpg', 'jpeg', 'gif', 'svg']
    file_associations[ext] =
        editor : 'media'
        icon   : 'fa-file-image-o'
        opts   : {}
        name   : ext
        binary : true
        exclude_from_menu : true

VIDEO_EXTS = ['webm', 'mp4', 'avi', 'mkv']
for ext in VIDEO_EXTS
    file_associations[ext] =
        editor : 'media'
        icon   : 'fa-file-video-o'
        opts   : {}
        name   : ext
        binary : true
        exclude_from_menu : true

file_associations['pdf'] =
    editor : 'pdf'
    icon   : 'fa-file-pdf-o'
    opts   : {}
    name   : 'pdf'
    binary : true
    exclude_from_menu : true

file_associations['tasks'] =
    editor : 'tasks'
    icon   : 'fa-tasks'
    opts   : {}
    name   : 'task list'

file_associations['course'] =
    editor : 'course'
    icon   : 'fa-graduation-cap'
    opts   : {}
    name   : 'course'

file_associations['sage-chat'] =
    editor : 'chat'
    icon   : 'fa-comment'
    opts   : {}
    name   : 'chat'

file_associations['sage-git'] =
    editor : 'git'
    icon   : 'fa-git-square'
    opts   : {}
    name   : 'git'

file_associations['sage-template'] =
    editor : 'template'
    icon   : 'fa-clone'
    opts   : {}
    name   : 'template'

file_associations['sage-history'] =
    editor : 'history'
    icon   : 'fa-history'
    opts   : {}
    name   : 'sage history'
    exclude_from_menu : true

# For tar, see http://en.wikipedia.org/wiki/Tar_%28computing%29
archive_association =
    editor : 'archive'
    icon   : 'fa-file-archive-o'
    opts   : {}
    name   : 'archive'

for ext in 'zip gz bz2 z lz xz lzma tgz tbz tbz2 tb2 taz tz tlz txz lzip'.split(' ')
    file_associations[ext] = archive_association

file_associations['sage'].name = "sage code"
file_associations['sage'].icon = 'cc-icon-sagemath-bold'

file_associations['sagews'].name = "sage worksheet"
file_associations['sagews'].exclude_from_menu = true
file_associations['sagews'].icon = 'cc-icon-sagemath-file'

initialize_new_file_type_list = () ->
    file_types_so_far = {}
    v = misc.keys(file_associations)
    v.sort()
    f = (elt, ext, exclude) ->
        if not ext
            return
        data = file_associations[ext]
        if exclude and data.exclude_from_menu
            return
        if data.name? and not file_types_so_far[data.name]
            file_types_so_far[data.name] = true
            e = $("<li><a href='#new-file' data-ext='#{ext}'><i style='width: 18px;' class='fa #{data.icon}'></i> <span style='text-transform:capitalize'>#{data.name} </span> <span class='lighten'>(.#{ext})</span></a></li>")
            elt.append(e)

    elt = $(".smc-new-file-type-list")
    for ext in v
        f(elt, ext, true)

    elt = $(".smc-mini-new-file-type-list")
    file_types_so_far = {}
    for ext in ['sagews', 'term', 'ipynb', 'tex', 'md', 'tasks', 'course', 'sage', 'py']
        f(elt, ext)
    elt.append($("<li class='divider'></li><li><a href='#new-folder'><i style='width: 18px;' class='fa fa-folder'></i> <span>Folder </span></a></li>"))

    elt.append($("<li class='divider'></li><li><a href='#projects-add-collaborators'><i style='width: 18px;' class='fa fa-user'></i> <span>Collaborators... </span></a></li>"))

initialize_new_file_type_list()

exports.file_icon_class = file_icon_class = (ext) ->
    assoc = exports.file_options('x.' + ext)
    return assoc.icon

# Multiplex'd worksheet mode

{MARKERS} = require('smc-util/sagews')

exports.sagews_decorator_modes = sagews_decorator_modes = [
    ['cjsx'        , 'text/cjsx'],
    ['coffeescript', 'coffeescript'],
    ['cython'      , 'cython'],
    ['file'        , 'text'],
    ['fortran'     , 'text/x-fortran'],
    ['html'        , 'htmlmixed'],
    ['javascript'  , 'javascript'],
    ['java'        , 'text/x-java'],    # !! more specific name must be first!!!! (java vs javascript!)
    ['latex'       , 'stex']
    ['lisp'        , 'ecl'],
    ['md'          , 'gfm2'],
    ['gp'          , 'text/pari'],
    ['go'          , 'text/x-go']
    ['perl'        , 'text/x-perl'],
    ['python3'     , 'python'],
    ['python'      , 'python'],
    ['ruby'        , 'text/x-ruby'],   # !! more specific name must be first or get mismatch!
    ['r'           , 'r'],
    ['sage'        , 'python'],
    ['script'      , 'shell'],
    ['sh'          , 'shell'],
    ['julia'       , 'text/x-julia'],
    ['wiki'        , 'mediawiki'],
    ['mediawiki'   , 'mediawiki']
]

# Called immediately below.  It's just nice putting this code in a function.
define_codemirror_sagews_mode = () ->

    # not using these two gfm2 and htmlmixed2 modes, with their sub-latex mode, since
    # detection of math isn't good enough.  e.g., \$ causes math mode and $ doesn't seem to...   \$500 and $\sin(x)$.
    CodeMirror.defineMode "gfm2", (config) ->
        options = []
        for x in [['$$','$$'], ['$','$'], ['\\[','\\]'], ['\\(','\\)']]
            options.push
                open  : x[0]
                close : x[1]
                mode  : CodeMirror.getMode(config, 'stex')
        return CodeMirror.multiplexingMode(CodeMirror.getMode(config, "gfm"), options...)

    CodeMirror.defineMode "htmlmixed2", (config) ->
        options = []
        for x in [['$$','$$'], ['$','$'], ['\\[','\\]'], ['\\(','\\)']]
            options.push
                open  : x[0]
                close : x[1]
                mode  : CodeMirror.getMode(config, mode)
        return CodeMirror.multiplexingMode(CodeMirror.getMode(config, "htmlmixed"), options...)

    CodeMirror.defineMode "stex2", (config) ->
        options = []
        for x in ['sagesilent', 'sageblock']
            options.push
                open  : "\\begin{#{x}}"
                close : "\\end{#{x}}"
                mode  : CodeMirror.getMode(config, 'sagews')
        options.push
            open  : "\\sage{"
            close : "}"
            mode  : CodeMirror.getMode(config, 'sagews')
        return CodeMirror.multiplexingMode(CodeMirror.getMode(config, "stex"), options...)

    CodeMirror.defineMode "cython", (config) ->
        # FUTURE: need to figure out how to do this so that the name
        # of the mode is cython
        return CodeMirror.multiplexingMode(CodeMirror.getMode(config, "python"))

    CodeMirror.defineMode "sagews", (config) ->
        options = []
        close = new RegExp("[#{MARKERS.output}#{MARKERS.cell}]")
        for x in sagews_decorator_modes
            # NOTE: very important to close on both MARKERS.output *and* MARKERS.cell,
            # rather than just MARKERS.cell, or it will try to
            # highlight the *hidden* output message line, which can
            # be *enormous*, and could take a very very long time, but is
            # a complete waste, since we never see that markup.
            options.push
                open  : "%" + x[0]
                start : true    # must be at beginning of line
                close : close
                mode  : CodeMirror.getMode(config, x[1])

        return CodeMirror.smc_multiplexing_mode(CodeMirror.getMode(config, "python"), options...)

    ###
    # ATTN: if that's ever going to be re-activated again,
    # this needs to be require("script!...") in the spirit of webpack
    $.get '/static/codemirror-extra/data/sage-completions.txt', (data) ->
        s = data.split('\n')
        sagews_hint = (editor) ->
            console.log("sagews_hint")
            cur   = editor.getCursor()
            token = editor.getTokenAt(cur)
            console.log(token)
            t = token.string
            completions = (a for a in s when a.slice(0,t.length) == t)
            ans =
                list : completions,
                from : CodeMirror.Pos(cur.line, token.start)
                to   : CodeMirror.Pos(cur.line, token.end)
        CodeMirror.registerHelper("hint", "sagews", sagews_hint)
    ###

# Initialize all of the codemirror modes and extensions, since the editor may need them.
# OPTIMIZATION: defer this until we actually open a document that actually relies on codemirror.
# (one step at a time!)
define_codemirror_sagews_mode()
misc_page.define_codemirror_extensions()

# Given a text file (defined by content), try to guess
# what the extension should be.
guess_file_extension_type = (content) ->
    content = $.trim(content)
    i = content.indexOf('\n')
    first_line = content.slice(0,i).toLowerCase()
    if first_line.slice(0,2) == '#!'
        # A script.  What kind?
        if first_line.indexOf('python') != -1
            return 'py'
        if first_line.indexOf('bash') != -1 or first_line.indexOf('sh') != -1
            return 'sh'
    if first_line.indexOf('html') != -1
        return 'html'
    if first_line.indexOf('/*') != -1 or first_line.indexOf('//') != -1   # kind of a stretch
        return 'c++'
    return undefined

exports.file_options = (filename, content) ->   # content may be undefined
    ext = misc.filename_extension_notilde(filename)?.toLowerCase()
    if not ext? and content?   # no recognized extension, but have contents
        ext = guess_file_extension_type(content)
    if ext == ''
        x = file_associations["noext-#{misc.path_split(filename).tail}"]
    else
        x = file_associations[ext]
    if not x?
        x = file_associations['']
        # Don't use the icon for this fallback, to give the icon selection below a chance to work;
        # we do this so new react editors work.  All this code will go away someday.
        delete x.icon
    if not x.icon?
        # Use the new react editor icons first, if they exist...
        icon = require('./project_file').icon(ext)
        if icon?
            x.icon = 'fa-' + icon
        else
            x.icon = 'fa-file-code-o'
    return x

SEP = "\uFE10"

_local_storage_prefix = (project_id, filename, key) ->
    s = project_id
    if filename?
        s += filename + SEP
    if key?
        s += key
    return s
#
# Set or get something about a project from local storage:
#
#    local_storage(project_id):  returns everything known about this project.
#    local_storage(project_id, filename):  get everything about given filename in project
#    local_storage(project_id, filename, key):  get value of key for given filename in project
#    local_storage(project_id, filename, key, value):   set value of key
#
# In all cases, returns undefined if localStorage is not supported in this browser.
#

if misc.has_local_storage()
    local_storage_delete = exports.local_storage_delete = (project_id, filename, key) ->
        storage = window.localStorage
        if storage?
            prefix = _local_storage_prefix(project_id, filename, key)
            n = prefix.length
            for k, v of storage
                if k.slice(0,n) == prefix
                    delete storage[k]

    local_storage = exports.local_storage = (project_id, filename, key, value) ->
        storage = window.localStorage
        if storage?
            prefix = _local_storage_prefix(project_id, filename, key)
            n = prefix.length
            if filename?
                if key?
                    if value?
                        storage[prefix] = misc.to_json(value)
                    else
                        x = storage[prefix]
                        if not x?
                            return x
                        else
                            return misc.from_json(x)
                else
                    # Everything about a given filename
                    obj = {}
                    for k, v of storage
                        if k.slice(0,n) == prefix
                            obj[k.split(SEP)[1]] = v
                    return obj
            else
                # Everything about project
                obj = {}
                for k, v of storage
                    if k.slice(0,n) == prefix
                        x = k.slice(n)
                        z = x.split(SEP)
                        filename = z[0]
                        key = z[1]
                        if not obj[filename]?
                            obj[filename] = {}
                        obj[filename][key] = v
                return obj
else
    # no-op fallback
    console.warn("cursor saving won't work due to lack of localStorage")
    local_storage_delete = local_storage = () ->

templates = $("#webapp-editor-templates")

###############################################
# Abstract base class for editors (not exports.Editor)
###############################################
# Derived classes must:
#    (1) implement the _get and _set methods
#    (2) show/hide/remove
#
# Events ensure that *all* users editor the same file see the same
# thing (synchronized).
#

class FileEditor extends EventEmitter
    # ATTN it is crucial to call this constructor in subclasses via super(@project_id, @filename)
    constructor: (@project_id, @filename) ->
        @ext = misc.filename_extension_notilde(@filename)?.toLowerCase()
        @_show = underscore.debounce(@_show, 50)

    is_active: () =>
        misc.tab_to_path(redux.getProjectStore(@project_id).get('active_project_tab')) == @filename

    # call it, to set the @default_font_size from the account settings
    init_font_size: () =>
        @default_font_size = redux.getStore('account').get('font_size')

    val: (content) =>
        if not content?
            # If content not defined, returns current value.
            return @_get()
        else
            # If content is defined, sets value.
            @_set(content)

    # has_unsaved_changes() returns the state, where true means that
    # there are unsaved changed.  To set the state, do
    # has_unsaved_changes(true or false).
    has_unsaved_changes: (val) =>
        if not val?
            return @_has_unsaved_changes
        else
            if not @_has_unsaved_changes? or @_has_unsaved_changes != val
                if val
                    @save_button.removeClass('disabled')
                else
                    @_when_had_no_unsaved_changes = new Date()  # when we last knew for a fact there are no unsaved changes
                    @save_button.addClass('disabled')
            @_has_unsaved_changes = val

    # committed means "not saved to the database/server", whereas save above
    # means "saved to *disk*".
    has_uncommitted_changes: (val) =>
        if not val?
            return @_has_uncommitted_changes
        else
            @_has_uncommitted_changes = val
            if val
                if not @_show_uncommitted_warning_timeout?
                    # We have not already started a timer, so start one -- if we do not hear otherwise, show
                    # the warning in 30s.
                    @_show_uncommitted_warning_timeout = setTimeout((()=>@_show_uncommitted_warning()), 30000)
            else
                if @_show_uncommitted_warning_timeout?
                    clearTimeout(@_show_uncommitted_warning_timeout)
                    delete @_show_uncommitted_warning_timeout
                @uncommitted_element?.hide()

    _show_uncommitted_warning: () =>
        delete @_show_uncommitted_warning_timeout
        @uncommitted_element?.show()

    focus: () => # FUTURE in derived class (???)

    _get: () =>
        console.warn("Incomplete: editor -- needs to implement _get in derived class")

    _set: (content) =>
        console.warn("Incomplete: editor -- needs to implement _set in derived class")

    restore_cursor_position: () =>
        # implement in a derived class if you need this

    disconnect_from_session: (cb) =>
        # implement in a derived class if you need this

    local_storage: (key, value) =>
        return local_storage(@project_id, @filename, key, value)

    show: (opts) =>
        if not opts?
            if @_last_show_opts?
                opts = @_last_show_opts
            else
                opts = {}
        @_last_show_opts = opts

        # only re-render the editor if it is active. that's crucial, because e.g. the autosave
        # of latex triggers a build, which in turn calls @show to update itself. that would cause
        # the latex editor to be visible despite not being the active editor.
        if not @is_active?()
            return

        @element.show()
        # if above line reveals it, give it a bit time to do the layout first
        @_show(opts)  # critical -- also do an intial layout!  Otherwise get a horrible messed up animation effect.
        setTimeout((=> @_show(opts)), 10)
        if DEBUG
            window?.smc?.doc = @  # useful for debugging...

    _show: (opts={}) =>
        # define in derived class

    hide: () =>
        #@element?.hide()

    remove: () =>
        @syncdoc?.close()
        @element?.remove()
        @removeAllListeners()

    terminate_session: () =>
        # If some backend session on a remote machine is serving this session, terminate it.

exports.FileEditor = FileEditor

###############################################
# Codemirror-based File Editor

#     - 'saved' : when the file is successfully saved by the user
#     - 'show'  :
#     - 'toggle-split-view' :
###############################################
class CodeMirrorEditor extends FileEditor
    constructor: (@project_id, @filename, content, opts) ->
        super(@project_id, @filename)
        editor_settings = redux.getStore('account').get_editor_settings()
        opts = @opts = defaults opts,
            mode                      : undefined
            geometry                  : undefined  # (default=full screen);
            read_only                 : false
            delete_trailing_whitespace: editor_settings.strip_trailing_whitespace  # delete on save
            show_trailing_whitespace  : editor_settings.show_trailing_whitespace
            allow_javascript_eval     : true  # if false, the one use of eval isn't allowed.
            line_numbers              : editor_settings.line_numbers
            first_line_number         : editor_settings.first_line_number
            indent_unit               : editor_settings.indent_unit
            tab_size                  : editor_settings.tab_size
            smart_indent              : editor_settings.smart_indent
            electric_chars            : editor_settings.electric_chars
            undo_depth                : editor_settings.undo_depth   # no longer relevant, since done via sync system
            match_brackets            : editor_settings.match_brackets
            code_folding              : editor_settings.code_folding
            auto_close_brackets       : editor_settings.auto_close_brackets
            match_xml_tags            : editor_settings.match_xml_tags
            auto_close_xml_tags       : editor_settings.auto_close_xml_tags
            line_wrapping             : editor_settings.line_wrapping
            spaces_instead_of_tabs    : editor_settings.spaces_instead_of_tabs
            style_active_line         : 15    # editor_settings.style_active_line  # (a number between 0 and 127)
            bindings                  : editor_settings.bindings  # 'standard', 'vim', or 'emacs'
            theme                     : editor_settings.theme
            track_revisions           : editor_settings.track_revisions
            public_access             : false
            latex_editor              : false

            # I'm making the times below very small for now.  If we have to adjust these to reduce load, due to lack
            # of capacity, then we will.  Or, due to lack of optimization (e.g., for big documents). These parameters
            # below would break editing a huge file right now, due to slowness of applying a patch to a codemirror editor.

            cursor_interval           : 1000   # minimum time (in ms) between sending cursor position info to hub -- used in sync version
            sync_interval             : 500    # minimum time (in ms) between synchronizing text with hub. -- used in sync version below

            completions_size          : 20    # for tab completions (when applicable, e.g., for sage sessions)

        #console.log("mode =", opts.mode)

        @element = templates.find(".webapp-editor-codemirror").clone()

        @element.data('editor', @)

        @init_save_button()
        @init_uncommitted_element()
        @init_history_button()
        @init_edit_buttons()

        @init_file_actions()

        filename = @filename
        if filename.length > 30
            filename = "…" + filename.slice(filename.length-30)

        # not really needed due to highlighted tab; annoying.
        #@element.find(".webapp-editor-codemirror-filename").text(filename)

        @_video_is_on = @local_storage("video_is_on")
        if not @_video_is_on?
            @_video_is_on = false

        extraKeys =
            "Alt-Enter"    : (editor)   => @action_key(execute: true, advance:false, split:false)
            "Cmd-Enter"    : (editor)   => @action_key(execute: true, advance:false, split:false)
            "Ctrl-Enter"   : (editor)   => @action_key(execute: true, advance:true, split:true)
            "Ctrl-;"       : (editor)   => @action_key(split:true, execute:false, advance:false)
            "Cmd-;"        : (editor)   => @action_key(split:true, execute:false, advance:false)
            "Ctrl-\\"      : (editor)   => @action_key(execute:false, toggle_input:true)
            #"Cmd-x"  : (editor)   => @action_key(execute:false, toggle_input:true)
            "Shift-Ctrl-\\" : (editor)   => @action_key(execute:false, toggle_output:true)
            #"Shift-Cmd-y"  : (editor)   => @action_key(execute:false, toggle_output:true)

            "Cmd-S"        : (editor)   => @click_save_button()
            "Alt-S"        : (editor)   => @click_save_button()

            "Ctrl-L"       : (editor)   => @goto_line(editor)
            "Cmd-L"        : (editor)   => @goto_line(editor)

            "Ctrl-I"       : (editor)   => @toggle_split_view(editor)
            "Cmd-I"        : (editor)   => @toggle_split_view(editor)

            "Shift-Cmd-L"  : (editor)   => editor.align_assignments()
            "Shift-Ctrl-L" : (editor)   => editor.align_assignments()

            "Shift-Ctrl-." : (editor)   => @change_font_size(editor, +1)
            "Shift-Ctrl-," : (editor)   => @change_font_size(editor, -1)

            "Shift-Cmd-."  : (editor)   => @change_font_size(editor, +1)
            "Shift-Cmd-,"  : (editor)   => @change_font_size(editor, -1)

            "Shift-Tab"    : (editor)   => editor.unindent_selection()

            "Ctrl-'"       : "indentAuto"
            "Cmd-'"        : "indentAuto"

            "Cmd-/"        : "toggleComment"
            "Ctrl-/"       : "toggleComment"    # shortcut chosen by jupyter project (undocumented)

            "Tab"          : (editor)   => @press_tab_key(editor)
            "Shift-Ctrl-C" : (editor)   => @interrupt_key()

            "Ctrl-Space"   : "autocomplete"

        if feature.IS_TOUCH
            # Better more external keyboard friendly shortcuts, motivated by iPad.
            extra_alt_keys(extraKeys, @, opts)

        if opts.match_xml_tags
            extraKeys['Ctrl-J'] = "toMatchingTag"

        if opts.bindings != 'emacs'
            # Emacs uses control s for find.
            extraKeys["Ctrl-S"] = (editor) => @click_save_button()

        # FUTURE: We will replace this by a general framework...
        if misc.filename_extension_notilde(filename).toLowerCase() == "sagews"
            evaluate_key = redux.getStore('account').get('evaluate_key').toLowerCase()
            if evaluate_key == "enter"
                evaluate_key = "Enter"
            else
                evaluate_key = "Shift-Enter"
            extraKeys[evaluate_key] = (editor) => @action_key(execute: true, advance:true, split:false)
        else
            extraKeys["Shift-Enter"] = =>
                alert_message
                    type    : "error"
                    message : "You can only evaluate code in a file that ends with the extension 'sagews'.   Create a Sage Worksheet instead."

        # Layouts:
        #   0 - one single editor
        #   1 - two editors, one on top of the other
        #   2 - two editors, one next to the other

        if IS_MOBILE
            @_layout = 0
        else
            @_layout = @local_storage("layout") ? 0    # WARNING/UGLY: used by syncdoc.coffee and sagews.coffee !
        if @_layout not in [0, 1, 2]
            # IMPORTANT: If this were anything other than what is listed, the user
            # would never be able to open tex files. So it's important that this be valid.
            @_layout = 0
        @_last_layout = undefined

        if feature.isMobile.Android()
            # see https://github.com/sragemathinc/smc/issues/1360
            opts.style_active_line = false

        make_editor = (node) =>
            options =
                firstLineNumber         : opts.first_line_number
                autofocus               : false
                mode                    : {name:opts.mode, globalVars: true}
                lineNumbers             : opts.line_numbers
                showTrailingSpace       : opts.show_trailing_whitespace
                indentUnit              : opts.indent_unit
                tabSize                 : opts.tab_size
                smartIndent             : opts.smart_indent
                electricChars           : opts.electric_chars
                undoDepth               : opts.undo_depth
                matchBrackets           : opts.match_brackets
                autoCloseBrackets       : opts.auto_close_brackets and (misc.filename_extension_notilde(filename) not in ['hs', 'lhs']) #972
                autoCloseTags           : opts.auto_close_xml_tags
                lineWrapping            : opts.line_wrapping
                readOnly                : opts.read_only
                styleActiveLine         : opts.style_active_line
                indentWithTabs          : not opts.spaces_instead_of_tabs
                showCursorWhenSelecting : true
                extraKeys               : extraKeys
                cursorScrollMargin      : 6
                viewportMargin          : 10

            if opts.match_xml_tags
                options.matchTags = {bothTags: true}

            if opts.code_folding
                extraKeys["Ctrl-Q"] = (cm) -> cm.foldCodeSelectionAware()
                extraKeys["Alt-Q"]  = (cm) -> cm.foldCodeSelectionAware()
                options.foldGutter  = true
                options.gutters     = ["CodeMirror-linenumbers", "CodeMirror-foldgutter"]

            if opts.latex_editor
                options.gutters     ?= []
                options.gutters.push("Codemirror-latex-errors")

            if opts.bindings? and opts.bindings != "standard"
                options.keyMap = opts.bindings
                #cursorBlinkRate: 1000

            if opts.theme? and opts.theme != "standard"
                options.theme = opts.theme

            cm = CodeMirror.fromTextArea(node, options)
            cm.save = () => @click_save_button()

            # The Codemirror themes impose their own weird fonts, but most users want whatever
            # they've configured as "monospace" in their browser.  So we force that back:
            e = $(cm.getWrapperElement())
            e.attr('style', e.attr('style') + '; height:100%; font-family:monospace !important;')
            # see http://stackoverflow.com/questions/2655925/apply-important-css-style-using-jquery

            if opts.bindings == 'vim'
                # annoying due to api change in vim mode
                cm.setOption("vimMode", true)

            return cm

        elt = @element.find(".webapp-editor-textarea-0"); elt.text(content)

        @codemirror = make_editor(elt[0])
        @codemirror.name = '0'
        #window.cm = @codemirror

        elt1 = @element.find(".webapp-editor-textarea-1")

        @codemirror1 = make_editor(elt1[0])
        @codemirror1.name = '1'

        buf = @codemirror.linkedDoc({sharedHist: true})
        @codemirror1.swapDoc(buf)

        @codemirror.on 'focus', () =>
            @codemirror_with_last_focus = @codemirror

        @codemirror1.on 'focus', () =>
            @codemirror_with_last_focus = @codemirror1

        if @opts.bindings == 'vim'
            @_vim_mode = 'visual'
            @codemirror.on 'vim-mode-change', (obj) =>
                if obj.mode == 'normal'
                    @_vim_mode = 'visual'
                    @element.find("a[href='#vim-mode-toggle']").text('esc')
                else
                    @_vim_mode = 'insert'
                    @element.find("a[href='#vim-mode-toggle']").text('i')

        if feature.IS_TOUCH
            # ugly hack so more usable on touch...
            @element.find(".webapp-editor-resize-bar-layout-1").height('12px')
            @element.find(".webapp-editor-resize-bar-layout-2").width('12px')

        @init_font_size() # get the @default_font_size
        @restore_font_size()

        @init_draggable_splits()

        if opts.read_only
            @set_readonly_ui()

        if misc.filename_extension(@filename)?.toLowerCase() == 'sagews'
            @init_sagews_edit_buttons()

        @wizard = null

    programmatical_goto_line: (line) =>
        cm = @codemirror_with_last_focus
        pos = {line:line-1, ch:0}
        info = cm.getScrollInfo()
        cm.scrollIntoView(pos, info.clientHeight/2)

    get_users_cursors: (account_id) =>
        return @syncdoc?.get_users_cursors(account_id)

    init_file_actions: () =>
        if not @element?
            return
        actions = redux.getProjectActions(@project_id)
        dom_node = @element.find('.smc-editor-file-info-dropdown')[0]
        require('./r_misc').render_file_info_dropdown(@filename, actions, dom_node, @opts.public_access)

    init_draggable_splits: () =>
        @_layout1_split_pos = @local_storage("layout1_split_pos")
        @_layout2_split_pos = @local_storage("layout2_split_pos")

        layout1_bar = @element.find(".webapp-editor-resize-bar-layout-1")
        layout1_bar.draggable
            axis        : 'y'
            containment : @element
            zIndex      : 10
            start       : misc_page.drag_start_iframe_disable
            stop        : (event, ui) =>
                misc_page.drag_stop_iframe_enable()
                # compute the position of bar as a number from 0 to 1, with
                # 0 being at top (left), 1 at bottom (right), and .5 right in the middle
                e   = @element.find(".webapp-editor-codemirror-input-container-layout-1")
                top = e.offset().top
                ht  = e.height()
                p   = layout1_bar.offset().top + layout1_bar.height()/2
                @_layout1_split_pos = (p - top) / ht
                @local_storage("layout1_split_pos", @_layout1_split_pos)
                # redraw, which uses split info
                @show()

        layout2_bar = @element.find(".webapp-editor-resize-bar-layout-2")
        layout2_bar.draggable
            axis        : 'x'
            containment : @element
            zIndex      : 100
            start       : misc_page.drag_start_iframe_disable
            stop        : (event, ui) =>
                misc_page.drag_stop_iframe_enable()
                # compute the position of bar as a number from 0 to 1, with
                # 0 being at top (left), 1 at bottom (right), and .5 right in the middle
                e     = @element.find(".webapp-editor-codemirror-input-container-layout-2")
                left  = e.offset().left
                width = e.width()
                p     = layout2_bar.offset().left
                @_layout2_split_pos = (p - left) / width
                @local_storage("layout2_split_pos", @_layout2_split_pos)
                # redraw, which uses split info
                @show()

    hide_content: () =>
        @element.find(".webapp-editor-codemirror-content").hide()

    show_content: () =>
        @hide_startup_message()
        @element.find(".webapp-editor-codemirror-content").show()
        for cm in @codemirrors()
            cm.refresh()

    hide_startup_message: () =>
        @element.find(".webapp-editor-codemirror-startup-message").hide()

    show_startup_message: (mesg, type='info') =>
        @hide_content()
        if typeof(mesg) != 'string'
            mesg = JSON.stringify(mesg)
        e = @element.find(".webapp-editor-codemirror-startup-message").show().text(mesg)
        for t in ['success', 'info', 'warning', 'danger']
            e.removeClass("alert-#{t}")
        e.addClass("alert-#{type}")

    is_active: () =>
        return @codemirror? and misc.tab_to_path(redux.getProjectStore(@project_id).get('active_project_tab')) == @filename

    set_theme: (theme) =>
        # Change the editor theme after the editor has been created
        for cm in @codemirrors()
            cm.setOption('theme', theme)
        @opts.theme = theme

    # add something visual to the UI to suggest that the file is read only
    set_readonly_ui: (readonly=true) =>
        @opts.read_only = readonly
        @element.find(".webapp-editor-write-only").toggle(!readonly)
        @element.find(".webapp-editor-read-only").toggle(readonly)
        for cm in @codemirrors()
            cm.setOption('readOnly', readonly)

    set_cursor_center_focus: (pos, tries=5) =>
        if tries <= 0
            return
        cm = @codemirror_with_last_focus
        if not cm?
            cm = @codemirror
        if not cm?
            return
        cm.setCursor(pos)
        info = cm.getScrollInfo()
        try
            # This call can fail during editor initialization (as of codemirror 3.19, but not before).
            cm.scrollIntoView(pos, info.clientHeight/2)
        catch e
            setTimeout((() => @set_cursor_center_focus(pos, tries-1)), 250)
        cm.focus()

    disconnect_from_session: (cb) =>
        # implement in a derived class if you need this
        @syncdoc?.disconnect_from_session()
        cb?()

    codemirrors: () =>
        c = [@codemirror, @codemirror1]
        return underscore.filter(c, ((x) -> x?))

    focused_codemirror: () =>
        if @codemirror_with_last_focus?
            return @codemirror_with_last_focus
        else
            return @codemirror

    action_key: (opts) =>
        # opts ignored by default; worksheets use them....
        @click_save_button()

    interrupt_key: () =>
        # does nothing for generic editor, but important, e.g., for the sage worksheet editor.

    press_tab_key: (editor) =>
        if editor.somethingSelected()
            CodeMirror.commands.defaultTab(editor)
        else
            @tab_nothing_selected(editor)

    tab_nothing_selected: (editor) =>
        if @opts.spaces_instead_of_tabs
            editor.tab_as_space()
        else
            CodeMirror.commands.defaultTab(editor)

    init_edit_buttons: () =>
        that = @
        button_names = ['search', 'next', 'prev', 'replace', 'undo', 'redo', 'autoindent',
                        'shift-left', 'shift-right', 'split-view','increase-font', 'decrease-font', 'goto-line',
                        'copy', 'paste', 'vim-mode-toggle']

        if @opts.bindings != 'vim'
            @element.find("a[href='#vim-mode-toggle']").remove()

        # if the file extension indicates that we know how to print it, show and enable the print button
        if printing.can_print(@ext)
            button_names.push('print')
        else
            @element.find('a[href="#print"]').remove()

        # sagews2pdf conversion
        if @ext == 'sagews'
            button_names.push('sagews2pdf')
        else
            @element.find('a[href="#sagews2pdf"]').remove()

        for name in button_names
            e = @element.find("a[href=\"##{name}\"]")
            e.data('name', name).tooltip(delay:{ show: 500, hide: 100 }).click (event) ->
                that.click_edit_button($(@).data('name'))
                return false

    click_edit_button: (name) =>
        cm = @codemirror_with_last_focus
        if not cm?
            cm = @codemirror
        if not cm?
            return
        switch name
            when 'search'
                CodeMirror.commands.find(cm)
            when 'next'
                if cm._searchState?.query
                    CodeMirror.commands.findNext(cm)
                else
                    CodeMirror.commands.goPageDown(cm)
                    cm.focus()
            when 'prev'
                if cm._searchState?.query
                    CodeMirror.commands.findPrev(cm)
                else
                    CodeMirror.commands.goPageUp(cm)
                    cm.focus()
            when 'replace'
                CodeMirror.commands.replace(cm)
            when 'undo'
                cm.undo()
                cm.focus()
            when 'redo'
                cm.redo()
                cm.focus()
            when 'split-view'
                @toggle_split_view(cm)
            when 'autoindent'
                CodeMirror.commands.indentAuto(cm)
            when 'shift-left'
                cm.unindent_selection()
                cm.focus()
            when 'shift-right'
                @press_tab_key(cm)
                cm.focus()
            when 'increase-font'
                @change_font_size(cm, +1)
                cm.focus()
            when 'decrease-font'
                @change_font_size(cm, -1)
                cm.focus()
            when 'goto-line'
                @goto_line(cm)
            when 'copy'
                @copy(cm)
                cm.focus()
            when 'paste'
                @paste(cm)
                cm.focus()
            when 'sagews2pdf'
                @print(sagews2html = false)
            when 'print'
                @print(sagews2html = true)
            when 'vim-mode-toggle'
                if @_vim_mode == 'visual'
                    CodeMirror.Vim.handleKey(cm, 'i')
                else
                    CodeMirror.Vim.exitInsertMode(cm)
                cm.focus()

    restore_font_size: () =>
        # we set the font_size from local storage
        # or fall back to the default from the account settings
        for i, cm of @codemirrors()
            size = @local_storage("font_size#{i}")
            if size?
                @set_font_size(cm, size)
            else if @default_font_size?
                @set_font_size(cm, @default_font_size)

    get_font_size: (cm) ->
        if not cm?
            return
        elt = $(cm.getWrapperElement())
        return elt.data('font-size') ? @default_font_size

    set_font_size: (cm, size) =>
        if not cm?
            return
        if size > 1
            elt = $(cm.getWrapperElement())
            elt.css('font-size', size + 'px')
            elt.data('font-size', size)

    change_font_size: (cm, delta) =>
        if not cm?
            return
        #console.log("change_font_size #{cm.name}, #{delta}")
        scroll_before = cm.getScrollInfo()

        elt = $(cm.getWrapperElement())
        size = elt.data('font-size')
        if not size?
            s = elt.css('font-size')
            size = parseInt(s.slice(0,s.length-2))
        new_size = size + delta
        @set_font_size(cm, new_size)
        @local_storage("font_size#{cm.name}", new_size)

        # we have to do the scrollTo in the next render loop, since otherwise
        # the getScrollInfo function below will return the sizing data about
        # the cm instance before the above css font-size change has been rendered.
        f = () =>
            cm.refresh()
            scroll_after = cm.getScrollInfo()
            x = (scroll_before.left / scroll_before.width) * scroll_after.width
            y = (((scroll_before.top+scroll_before.clientHeight/2) / scroll_before.height) * scroll_after.height) - scroll_after.clientHeight/2
            cm.scrollTo(x, y)
        setTimeout(f, 0)

    toggle_split_view: (cm) =>
        if not cm?
            return
        @_layout = (@_layout + 1) % 3
        @local_storage("layout", @_layout)
        @show()
        if cm? and not feature.IS_TOUCH
            if @_layout > 0
                cm.focus()
            else
                # focus first editor since it is only one that is visible.
                @codemirror.focus()
        f = () =>
            for x in @codemirrors()
                x.scrollIntoView()  # scroll the cursors back into view -- see https://github.com/sagemathinc/cocalc/issues/1044
        setTimeout(f, 1)   # wait until next loop after codemirror has laid itself out.
        @emit 'toggle-split-view'

    goto_line: (cm) =>
        if not cm?
            return
        focus = () =>
            @focus()
            cm.focus()
        dialog = templates.find(".webapp-goto-line-dialog").clone()
        dialog.modal('show')
        dialog.find(".btn-close").off('click').click () ->
            dialog.modal('hide')
            setTimeout(focus, 50)
            return false
        input = dialog.find(".webapp-goto-line-input")
        input.val(cm.getCursor().line+1)  # +1 since line is 0-based
        dialog.find(".webapp-goto-line-range").text("1-#{cm.lineCount()} or n%")
        dialog.find(".webapp-goto-line-input").focus().select()
        submit = () =>
            dialog.modal('hide')
            result = input.val().trim()
            if result.length >= 1 and result[result.length-1] == '%'
                line = Math.floor( cm.lineCount() * parseInt(result.slice(0,result.length-1)) / 100.0)
            else
                line = Math.min(parseInt(result)-1)
            if line >= cm.lineCount()
                line = cm.lineCount() - 1
            if line <= 0
                line = 0
            pos = {line:line, ch:0}
            cm.setCursor(pos)
            info = cm.getScrollInfo()
            cm.scrollIntoView(pos, info.clientHeight/2)
            setTimeout(focus, 50)
        dialog.find(".btn-submit").off('click').click(submit)
        input.keydown (evt) =>
            if evt.which == 13 # enter
                submit()
                return false
            if evt.which == 27 # escape
                setTimeout(focus, 50)
                dialog.modal('hide')
                return false

    copy: (cm) =>
        if not cm?
            return
        copypaste.set_buffer(cm.getSelection())

    cut: (cm) =>
        if not cm?
            return
        copypaste.set_buffer(cm.getSelection())
        cm.replaceSelection('')

    paste: (cm) =>
        if not cm?
            return
        cm.replaceSelection(copypaste.get_buffer())

    print: (sagews2html = true) =>
        switch @ext
            when 'sagews'
                if sagews2html
                    @print_html()
                else
                    @print_sagews()
            when 'txt', 'csv'
                print_button = @element.find('a[href="#print"]')
                print_button.icon_spin(start:true, delay:0).addClass("disabled")
                printing.Printer(@, @filename + '.pdf').print (err) ->
                    print_button.removeClass('disabled')
                    print_button.icon_spin(false)
                    if err
                        alert_message
                            type    : "error"
                            message : "Printing error -- #{err}"

    print_html: =>
        dialog     = null
        d_content  = null
        d_open     = null
        d_download = null
        d_progress = _.noop
        output_fn  = null # set this before showing the dialog

        show_dialog = (cb) =>
            # this creates the dialog element and defines the action functions like d_progress
            dialog = $("""
            <div class="modal" tabindex="-1" role="dialog">
              <div class="modal-dialog" role="document">
                <div class="modal-content">
                  <div class="modal-header">
                    <button type="button" class="close" data-dismiss="modal" aria-label="Close"><span aria-hidden="true">&times;</span></button>
                    <h4 class="modal-title">Print to HTML</h4>
                  </div>
                  <div class="modal-body">
                    <div class="progress">
                      <div class="progress-bar" role="progressbar" aria-valuenow="0" aria-valuemin="0" aria-valuemax="100" style="width: 0%;">
                        0 %
                      </div>
                    </div>
                    <div class="content" style="text-align: center;"></div>
                    <div style="margin-top: 25px;">
                      <p><b>More information</b></p>
                      <p>
                      This SageWS to HTML conversion transforms the current worksheet
                      to a static HTML file.
                      <br/>
                      <a href="https://github.com/sagemathinc/cocalc/wiki/sagews2html" target='_blank'>Click here for more information</a>.
                      </p>
                    </div>
                  </div>
                  <div class="modal-footer">
                    <button type="button" class="btn-download btn btn-primary disabled">Download</button>
                    <button type="button" class="btn-open btn btn-success disabled">Open</button>
                    <button type="button" class="btn-close btn btn-default" data-dismiss="modal">Close</button>
                  </div>
                </div>
              </div>
            </div>
            """)
            d_content  = dialog.find('.content')
            d_open     = dialog.find('.btn-open')
            d_download = dialog.find('.btn-download')
            action     = redux.getProjectActions(@project_id)
            d_progress = (p) ->
                pct = "#{Math.round(100 * p)}%"
                dialog.find(".progress-bar").css('width', pct).text(pct)
            dialog.find('.btn-close').click ->
                dialog.modal('hide')
                return false
            d_open.click =>
                action.download_file
                    path : output_fn
                    auto : false  # open in new tab
            d_download.click =>
                action.download_file
                    path : output_fn
                    auto : true
            dialog.modal('show')
            cb()

        convert = (cb) =>
            # initiates the actual conversion via printing.Printer ...
            switch @ext
                when 'sagews'
                    output_fn = @filename + '.html'
                    progress = (percent, mesg) =>
                        d_content.text(mesg)
                        d_progress(percent)
                    progress = _.debounce(progress, 5)
                    progress(.01, "Loading ...")
                    done = (err) =>
                        #console.log 'Printer.print_html is done: err = ', err
                        if err
                            progress(0, "Problem printing to HTML: #{err}")
                        else
                            progress(1, 'Printing finished.')
                            # enable open & download buttons
                            dialog.find('button.btn').removeClass('disabled')
                    printing.Printer(@, output_fn).print(done, progress)
                    cb(); return

            # fallback
            cb("err -- unable to convert files with extension '@ext'")

        async.series([show_dialog, convert], (err) =>
            if err
                msg = "problem printing -- #{misc.to_json(err)}"
                alert_message
                    type    : "error"
                    message : msg
                dialog.content.text(msg)
        )

    # WARNING: this "print" is actually for printing Sage worksheets, not arbitrary files.
    print_sagews: =>
        dialog = templates.find(".webapp-file-print-dialog").clone()
        p = misc.path_split(@filename)
        v = p.tail.split('.')
        if v.length <= 1
            ext = ''
            base = p.tail
        else
            ext = v[v.length-1]
            base = v.slice(0,v.length-1).join('.')

        ext = ext.toLowerCase()
        if ext != 'sagews'
            console.error("editor.print called on file with extension '#{ext}' but only supports 'sagews'.")
            return

        submit = () =>
            dialog.find(".webapp-file-printing-progress").show()
            dialog.find(".webapp-file-printing-link").hide()
            $print_tempdir = dialog.find(".smc-file-printing-tempdir")
            $print_tempdir.hide()
            is_subdir = dialog.find(".webapp-file-print-keepfiles").is(":checked")
            dialog.find(".btn-submit").icon_spin(start:true)
            pdf = undefined
            async.series([
                (cb) =>
                    @save(cb)
                (cb) =>
                    # get info from the UI and attempt to convert the sagews to pdf
                    options =
                        title      : dialog.find(".webapp-file-print-title").text()
                        author     : dialog.find(".webapp-file-print-author").text()
                        date       : dialog.find(".webapp-file-print-date").text()
                        contents   : dialog.find(".webapp-file-print-contents").is(":checked")
                        subdir     : is_subdir
                        base_url   : require('./misc_page').BASE_URL
                        extra_data : misc.to_json(@syncdoc.print_to_pdf_data())  # avoid de/re-json'ing

                    printing.Printer(@, @filename + '.pdf').print
                        project_id  : @project_id
                        path        : @filename
                        options     : options
                        cb          : (err, _pdf) =>
                            if err and not is_subdir
                                cb(err)
                            else
                                pdf = _pdf
                                cb()
                (cb) =>
                    if is_subdir or not pdf?
                        cb(); return
                    # does the pdf file exist?
                    project_tasks(@project_id).file_nonzero_size
                        path    : pdf
                        cb      : (err) =>
                            if err
                                err_msg = 'Unable to convert file to PDF. '
                                if not is_subdir
                                    err_msg += "Enable 'Keep generated files in a sub-directory...' and check for Latex errors."
                                cb(err_msg)
                            else
                                cb()
                (cb) =>
                    if is_subdir or not pdf?
                        cb(); return
                    # pdf file exists -- show it in the UI
                    url = webapp_client.read_file_from_project
                        project_id  : @project_id
                        path        : pdf
                    dialog.find(".webapp-file-printing-link").attr('href', url).text(pdf).show()
                    cb()
                (cb) =>
                    if not is_subdir
                        cb(); return
                    {join} = require('path')
                    subdir_texfile = join(p.head, "#{base}-sagews2pdf", "tmp.tex")
                    # check if generated tmp.tex exists and has nonzero size
                    project_tasks(@project_id).file_nonzero_size
                        path    : subdir_texfile
                        cb      : (err) =>
                            if err
                                cb('Unable to create directory of temporary Latex files.')
                            else
                                tempdir_link = $('<a>').text('Click to open temporary file')
                                tempdir_link.click =>
                                    redux.getProjectActions(@project_id).open_file
                                        path       : subdir_texfile
                                        foreground : true
                                    dialog.modal('hide')
                                    return false
                                $print_tempdir.html(tempdir_link)
                                $print_tempdir.show()
                                cb()
                (cb) =>
                    # if there is no subdirectory of temporary files, print generated pdf file
                    if not is_subdir
                        redux.getProjectActions(@project_id).print_file(path: pdf)
                    cb()
            ], (err) =>
                dialog.find(".btn-submit").icon_spin(false)
                dialog.find(".webapp-file-printing-progress").hide()
                if err
                    alert_message(type:"error", message:"problem printing '#{p.tail}' -- #{misc.to_json(err)}")
            )
            return false

        dialog.find(".webapp-file-print-filename").text(@filename)
        dialog.find(".webapp-file-print-title").text(base)
        dialog.find(".webapp-file-print-author").text(redux.getStore('account').get_fullname())
        dialog.find(".webapp-file-print-date").text((new Date()).toLocaleDateString())
        dialog.find(".btn-submit").click(submit)
        dialog.find(".btn-close").click(() -> dialog.modal('hide'); return false)
        if ext == "sagews"
            dialog.find(".webapp-file-options-sagews").show()
        dialog.modal('show')

    init_save_button: () =>
        @save_button = @element.find("a[href=\"#save\"]").tooltip().click(@click_save_button)
        @save_button.find(".spinner").hide()

    init_uncommitted_element: () =>
        @uncommitted_element = @element.find(".smc-uncommitted")

    init_history_button: () =>
        if not @opts.public_access and @filename.slice(@filename.length-13) != '.sage-history'
            @history_button = @element.find(".webapp-editor-history-button")
            @history_button.click(@click_history_button)
            @history_button.show()
            @history_button.css
                display: 'inline-block'   # this is needed due to subtleties of jQuery show().

    click_save_button: () =>
        if @opts.read_only
            return
        if not @save?  # not implemented...
            return
        if @_saving
            return
        @_saving = true
        @save_button.icon_spin(start:true, delay:8000)
        @save (err) =>
            # WARNING: As far as I can tell, this doesn't call FileEditor.save
            if err
                if redux.getProjectStore(@project_id).is_file_open(@filename)  # only show error if file actually opened
                    alert_message(type:"error", message:"Error saving '#{@filename}' (#{err}) -- (you might need to close and open this file or restart this project)")
            else
                @emit('saved')
            @save_button.icon_spin(false)
            @_saving = false
        return false

    click_history_button: () =>
        redux.getProjectActions(@project_id).open_file
            path       : misc.history_path(@filename)
            foreground : true

    _get: () =>
        return @codemirror?.getValue()

    _set: (content) =>
        if not @codemirror?
            # document is already closed and freed up.
            return
        {from} = @codemirror.getViewport()
        @codemirror.setValue(content)
        @codemirror.scrollIntoView(from)
        # even better -- fully restore cursors, if available in localStorage
        setTimeout((()=>@restore_cursor_position()),1)  # do in next round, so that both editors get set by codemirror first (including the linked one)

    # save/restore view state -- hooks used by React editor wrapper.
    save_view_state: =>
        state =
            scroll : (cm.getScrollInfo() for cm in @codemirrors())
        @_view_state = state
        return state

    restore_view_state: (second_try) =>
        state = @_view_state
        if not state?
            return
        cms = @codemirrors()
        i = 0
        for v in state.scroll
            cm = cms[i]
            if cm?
                cm.scrollTo(v.left, v.top)
                info = cm.getScrollInfo()
                # THIS IS HORRIBLE and SUCKS, but I can't understand what is going on sufficiently
                # well to remove this.  Sometimes scrollTo fails (due to the document being reported as much
                # smaller than it is for a few ms) **and** it's then not possible to scroll,
                # so we just try again. See https://github.com/sagemathinc/cocalc/issues/1327
                if not second_try and info.top != v.top
                    # didn't work -- not fully visible; try again one time when rendering is presumably done.
                    setTimeout((=>@restore_view_state(true)), 250)
            i += 1

    restore_cursor_position: () =>
        for i, cm of @codemirrors()
            if cm?
                pos = @local_storage("cursor#{cm.name}")
                if pos?
                    cm.setCursor(pos)
                    #console.log("#{@filename}: setting view #{cm.name} to cursor pos -- #{misc.to_json(pos)}")
                    info = cm.getScrollInfo()
                    try
                        cm.scrollIntoView(pos, info.clientHeight/2)
                    catch e
                        #console.log("#{@filename}: failed to scroll view #{cm.name} into view -- #{e}")
        @codemirror?.focus()

    # set background color of active line in editor based on background color (which depends on the theme)
    _style_active_line: () =>
        if not @opts.style_active_line
            return
        rgb = $(@codemirror.getWrapperElement()).css('background-color')
        v = (parseInt(x) for x in rgb.slice(4,rgb.length-1).split(','))
        amount = @opts.style_active_line
        for i in [0..2]
            if v[i] >= 128
                v[i] -= amount
            else
                v[i] += amount
        $("body").remove("#webapp-cm-activeline")
        $("body").append("<style id='webapp-cm-activeline' type=text/css>.CodeMirror-activeline{background:rgb(#{v[0]},#{v[1]},#{v[2]});}</style>")   # this is a memory leak!

    _show_codemirror_editors: (height) =>
        # console.log("_show_codemirror_editors: #{@_layout}")
        switch @_layout
            when 0
                p = 1
            when 1
                p = @_layout1_split_pos ? 0.5
            when 2
                p = @_layout2_split_pos ? 0.5

        # Change the height of the *top* div that contain the editors; the bottom one then
        # uses of all remaining vertical height.
        if @_layout > 0
            p = Math.max(MIN_SPLIT, Math.min(MAX_SPLIT, p))

        # We set only the default size of the *first* div -- everything else expands accordingly.
        elt = @element.find(".webapp-editor-codemirror-input-container-layout-#{@_layout}").show()

        if @_layout == 1
            @element.find(".webapp-editor-resize-bar-layout-1").css(top:0)
        else if @_layout == 2
            @element.find(".webapp-editor-resize-bar-layout-2").css(left:0)

        c = elt.find(".webapp-editor-codemirror-input-box")
        if @_layout == 0
            c.css('flex', 1)   # use the full vertical height
        else
            c.css('flex-basis', "#{p*100}%")

        if @_last_layout != @_layout
            # The layout has changed
            btn = @element.find('a[href="#split-view"]')

            if @_last_layout?
                # Hide previous
                btn.find(".webapp-editor-layout-#{@_last_layout}").hide()
                @element.find(".webapp-editor-codemirror-input-container-layout-#{@_last_layout}").hide()

            # Show current
            btn.find(".webapp-editor-layout-#{@_layout}").show()

            # Put editors in their place -- in the div inside of each box
            elt.find(".webapp-editor-codemirror-input-box div").empty().append($(@codemirror.getWrapperElement()))
            elt.find(".webapp-editor-codemirror-input-box-1 div").empty().append($(@codemirror1.getWrapperElement()))

            # Save for next time
            @_last_layout = @_layout

        # Workaround a major and annoying bug in Safari:
        #     https://github.com/philipwalton/flexbugs/issues/132
        if $.browser.safari and @_layout == 1
            # This is only needed for the "split via a horizontal line" layout, since
            # the flex layout with column direction is broken on Safari.
            @element.find(".webapp-editor-codemirror-input-container-layout-#{@_layout}").make_height_defined()

        refresh = (cm) =>
            return if not cm?
            cm.refresh()
            # See https://github.com/sagemathinc/cocalc/issues/1327#issuecomment-265488872
            setTimeout((=>cm.refresh()), 1)

        for cm in @codemirrors()
            refresh(cm)

        @emit('show')

    _show: (opts={}) =>
        # show the element that contains this editor
        #@element.show()
        # show the codemirror editors, resizing as needed
        @_show_codemirror_editors()

    focus: () =>
        if not @codemirror?
            return
        @show()
        if not (IS_MOBILE or feature.IS_TOUCH)
            @codemirror_with_last_focus?.focus()

    ############
    # Editor button bar support code
    ############
    textedit_command: (cm, cmd, args) =>
        # ATTN when adding more cases, also edit textedit_only_show_known_buttons
        switch cmd
            when "link"
                cm.insert_link(cb:() => @syncdoc?.sync())
                return false  # don't return true or get an infinite recurse
            when "image"
                cm.insert_image(cb:() => @syncdoc?.sync())
                return false  # don't return true or get an infinite recurse
            when "SpecialChar"
                cm.insert_special_char(cb:() => @syncdoc?.sync())
                return false  # don't return true or get an infinite recurse
            else
                cm.edit_selection
                    cmd  : cmd
                    args : args
                @syncdoc?.sync()
                # needed so that dropdown menu closes when clicked.
                return true

    wizard_handler: () =>
        # @wizard is this WizardActions object
        if not @wizard?
            $target = @mode_display.parent().find('.react-target')
            {render_wizard} = require('./wizard')
            @wizard = render_wizard($target[0], @project_id, @filename, lang = @_current_mode, cb = @wizard_insert_handler)
        else
            @wizard.show(lang = @_current_mode)

    wizard_insert_handler: (insert) =>
        code = insert.code
        lang = insert.lang
        cm = @focused_codemirror()
        line = cm.getCursor().line
        # console.log "wizard insert:", lang, code, insert.descr
        if insert.descr?
            @syncdoc?.insert_new_cell(line)
            cm.replaceRange("%md\n#{insert.descr}", {line : line+1, ch:0})
            @action_key(execute: true, advance:false, split:false)
        line = cm.getCursor().line
        @syncdoc?.insert_new_cell(line)
        cell = code
        if lang != @_current_mode
            cell = "%#{lang}\n#{cell}"
        cm.replaceRange(cell, {line : line+1, ch:0})
        @action_key(execute: true, advance:false, split:false)
        @syncdoc?.sync()

    # add a textedit toolbar to the editor
    init_sagews_edit_buttons: () =>
        if @opts.read_only  # no editing button bar needed for read-only files
            return

        if IS_MOBILE  # no edit button bar on mobile either -- too big (for now at least)
            return

        if not redux.getStore('account').get_editor_settings().extra_button_bar
            # explicitly disabled by user
            return

        NAME_TO_MODE = {xml:'html', markdown:'md', mediawiki:'wiki'}
        for x in sagews_decorator_modes
            mode = x[0]
            name = x[1]
            v = name.split('-')
            if v.length > 1
                name = v[1]
            NAME_TO_MODE[name] = "#{mode}"

        name_to_mode = (name) ->
            n = NAME_TO_MODE[name]
            if n?
                return n
            else
                return "#{name}"

        # add the text editing button bar
        e = @element.find(".webapp-editor-codemirror-textedit-buttons")
        @textedit_buttons = templates.find(".webapp-editor-textedit-buttonbar").clone().hide()
        e.append(@textedit_buttons).show()

        # add the code editing button bar
        @codeedit_buttons = templates.find(".webapp-editor-codeedit-buttonbar").clone()
        e.append(@codeedit_buttons)

        # the r-editing button bar
        @redit_buttons =  templates.find(".webapp-editor-redit-buttonbar").clone()
        e.append(@redit_buttons)

        # the Julia-editing button bar
        @julia_edit_buttons =  templates.find(".webapp-editor-julia-edit-buttonbar").clone()
        e.append(@julia_edit_buttons)

        # the sh-editing button bar
        @sh_edit_buttons =  templates.find(".webapp-editor-sh-edit-buttonbar").clone()
        e.append(@sh_edit_buttons)

        @cython_buttons =  templates.find(".webapp-editor-cython-buttonbar").clone()
        e.append(@cython_buttons)

        @fallback_buttons = templates.find(".webapp-editor-fallback-edit-buttonbar").clone()
        e.append(@fallback_buttons)

        all_edit_buttons = [@textedit_buttons, @codeedit_buttons, @redit_buttons,
                            @cython_buttons, @julia_edit_buttons, @sh_edit_buttons, @fallback_buttons]

        # activite the buttons in the bar
        that = @
        edit_button_click = (e) ->
            e.preventDefault()
            args = $(this).data('args')
            cmd  = $(this).attr('href').slice(1)
            if cmd == 'todo'
                return
            if args? and typeof(args) != 'object'
                args = "#{args}"
                if args.indexOf(',') != -1
                    args = args.split(',')
            return that.textedit_command(that.focused_codemirror(), cmd, args)

        # FUTURE: activate color editing buttons -- for now just hide them
        @element.find(".sagews-output-editor-foreground-color-selector").hide()
        @element.find(".sagews-output-editor-background-color-selector").hide()

        @fallback_buttons.find('a[href="#todo"]').click () =>
            bootbox.alert("<i class='fa fa-wrench' style='font-size: 18pt;margin-right: 1em;'></i> Button bar not yet implemented in <code>#{mode_display.text()}</code> cells.")
            return false

        for edit_buttons in all_edit_buttons
            edit_buttons.find("a").click(edit_button_click)
            edit_buttons.find("*[title]").tooltip(TOOLTIP_DELAY)

        @mode_display = mode_display = @element.find(".webapp-editor-codeedit-buttonbar-mode")
        @_current_mode = "sage"
        @mode_display.show()

        # not all textedit buttons are known
        textedit_only_show_known_buttons = (name) =>
            EDIT_COMMANDS = require('./buttonbar').commands
            {sagews_canonical_mode} = require('./misc_page')
            default_mode = @focused_codemirror()?.get_edit_mode() ? 'sage'
            mode = sagews_canonical_mode(name, default_mode)
            #if DEBUG then console.log "textedit_only_show_known_buttons: mode #{name} → #{mode}"
            known_commands = misc.keys(EDIT_COMMANDS[mode] ? {})
            # see special cases in 'textedit_command' and misc_page: 'edit_selection'
            known_commands = known_commands.concat(['link', 'image', 'SpecialChar', 'font_size'])
            for button in @textedit_buttons.find('a')
                button = $(button)
                cmd = button.attr('href').slice(1)
                # in theory, this should also be done for html&md, but there are many more special cases
                # therefore we just make sure they're all activated again
                button.toggle((mode != 'tex') or (cmd in known_commands))

        set_mode_display = (name) =>
            #console.log("set_mode_display: #{name}")
            if name?
                mode = name_to_mode(name)
            else
                mode = ""
            mode_display.text("%" + mode)
            @_current_mode = mode

        show_edit_buttons = (which_one, name) =>
            for edit_buttons in all_edit_buttons
                edit_buttons.toggle(edit_buttons == which_one)
            if which_one == @textedit_buttons
                textedit_only_show_known_buttons(name)
            set_mode_display(name)

        mode_display.click(@wizard_handler)

        # The code below changes the bar at the top depending on where the cursor
        # is located.  We only change the edit bar if the cursor hasn't moved for
        # a while, to be more efficient, avoid noise, and be less annoying to the user.
        # Replaced by http://underscorejs.org/#debounce
        #bar_timeout = undefined
        #f = () =>
        #    if bar_timeout?
        #        clearTimeout(bar_timeout)
        #    bar_timeout = setTimeout(update_context_sensitive_bar, 250)

        update_context_sensitive_bar = () =>
            cm = @focused_codemirror()
            if not cm?
                return
            pos = cm.getCursor()
            name = cm.getModeAt(pos).name
            #console.log("update_context_sensitive_bar, pos=#{misc.to_json(pos)}, name=#{name}")
            if name in ['xml', 'stex', 'markdown', 'mediawiki']
                show_edit_buttons(@textedit_buttons, name)
            else if name == "r"
                show_edit_buttons(@redit_buttons, name)
            else if name == "julia"
                show_edit_buttons(@julia_edit_buttons, name)
            else if name == "cython"  # doesn't work yet, since name=python still
                show_edit_buttons(@cython_buttons, name)
            else if name == "python"  # doesn't work yet, since name=python still
                show_edit_buttons(@codeedit_buttons, "sage")
            else if name == "shell"
                show_edit_buttons(@sh_edit_buttons, name)
            else
                show_edit_buttons(@fallback_buttons, name)

        for cm in @codemirrors()
            cm.on('cursorActivity', _.debounce(update_context_sensitive_bar, 250))

        update_context_sensitive_bar()
        @element.find(".webapp-editor-codemirror-textedit-buttons").mathjax()


codemirror_session_editor = exports.codemirror_session_editor = (project_id, filename, extra_opts) ->
    #console.log("codemirror_session_editor '#{filename}'")
    ext = filename_extension_notilde(filename).toLowerCase()

    E = new CodeMirrorEditor(project_id, filename, "", extra_opts)
    # Enhance the editor with synchronized session capabilities.
    opts =
        cursor_interval : E.opts.cursor_interval
        sync_interval   : E.opts.sync_interval

    switch ext
        when "sagews"
            # temporary.
            opts =
                cursor_interval : 2000
                sync_interval   : 250
            E.syncdoc = new (sagews.SynchronizedWorksheet)(E, opts)
            E.action_key = E.syncdoc.action
            E.interrupt_key = E.syncdoc.interrupt
            E.tab_nothing_selected = () => E.syncdoc.introspect()
        when "sage-history"
            # no syncdoc
        else
            E.syncdoc = new (syncdoc.SynchronizedDocument2)(E, opts)

    E.save = E.syncdoc?.save
    return E

class Terminal extends FileEditor
    constructor: (@project_id, @filename, content, opts) ->
        super(@project_id, @filename)
        @element = $("<div>").hide()
        elt = @element.webapp_console
            title      : "Terminal"
            project_id : @project_id
            path       : @filename
            editor     : @
<<<<<<< HEAD
        @terminal = elt.data("console")
        @element = @terminal.element
        @connect_to_server()
=======
        @console = elt.data("console")
        @element = @console.element
        webapp_client.read_text_file_from_project
            project_id : @project_id
            path       : @filename
            cb         : (err, result) =>
                if err
                    alert_message(type:"error", message: "Error connecting to console server -- #{err}")
                else
                    # New session or connect to session
                    if result.content? and result.content.length < 36
                        # empty/corrupted -- messed up by bug in early version of SMC...
                        delete result.content
                    @opts = defaults opts,
                        session_uuid : result.content
                    @connect_to_server()
>>>>>>> 13ac0c5a

    connect_to_server: (cb) =>
        salvus_client.connect_to_terminal_session
            project_id : @project_id
            path       : @filename
            cb         : (err, session) =>
                if err
                    alert_message(type:'error', message:err)
                    cb?(err)
                else
                    if @element.is(":visible")
                        @show()
<<<<<<< HEAD
                    @terminal.set_session(session)
=======
                    @console.set_session(session)
                    @opts.session_uuid = session.session_uuid
                    webapp_client.write_text_file_to_project
                        project_id : @project_id
                        path       : @filename
                        content    : session.session_uuid
                        cb         : cb

        path = misc.path_split(@filename).head
        mesg.params  = {command:'bash', rows:@opts.rows, cols:@opts.cols, path:path, filename:@filename}
        if @opts.session_uuid?
            mesg.session_uuid = @opts.session_uuid
            webapp_client.connect_to_session(mesg)
        else
            webapp_client.new_session(mesg)
>>>>>>> 13ac0c5a

    _get: => '' # TODO

    _set: (content) =>  # TODO

    save: (cb) =>
        # DO nothing -- a no-op for now
        cb?()

    focus: =>
        @terminal?.focus()

    blur: =>
        @terminal?.blur()

    terminate_session: () =>
        # TODO?

    remove: =>
        @element.webapp_console(false)
        super()

    hide: =>
        @terminal?.blur()

    _show: () =>
        @terminal?.show()

class Media extends FileEditor
    constructor: (@project_id, @filename, url, @opts) ->
        super(@project_id, @filename)
        @mode = if @ext in VIDEO_EXTS then 'video' else 'image'
        @element = templates.find(".webapp-editor-image").clone()
        @element.find(".webapp-editor-image-title").text(@filename)

        refresh = @element.find('a[href="#refresh"]')
        refresh.click () =>
            refresh.icon_spin(true)
            @update (err) =>
                refresh.icon_spin(false)
            return false

        @element.find('a[href="#close"]').click () =>
            return false

        if url?
            @element.find(".webapp-editor-image-container").find("span").hide()
            @set_src(url)
        else
            @update()

    set_src: (src) =>
        switch @mode
            when 'image'
                @element.find("img").attr('src', src)
                @element.find('video').hide()
            when 'video'
                @element.find('img').hide()
                @element.find('video').attr('src', src).show()

    update: (cb) =>
        @element.find('a[href="#refresh"]').icon_spin(start:true)
        webapp_client.read_file_from_project
            project_id : @project_id
            timeout    : 30
            path       : @filename
            cb         : (err, mesg) =>
                @element.find('a[href="#refresh"]').icon_spin(false)
                @element.find(".webapp-editor-image-container").find("span").hide()
                if err
                    alert_message(type:"error", message:"Communications issue loading #{@filename} -- #{err}")
                    cb?(err)
                else if mesg.event == 'error'
                    alert_message(type:"error", message:"Error getting #{@filename} -- #{to_json(mesg.error)}")
                    cb?(mesg.event)
                else
                    @set_src(mesg.url + "?random=#{Math.random()}")
                    cb?()

    show: () =>
        if not @is_active()
            return
        @element.show()


class PublicHTML extends FileEditor
    constructor: (@project_id, @filename, @content, opts) ->
        super(@project_id, @filename)
        @element = templates.find(".webapp-editor-static-html").clone()
        # ATTN: we can't set src='raw-path' because the sever might not run.
        # therefore we retrieve the content and set it directly.
        if not @content?
            @content = 'Loading...'
            # Now load the content from the backend...
            webapp_client.public_get_text_file
                project_id : @project_id
                path       : @filename
                timeout    : 60
                cb         : (err, content) =>
                    if err
                        @content = "Error opening file -- #{err}"
                    else
                        @content = content
                    if @iframe?
                        @set_iframe()

    show: () =>
        if not @is_active()
            return
        if not @iframe?
            # Setting the iframe in the *next* tick is critical on Firefox; otherwise, the browser
            # just deletes what we set.  I do not claim to fully understand why, but this does work.
            # See https://github.com/sagemathinc/cocalc/issues/843
            # -- wstein
            setTimeout(@set_iframe, 1)
        else
            @set_iframe()
        @element.show()

    set_iframe: () =>
        @iframe = @element.find(".webapp-editor-static-html-content").find('iframe')
        # We do this, since otherwise just loading the iframe using
        #      @iframe.contents().find('html').html(@content)
        # messes up the parent html page...
        # ... but setting the innerHTML=@content causes issue 1347!
        # A compromise is to set the 'srcdoc' attribute to the content,
        # but that doesn't work in IE/Edge -- http://caniuse.com/#search=srcdoc
        if $.browser.edge or $.browser.ie
            @iframe.contents().find('body').html(@content)
        else
            @iframe.attr('srcdoc', @content)
        @iframe.contents().find('body').find("a").attr('target','_blank')
        @iframe.maxheight()

class PublicCodeMirrorEditor extends CodeMirrorEditor
    constructor: (@project_id, @filename, content, opts, cb) ->
        opts.read_only = true
        opts.public_access = true
        super(@project_id, @filename, "Loading...", opts)
        @element.find('a[href="#save"]').hide()       # no need to even put in the button for published
        @element.find('a[href="#readonly"]').hide()   # ...
        webapp_client.public_get_text_file
            project_id : @project_id
            path       : @filename
            timeout    : 60
            cb         : (err, content) =>
                if err
                    content = "Error opening file -- #{err}"
                @_set(content)
                cb?(err)

class PublicSagews extends PublicCodeMirrorEditor
    constructor: (@project_id, @filename, content, opts) ->
        opts.allow_javascript_eval = false
        super @project_id, @filename, content, opts, (err) =>
            @element.find('a[href="#split-view"]').hide()  # disable split view
            if not err
                @syncdoc = new (sagews.SynchronizedWorksheet)(@, {static_viewer:true})
                @syncdoc.process_sage_updates()
                @syncdoc.init_hide_show_gutter()

class FileEditorWrapper extends FileEditor
    constructor: (@project_id, @filename, @content, @opts) ->
        super(@project_id, @filename)
        @init_wrapped(@project_id, @filename, @content, @opts)

    init_wrapped: () =>
        # Define @element and @wrapped in derived class
        throw Error('must define in derived class')

    save: (cb) =>
        if @wrapped?.save?
            @wrapped.save(cb)
        else
            cb?()

    has_unsaved_changes: (val) =>
        return @wrapped?.has_unsaved_changes?(val)

    has_uncommitted_changes: (val) =>
        return @wrapped?.has_uncommitted_changes?(val)

    _get: () =>
        # FUTURE
        return 'history saving not yet implemented'

    _set: (content) =>
        # FUTURE ???

    focus: () =>

    terminate_session: () =>

    disconnect_from_session: () =>
        @wrapped?.destroy?()

    remove: () =>
        super()
        @wrapped?.destroy?()
        delete @filename; delete @content; delete @opts

    show: () =>
        if not @is_active()
            return
        if not @element?
            return
        @element.show()

        if IS_MOBILE
            @element.css(position:'relative')

        @wrapped?.show?()

    hide: () =>
        @element?.hide()
        @wrapped?.hide?()

###
# Task list
###

class TaskList extends FileEditorWrapper
    init_wrapped: () =>
        @element = $("<div><span>&nbsp;&nbsp;Loading...</span></div>")
        require.ensure [], () =>
            tasks = require('./tasks')
            elt = tasks.task_list(@project_id, @filename, {})
            @element.replaceWith(elt)
            @element = elt
            @wrapped = elt.data('task_list')
            @show()  # need to do this due to async loading -- otherwise once it appears it isn't the right size, which is BAD.

    mount: () =>
        if not @mounted
            $(document.body).append(@element)
            @mounted = true
        return @mounted

###
# Jupyter notebook
###
jupyter = require('./editor_jupyter')

class JupyterNotebook extends FileEditorWrapper
    init_wrapped: () =>
        @element = $("<div><span>&nbsp;&nbsp;Loading...</span></div>")
        require.ensure [], =>
            @init_font_size() # get the @default_font_size
            # console.log("JupyterNotebook@default_font_size: #{@default_font_size}")
            @opts.default_font_size = @default_font_size
            @element = jupyter.jupyter_notebook(@, @filename, @opts)
            @wrapped = @element.data('jupyter_notebook')

    mount: () =>
        if not @mounted
            $(document.body).append(@element)
            @mounted = true
        return @mounted

class JupyterNBViewer extends FileEditorWrapper
    init_wrapped: () ->
        @element = jupyter.jupyter_nbviewer(@project_id, @filename, @content, @opts)
        @wrapped = @element.data('jupyter_nbviewer')

class JupyterNBViewerEmbedded extends FileEditor
    # this is like JupyterNBViewer but https://nbviewer.jupyter.org in an iframe
    # it's only used for public files and when not part of the project or anonymous
    constructor: (@project_id, @filename, @content, opts) ->
        super(@project_id, @filename)
        @element = $(".smc-jupyter-templates .smc-jupyter-nbviewer").clone()
        @init_buttons()

    init_buttons: () =>
        # code duplication from editor_jupyter/JupyterNBViewer
        @element.find('a[href="#copy"]').click () =>
            actions = redux.getProjectActions(@project_id)
            actions.load_target('files')
            actions.set_all_files_unchecked()
            actions.set_file_checked(@filename, true)
            actions.set_file_action('copy')
            return false

        @element.find('a[href="#download"]').click () =>
            actions = redux.getProjectActions(@project_id)
            actions.load_target('files')
            actions.set_all_files_unchecked()
            actions.set_file_checked(@filename, true)
            actions.set_file_action('download')
            return false

    show: () =>
        if not @is_active()
            return
        if not @iframe?
            @iframe = @element.find(".smc-jupyter-nbviewer-content").find('iframe')
            {join} = require('path')
            ipynb_src = join(window.location.hostname,
                             window.app_base_url,
                             @project_id,
                             'raw',
                             @filename)
            # for testing, set it to a src like this: (smc-in-smc doesn't work for published files, since it
            # still requires the user to be logged in with access to the host project)
            #ipynb_src = 'cocalc.com/14eed217-2d3c-4975-a381-b69edcb40e0e/raw/scratch/1_notmnist.ipynb'
            @iframe.attr('src', "//nbviewer.jupyter.org/urls/#{ipynb_src}")
        @element.show()

{HTML_MD_Editor} = require('./editor-html-md/editor-html-md')
html_md_exts = (ext for ext, opts of file_associations when opts.editor == 'html-md')

{LatexEditor} = require('./latex/editor')

exports.register_nonreact_editors = () ->

    # Make non-react editors available in react rewrite
    reg = require('./editor_react_wrapper').register_nonreact_editor

    reg
        ext       : ''  # fallback for any type not otherwise explicitly specified
        f         : (project_id, path, opts) -> codemirror_session_editor(project_id, path, opts)
        is_public : false

    # wrapper for registering private and public editors
    register = (is_public, cls, extensions) ->
        require.ensure [], ->
            icon = file_icon_class(extensions[0])
            reg
                ext       : extensions
                is_public : is_public
                icon      : icon
                f         : (project_id, path, opts) ->
                    e = new cls(project_id, path, undefined, opts)
                    if not e.ext?
                        console.error('You have to call super(@project_id, @filename) in the constructor to properly initialize this FileEditor instance.')
                    return e

    # Editors for private normal editable files.
    register(false, HTML_MD_Editor,   html_md_exts)
    register(false, LatexEditor,      ['tex', 'rnw'])
    register(false, Terminal,         ['term', 'sage-term'])
    register(false, Media,            ['png', 'jpg', 'jpeg', 'gif', 'svg'].concat(VIDEO_EXTS))

    {HistoryEditor} = require('./editor_history')
    register(false, HistoryEditor,    ['sage-history'])
    register(false, TaskList,         ['tasks'])
    exports.switch_to_ipynb_classic = ->
        register(false, JupyterNotebook,  ['ipynb'])

    # "Editors" for read-only public files
    register(true, PublicCodeMirrorEditor,  [''])
    register(true, PublicHTML,              ['html'])
    register(true, PublicSagews,            ['sagews'])<|MERGE_RESOLUTION|>--- conflicted
+++ resolved
@@ -2022,28 +2022,9 @@
             project_id : @project_id
             path       : @filename
             editor     : @
-<<<<<<< HEAD
         @terminal = elt.data("console")
         @element = @terminal.element
         @connect_to_server()
-=======
-        @console = elt.data("console")
-        @element = @console.element
-        webapp_client.read_text_file_from_project
-            project_id : @project_id
-            path       : @filename
-            cb         : (err, result) =>
-                if err
-                    alert_message(type:"error", message: "Error connecting to console server -- #{err}")
-                else
-                    # New session or connect to session
-                    if result.content? and result.content.length < 36
-                        # empty/corrupted -- messed up by bug in early version of SMC...
-                        delete result.content
-                    @opts = defaults opts,
-                        session_uuid : result.content
-                    @connect_to_server()
->>>>>>> 13ac0c5a
 
     connect_to_server: (cb) =>
         salvus_client.connect_to_terminal_session
@@ -2056,25 +2037,7 @@
                 else
                     if @element.is(":visible")
                         @show()
-<<<<<<< HEAD
                     @terminal.set_session(session)
-=======
-                    @console.set_session(session)
-                    @opts.session_uuid = session.session_uuid
-                    webapp_client.write_text_file_to_project
-                        project_id : @project_id
-                        path       : @filename
-                        content    : session.session_uuid
-                        cb         : cb
-
-        path = misc.path_split(@filename).head
-        mesg.params  = {command:'bash', rows:@opts.rows, cols:@opts.cols, path:path, filename:@filename}
-        if @opts.session_uuid?
-            mesg.session_uuid = @opts.session_uuid
-            webapp_client.connect_to_session(mesg)
-        else
-            webapp_client.new_session(mesg)
->>>>>>> 13ac0c5a
 
     _get: => '' # TODO
 
