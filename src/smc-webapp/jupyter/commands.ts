/*
Comprehensive list of Jupyter notebook (version 5) commands
we support and how they work.
*/

// still in coffeescript...
// for now we also use require here (see comment in actions.ts)
const SNIPPET_ICON_NAME = require("smc-webapp/assistant/common").ICON_NAME;

import { FORMAT_SOURCE_ICON } from "smc-webapp/frame-editors/frame-tree/config";
import { JupyterActions } from "./browser-actions";
import { NotebookFrameActions } from "../frame-editors/jupyter-editor/cell-notebook/actions";
import { JupyterEditorActions } from "../frame-editors/jupyter-editor/actions";
import { NotebookMode } from "./types";

export interface KeyboardCommand {
  mode?: NotebookMode;
  which: number;
  ctrl?: boolean;
  alt?: boolean;
  shift?: boolean;
  twice?: boolean;
  meta?: boolean;
  key?: string;
  // TODO: key is currently only used for displaying what the shortcut is; however,
  // "which" is deprecated and we should switch to using only key!
  // See https://github.com/sagemathinc/cocalc/issues/4020
}

export interface CommandDescription {
  i?: string; // icon name
  k?: KeyboardCommand[]; // keyboard commands
  m?: string; // fuller description for use in menus and commands
  menu?: string; // alternative to m just for dropdown menu
  d?: string; // even more extensive description (e.g., for a tooltip).
  f: Function; // function that implements command.
}

export function commands(
  jupyter_actions: JupyterActions,
  frame_actions: NotebookFrameActions,
  editor_actions: JupyterEditorActions
): { [name: string]: CommandDescription } {
  if (jupyter_actions == null || frame_actions == null) {
    throw Error("both actions must be defined");
  }
  function id(): string {
    return frame_actions.store.get("cur_id");
  }

  return {
    "cell toolbar none": {
      m: "No cell toolbar",
      menu: "None",
      f: () => jupyter_actions.cell_toolbar()
    },

    "cell toolbar attachments": {
      m: "Attachments toolbar",
      menu: "Attachments",
      f: () => jupyter_actions.cell_toolbar("attachments")
    },

    "cell toolbar tags": {
      m: "Edit cell tags toolbar",
      menu: "Tags",
      f: () => jupyter_actions.cell_toolbar("tags")
    },

    "cell toolbar metadata": {
      m: "Edit custom metadata toolbar",
      menu: "Metadata",
      f: () => jupyter_actions.cell_toolbar("metadata")
    },

    "cell toolbar create_assignment": {
      m: "Create assignment (nbgrader) toolbar",
      menu: "Create assignment (nbgrader)",
      f: () => jupyter_actions.cell_toolbar("create_assignment")
    },

    "cell toolbar slideshow": {
      m: "Slideshow toolbar",
      menu: "Slideshow",
      f: () => jupyter_actions.cell_toolbar("slideshow")
    },

    "change cell to code": {
      m: "Change to code",
      k: [{ which: 89, mode: "escape" }],
      f: () => frame_actions.set_selected_cell_type("code")
    },

    "change cell to heading 1": {
      m: "Heading 1",
      k: [{ which: 49, mode: "escape" }],
      f: () => frame_actions.change_cell_to_heading(id(), 1)
    },
    "change cell to heading 2": {
      m: "Heading 2",
      k: [{ which: 50, mode: "escape" }],
      f: () => frame_actions.change_cell_to_heading(id(), 2)
    },
    "change cell to heading 3": {
      m: "Heading 3",
      k: [{ which: 51, mode: "escape" }],
      f: () => frame_actions.change_cell_to_heading(id(), 3)
    },
    "change cell to heading 4": {
      m: "Heading 4",
      k: [{ which: 52, mode: "escape" }],
      f: () => frame_actions.change_cell_to_heading(id(), 4)
    },
    "change cell to heading 5": {
      m: "Heading 5",
      k: [{ which: 53, mode: "escape" }],
      f: () => frame_actions.change_cell_to_heading(id(), 5)
    },
    "change cell to heading 6": {
      m: "Heading 6",
      k: [{ which: 54, mode: "escape" }],
      f: () => frame_actions.change_cell_to_heading(id(), 6)
    },

    "change cell to markdown": {
      m: "Change to markdown",
      k: [{ which: 77, mode: "escape" }],
      f: () => frame_actions.set_selected_cell_type("markdown")
    },

    "change cell to raw": {
      m: "Change to raw",
      k: [{ which: 82, mode: "escape" }],
      f: () => frame_actions.set_selected_cell_type("raw")
    },

    "clear all cells output": {
      m: "Clear all output",
      f: () => jupyter_actions.clear_all_outputs()
    },

    "clear cell output": {
      m: "Clear output",
      f: () => frame_actions.clear_selected_outputs()
    },

    "close and halt": {
      i: "hand-stop-o",
      m: "Close and halt",
      f: () => jupyter_actions.close_and_halt()
    },

    "close pager": {
      m: "Close pager",
      k: [{ which: 27, mode: "escape" }],
      f: () => {
        if (jupyter_actions.store.get("introspect") != null) {
          jupyter_actions.clear_introspect();
        }
      }
    },

    "confirm restart kernel": {
      m: "Restart kernel...",
      i: "refresh",
      k: [{ mode: "escape", which: 48, twice: true }],
      f: () => jupyter_actions.confirm_restart()
    },

    "confirm restart kernel and clear output": {
      m: "Restart and clear output...",
      menu: "Clear output...",
      f: () => jupyter_actions.restart_clear_all_output()
    },

    "confirm restart kernel and run all cells": {
      m: "Restart and run all...",
      menu: "Run all...",
      i: "forward",
      f: () => jupyter_actions.restart_and_run_all()
    },

    "confirm restart kernel and run all cells without halting on error": {
      m: "Run all (do not stop on errors)...",
      menu: "Restart and run all (do not stop on errors)...",
      i: "run",
      f: () => jupyter_actions.restart_and_run_all_no_halt()
    },

    "confirm shutdown kernel": {
      m: "Shutdown kernel...",
      async f(): Promise<void> {
        const choice = await jupyter_actions.confirm_dialog({
          title: "Shutdown kernel?",
          body:
            "Do you want to shutdown the current kernel?  All variables will be lost.",
          choices: [
            { title: "Continue running" },
            { title: "Shutdown", style: "danger", default: true }
          ]
        });
        if (choice === "Shutdown") {
          jupyter_actions.shutdown();
        }
      }
    },

    "copy cell": {
      i: "files-o",
      m: "Copy cells",
      k: [{ mode: "escape", which: 67 }],
      f: () => frame_actions.copy_selected_cells()
    },

    //"copy cell attachments": undefined, // no clue what this means or is for... but I can guess...

    "cut cell": {
      i: "scissors",
      m: "Cut cells",
      k: [{ mode: "escape", which: 88 }],
      f: () => frame_actions.cut_selected_cells()
    },

    //"cut cell attachments": undefined, // no clue

    "delete cell": {
      // jupyter has this but with d,d as shortcut, since they have no undo.
      m: "Delete cells",
      k: [{ mode: "escape", which: 68, twice: true }],
      f: () => frame_actions.delete_selected_cells()
    },

    "duplicate notebook": {
      m: "Make a copy...",
      f: () => jupyter_actions.file_action("duplicate")
    },

    "edit keyboard shortcuts": {
      m: "Keyboard shortcuts and commands...",
      f: () => jupyter_actions.show_keyboard_shortcuts()
    },

    "enter command mode": {
      k: [
        { which: 27, mode: "edit" },
        { ctrl: true, mode: "edit", which: 77 },
        { alt: true, mode: "edit", which: 77 }
      ],
      f() {
        if (
          frame_actions.store.get("mode") === "escape" &&
          jupyter_actions.store.get("introspect") != null
        ) {
          jupyter_actions.clear_introspect();
        }

        if (
          jupyter_actions.store.getIn(["cm_options", "options", "keyMap"]) ===
          "vim"
        ) {
          // Vim mode is trickier...
          if (
            frame_actions.store.get("cur_cell_vim_mode", "escape") !== "escape"
          ) {
            return;
          }
        }
        frame_actions.set_mode("escape");
      }
    },

    "enter edit mode": {
      k: [{ which: 13, mode: "escape" }],
      f: () => {
        frame_actions.unhide_current_input();
        frame_actions.set_mode("edit");
      }
    },

    "extend selection above": {
      k: [
        { mode: "escape", shift: true, which: 75 },
        { mode: "escape", shift: true, which: 38 }
      ],
      f: () => frame_actions.extend_selection(-1)
    },

    "extend selection below": {
      k: [
        { mode: "escape", shift: true, which: 74 },
        { mode: "escape", shift: true, which: 40 }
      ],
      f: () => frame_actions.extend_selection(1)
    },

    "find and replace": {
      m: "Find and replace",
      k: [
        { mode: "escape", which: 70 },
        { alt: true, mode: "escape", which: 70 }
      ],
      f: () => jupyter_actions.show_find_and_replace()
    },

    "global undo": {
      m: "Undo",
      i: "undo",
      d:
        "Global user-aware undo.  Undo the last change *you* made to the notebook.",
      k: [
        { alt: true, mode: "escape", which: 90 },
        { ctrl: true, mode: "escape", which: 90 }
      ],
      f: () => jupyter_actions.undo()
    },

    "global redo": {
      m: "Redo",
      i: "repeat",
      d:
        "Global user-aware redo.  Redo the last change *you* made to the notebook.",
      k: [
        { alt: true, mode: "escape", which: 90, shift: true },
        { ctrl: true, mode: "escape", which: 90, shift: true },
        { alt: true, mode: "escape", which: 89 },
        { ctrl: true, mode: "escape", which: 89 }
      ],
      f: () => jupyter_actions.redo()
    },

    "hide all line numbers": {
      m: "Hide all line numbers",
      f: () => jupyter_actions.set_line_numbers(false)
    },

    "hide header": {
      m: "Hide header",
      f: () => jupyter_actions.set_header_state(true)
    },

    "hide toolbar": {
      m: "Hide toolbar",
      f: () => jupyter_actions.set_toolbar_state(false)
    },

    //ignore: undefined, // no clue what this means

    "insert cell above": {
      m: "Insert cell above",
      k: [{ mode: "escape", which: 65 }],
      f: () => frame_actions.insert_cell(-1)
    },

    "insert cell below": {
      i: "plus",
      m: "Insert cell below",
      k: [{ mode: "escape", which: 66 }],
      f: () => frame_actions.insert_cell(1)
    },

    "insert image": {
      m: "Insert images in selected markdown cell...",
      f: () => frame_actions.insert_image()
    },

    "interrupt kernel": {
      i: "stop",
      m: "Interrupt kernel",
      k: [{ mode: "escape", which: 73, twice: true }],
      f: () => jupyter_actions.signal("SIGINT")
    },

    "merge cell with next cell": {
      m: "Merge cell below",
      f: () => frame_actions.merge_cell_below()
    },

    "merge cell with previous cell": {
      m: "Merge cell above",
      f: () => frame_actions.merge_cell_above()
    },

    "merge cells": {
      m: "Merge selected cells",
      k: [{ mode: "escape", shift: true, which: 77 }],
      f: () => frame_actions.merge_selected_cells()
    },

    "merge selected cells": {
      // why is this in jupyter; it's the same as the above?
      m: "Merge selected cells",
      f: () => frame_actions.merge_selected_cells()
    },

    "move cell down": {
      i: "arrow-down",
      m: "Move cells down",
      k: [{ alt: true, mode: "escape", which: 40 }],
      f: () => frame_actions.move_selected_cells(1)
    },

    "move cell up": {
      i: "arrow-up",
      m: "Move cells up",
      k: [{ alt: true, mode: "escape", which: 38 }],
      f: () => frame_actions.move_selected_cells(-1)
    },

    "move cursor down": {
      m: "Move cursor down",
      f: () => frame_actions.move_edit_cursor(1)
    },

    "move cursor up": {
      m: "Move cursor up",
      f: () => frame_actions.move_edit_cursor(-1)
    },

    "new notebook": {
      m: "New...",
      f: () => jupyter_actions.file_new()
    },

    "nbconvert ipynb": {
      m: "Notebook (.ipynb)...",
      f() {
        jupyter_actions.save();
        jupyter_actions.file_action("download");
      }
    },

    "nbconvert asciidoc": {
      m: "AsciiDoc (.asciidoc)...",
      f: () => jupyter_actions.show_nbconvert_dialog("asciidoc")
    },

    "nbconvert python": {
      m: "Python (.py)...",
      f: () => jupyter_actions.show_nbconvert_dialog("python")
    },

    "nbconvert html": {
      m: "HTML (.html)...",
      f: () => jupyter_actions.show_nbconvert_dialog("html")
    },

    "nbconvert markdown": {
      m: "Markdown (.md)...",
      f: () => jupyter_actions.show_nbconvert_dialog("markdown")
    },

    "nbconvert rst": {
      m: "reST (.rst)...",
      f: () => jupyter_actions.show_nbconvert_dialog("rst")
    },

    "nbconvert slides": {
      m: "Slideshow server via nbconvert...",
      f: () => jupyter_actions.show_nbconvert_dialog("slides")
    },

    slideshow: {
<<<<<<< HEAD
      m: "Slideshow...",
      f: () => editor_actions.show_revealjs_slideshow()
    },

=======
      m: "Slideshow",
      f: () => editor_actions.show_revealjs_slideshow()
    },

    "table of contents": {
      m: "Table of Contents",
      f: () => editor_actions.show_table_of_contents()
    },

>>>>>>> 199a69a5
    "nbconvert tex": {
      m: "LaTeX (.tex)...",
      f: () => jupyter_actions.show_nbconvert_dialog("latex")
    },

    "nbconvert pdf": {
      m: "PDF via LaTeX (.pdf)...",
      f: () => jupyter_actions.show_nbconvert_dialog("pdf")
    },

    "nbconvert script": {
      m: "Executable script (.txt)...",
      f: () => jupyter_actions.show_nbconvert_dialog("script")
    },

    "nbconvert sagews": {
      m: "Sage worksheet (.sagews)...",
      f: () => jupyter_actions.show_nbconvert_dialog("sagews")
    },

    "nbgrader validate": {
      m: "Restart and validate...",
      menu: "Validate...",
      f: () => jupyter_actions.nbgrader_actions.confirm_validate()
    },

    "nbgrader assign": {
      m: "Create student version...",
      menu: "Student version...",
      f: () => jupyter_actions.nbgrader_actions.confirm_assign()
    },

    "open file": {
      m: "Open...",
      f: () => jupyter_actions.file_open()
    },

    "paste cell above": {
      m: "Paste cells above",
      k: [
        { mode: "escape", shift: true, which: 86 },
        { mode: "escape", shift: true, ctrl: true, which: 86 },
        { mode: "escape", shift: true, alt: true, which: 86 }
      ],
      f: () => frame_actions.paste_cells(-1)
    },

    //"paste cell attachments": undefined, // TODO ? not sure what the motivation is...

    "paste cell below": {
      // jupyter has this with the keyboard shortcut for paste; clearly because they have no undo
      m: "Paste cells below",
      f: () => frame_actions.paste_cells(1)
    },

    "paste cell and replace": {
      // jupyter doesn't have this but it's supposed to be normal paste behavior
      i: "clipboard",
      m: "Paste cells & replace",
      k: [
        { mode: "escape", alt: true, which: 86 },
        { mode: "escape", which: 86 },
        { mode: "escape", ctrl: true, which: 86 }
      ],
      f() {
        if (frame_actions.store.get("sel_ids", { size: 0 }).size > 0) {
          frame_actions.paste_cells(0);
        } else {
          frame_actions.paste_cells(1);
        }
      }
    },

    "print preview": {
      m: "Print preview...",
      f: () => jupyter_actions.show_nbconvert_dialog("html")
    },

    "refresh kernels": {
      m: "Refresh kernel list",
      f: () => jupyter_actions.fetch_jupyter_kernels()
    },

    "rename notebook": {
      m: "Rename...",
      f: () => jupyter_actions.file_action("rename")
    },

    "restart kernel": {
      m: "Restart kernel",
      f: () => jupyter_actions.restart()
    },

    "restart kernel and clear output": {
      m: "Restart kernel and clear output",
      f() {
        jupyter_actions.restart();
        jupyter_actions.clear_all_outputs();
      }
    },

    "restart kernel and run all cells": {
      m: "Restart and run all",
      async f() {
        await jupyter_actions.restart();
        jupyter_actions.run_all_cells();
      }
    },

    "run all cells": {
      m: "Run all",
      f: () => jupyter_actions.run_all_cells()
    },

    "run all cells above": {
      m: "Run all above",
      f: () => frame_actions.run_all_above()
    },

    "run all cells below": {
      m: "Run all below",
      f: () => frame_actions.run_all_below()
    },

    "run cell": {
      m: "Run cells",
      k: [{ which: 13, ctrl: true }],
      f() {
        frame_actions.run_selected_cells();
        frame_actions.set_mode("escape");
        frame_actions.scroll("cell visible");
      }
    },

    "run cell and insert below": {
      m: "Run cells and insert cell below",
      k: [{ which: 13, alt: true }],
      f: () => frame_actions.run_selected_cells_and_insert_new_cell_below()
    },

    "run cell and select next": {
      i: "step-forward",
      m: "Run cells and select below",
      k: [{ which: 13, shift: true }],
      f() {
        frame_actions.shift_enter_run_selected_cells();
        frame_actions.scroll("cell visible");
      }
    },

    "save notebook": {
      m: "Save",
      k: [{ which: 83, alt: true }, { which: 83, ctrl: true }],
      f: () => jupyter_actions.save()
    },

    "scroll cell visible": {
      f: () => frame_actions.scroll("cell visible")
    },

    "scroll notebook down": {
      k: [{ mode: "escape", which: 32 }],
      f: () => frame_actions.scroll("list down")
    },

    "scroll notebook up": {
      k: [{ mode: "escape", shift: true, which: 32 }],
      f: () => frame_actions.scroll("list up")
    },

    "select all cells": {
      m: "Select all cells",
      k: [
        { alt: true, mode: "escape", which: 65 },
        { ctrl: true, mode: "escape", which: 65 }
      ],
      f: () => frame_actions.select_all_cells()
    },

    "select next cell": {
      k: [{ which: 40, mode: "escape" }, { which: 74, mode: "escape" }],
      f() {
        frame_actions.move_cursor(1);
        frame_actions.unselect_all_cells();
        frame_actions.scroll("cell visible");
      }
    },

    "select previous cell": {
      k: [{ which: 38, mode: "escape" }, { which: 75, mode: "escape" }],
      f() {
        frame_actions.move_cursor(-1);
        frame_actions.unselect_all_cells();
        frame_actions.scroll("cell visible");
      }
    },

    "show all line numbers": {
      m: "Show all line numbers",
      f: () => jupyter_actions.set_line_numbers(true)
    },

    "show command palette": {
      m: "Show command palette...",
      k: [
        { alt: true, shift: true, which: 80 },
        { ctrl: true, shift: true, which: 80 }
      ],
      f: () => jupyter_actions.show_keyboard_shortcuts()
    },

    "show header": {
      m: "Show header",
      f: () => jupyter_actions.set_header_state(false)
    },

    "show keyboard shortcuts": {
      i: "keyboard-o",
      m: "Show keyboard shortcuts...",
      k: [{ mode: "escape", which: 72 }],
      f: () => jupyter_actions.show_keyboard_shortcuts()
    },

    "show code snippets": {
      i: SNIPPET_ICON_NAME,
      m: "Show code snippets",
      f: async () => {
        await frame_actions.show_code_snippets();
        frame_actions.scroll("cell visible");
      }
    },

    "show toolbar": {
      m: "Show toolbar",
      f: () => jupyter_actions.set_toolbar_state(true)
    },

    "shutdown kernel": {
      m: "Shutdown kernel",
      f: () => jupyter_actions.shutdown()
    },

    "split cell at cursor": {
      m: "Split cell",
      k: [
        { ctrl: true, shift: true, which: 189 },
        { ctrl: true, key: ";", which: 186 }
      ],
      f() {
        frame_actions.set_mode("escape");
        frame_actions.split_current_cell();
      }
    },

    "switch to classical notebook": {
      m: "Switch to classical notebook...",
      f: () => jupyter_actions.switch_to_classical_notebook()
    },

    "tab key": {
      m: "Tab key (completion)",
      f: () => frame_actions.tab_key()
    },

    "shift+tab key": {
      m: "Shift+Tab introspection (show function docstring)",
      f: () => frame_actions.shift_tab_key()
    },

    "time travel": {
      m: "TimeTravel",
      f: () => jupyter_actions.show_history_viewer()
    },

    "toggle all cells output collapsed": {
      m: "Toggle all collapsed",
      f: () => jupyter_actions.toggle_all_outputs("collapsed")
    },

    "toggle all cells output scrolled": {
      m: "Toggle all scrolled",
      f: () => jupyter_actions.toggle_all_outputs("scrolled")
    },

    "toggle all line numbers": {
      m: "Toggle all line numbers",
      k: [{ mode: "escape", shift: true, which: 76 }],
      f: () => jupyter_actions.toggle_line_numbers()
    },

    "toggle cell line numbers": {
      m: "Toggle cell line numbers",
      k: [{ mode: "escape", which: 76 }],
      f: () => jupyter_actions.toggle_cell_line_numbers(id())
    },

    "toggle cell output collapsed": {
      m: "Toggle collapsed",
      k: [{ mode: "escape", which: 79 }],
      f: () => frame_actions.toggle_selected_outputs("collapsed")
    },

    "toggle cell output scrolled": {
      m: "Toggle scrolled",
      k: [{ mode: "escape", which: 79, shift: true }],
      f: () => frame_actions.toggle_selected_outputs("scrolled")
    },

    "toggle header": {
      m: "Toggle header",
      f: () => jupyter_actions.toggle_header()
    },

    /* "toggle rtl layout": {
      // TODO
      m: "Toggle RTL layout"
    }, */

    "toggle toolbar": {
      m: "Toggle toolbar",
      f: () => jupyter_actions.toggle_toolbar()
    },

    "trust notebook": {
      m: "Trust notebook",
      f: () => jupyter_actions.trust_notebook()
    },

    "undo cell deletion": {
      m: "Undo cell deletion",
      k: [{ mode: "escape", which: 90 }],
      f: () => jupyter_actions.undo()
    },

    /*
    "user interface tour": {
      // TODO
      m: "User interface tour"
    },*/

    "view notebook normal": {
      m: "View notebook as cells (normal)",
      menu: "Cells (normal)",
      f: () => frame_actions.set_view_mode("normal")
    },

    "view notebook json": {
      m: "View notebook object browser",
      menu: "Object browser",
      f: () => frame_actions.set_view_mode("json")
    },

    "view notebook raw": {
      m: "View notebook as raw .ipynb (file)",
      menu: "Raw .ipynb (file)",
      f: () => frame_actions.set_view_mode("raw")
    },

    "zoom in": {
      m: "Zoom in",
      k: [{ ctrl: true, shift: true, which: 190 }],
      f: () => frame_actions.zoom(1)
    },

    "zoom out": {
      m: "Zoom out",
      k: [{ ctrl: true, shift: true, which: 188 }],
      f: () => frame_actions.zoom(-1)
    },

    "write protect": {
      m: "Toggle whether cells are editable",
      f: () => frame_actions.toggle_write_protection_on_selected_cells()
    },

    "delete protect": {
      m: "Toggle whether cells are deletable",
      f: () => frame_actions.toggle_delete_protection_on_selected_cells()
    },

    /* NOTE:  JupyterLab sticks fricking 9 lines related to this
    functionality in the View menu.  I tried to implement this, but
    it is such bad UX, I couldn't bring myself to do it.  It's bad
    because: (1) the view menu should just show different ways of viewing
    the doc, not change it, (2) the edit menu is for editing, (3) having
    9 lines just for this means way more scrolling/searching in the menu.
    */
    "toggle hide input": {
      m: "Toggle hide input of cells",
      f: () => frame_actions.toggle_source_hidden()
    },

    "toggle hide output": {
      m: "Toggle hide output of cells",
      f: () => frame_actions.toggle_outputs_hidden()
    },

    "format cells": {
      i: FORMAT_SOURCE_ICON,
      m: "Format selected cells",
      f: () => frame_actions.format_selected_cells()
    },

    "format all cells": {
      i: FORMAT_SOURCE_ICON,
      m: "Format all cells",
      f: () => frame_actions.format_all_cells()
    }
  };
}<|MERGE_RESOLUTION|>--- conflicted
+++ resolved
@@ -460,12 +460,6 @@
     },
 
     slideshow: {
-<<<<<<< HEAD
-      m: "Slideshow...",
-      f: () => editor_actions.show_revealjs_slideshow()
-    },
-
-=======
       m: "Slideshow",
       f: () => editor_actions.show_revealjs_slideshow()
     },
@@ -475,7 +469,6 @@
       f: () => editor_actions.show_table_of_contents()
     },
 
->>>>>>> 199a69a5
     "nbconvert tex": {
       m: "LaTeX (.tex)...",
       f: () => jupyter_actions.show_nbconvert_dialog("latex")
