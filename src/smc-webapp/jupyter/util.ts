/*
Some simple misc functions with no dependencies.

It's very good to have these as functions rather than put
the code all over the place and have conventions about paths!

part of CoCalc
(c) SageMath, Inc., 2017
*/

import * as immutable from "immutable";

// This list is inspired by OutputArea.output_types in https://github.com/jupyter/notebook/blob/master/notebook/static/notebook/js/outputarea.js
// The order matters -- we only keep the left-most type (see import-from-ipynb.coffee)

export const JUPYTER_MIMETYPES = [
  "application/javascript",
  "text/html",
  "text/markdown",
  "text/latex",
  "image/svg+xml",
  "image/png",
  "image/jpeg",
  "application/pdf",
  "text/plain"
];

<<<<<<< HEAD
export type Kernel = immutable.Map<string, string>;
export type Kernels = immutable.List<Kernel>;
=======
export function codemirror_to_jupyter_pos(
  code: string,
  pos: { ch: number; line: number }
): number {
  const lines = code.split("\n");
  let s = pos.ch;
  for (let i = 0; i < pos.line; i++) {
    s += lines[i].length + 1;
  }
  return s;
}
>>>>>>> 9a78ddcf
<|MERGE_RESOLUTION|>--- conflicted
+++ resolved
@@ -25,10 +25,9 @@
   "text/plain"
 ];
 
-<<<<<<< HEAD
 export type Kernel = immutable.Map<string, string>;
 export type Kernels = immutable.List<Kernel>;
-=======
+
 export function codemirror_to_jupyter_pos(
   code: string,
   pos: { ch: number; line: number }
@@ -39,5 +38,4 @@
     s += lines[i].length + 1;
   }
   return s;
-}
->>>>>>> 9a78ddcf
+}