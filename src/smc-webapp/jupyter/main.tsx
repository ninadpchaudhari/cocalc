/*
 *  This file is part of CoCalc: Copyright © 2020 Sagemath, Inc.
 *  License: AGPLv3 s.t. "Commons Clause" – see LICENSE.md for details
 */

/*
Top-level react component, which ties everything together
*/

import {
  CSS,
  React,
  useRedux,
  useTypedRedux,
  Rendered,
} from "../app-framework";
import * as immutable from "immutable";

import { A, ErrorDisplay } from "../r_misc";
import { Loading } from "../r_misc/loading";

// React components that implement parts of the Jupyter notebook.
import { TopMenubar } from "./top-menubar";
import { TopButtonbar } from "./top-buttonbar";
import { CellList } from "./cell-list";
import { Kernel } from "./status";
import { Mode } from "./mode";
import { About } from "./about";
import { NBConvert } from "./nbconvert";
import { InsertImage } from "./insert-image";
import { EditAttachments } from "./edit-attachments";
import { EditCellMetadata } from "./edit-cell-metadata";
import { FindAndReplace } from "./find-and-replace";
import { ConfirmDialog } from "./confirm-dialog";
import { KernelSelector } from "./select-kernel";
import { KeyboardShortcuts } from "./keyboard-shortcuts";
import { JSONView } from "./json-view";
import { RawEditor } from "./raw-editor";
// import { SnippetsDialog } from "smc-webapp/assistant/dialog";
const { SnippetsDialog } = require("smc-webapp/assistant/dialog");
import { Kernel as KernelType, Kernels as KernelsType } from "./util";
import { Scroll, Usage, BackendState } from "./types";
import { ImmutableUsageInfo } from "../../smc-project/usage-info/types";
import { compute_usage } from "./usage";

import { JupyterActions } from "./browser-actions";
import { NotebookFrameActions } from "../frame-editors/jupyter-editor/cell-notebook/actions";
import { JupyterEditorActions } from "../frame-editors/jupyter-editor/actions";

const KERNEL_STYLE: CSS = {
  float: "right",
  paddingLeft: "5px",
  backgroundColor: "#eee",
  display: "block",
  overflow: "hidden",
  borderLeft: "1px solid rgb(231,231,231)",
  borderBottom: "1px solid rgb(231,231,231)",
  whiteSpace: "nowrap",
} as const;

<<<<<<< HEAD
const ERROR_STYLE: CSS = {
=======
export const ERROR_STYLE = {
>>>>>>> 362aa6a0
  margin: "1ex",
  whiteSpace: "pre" as "pre",
  fontSize: "12px",
  fontFamily: "monospace" as "monospace",
  maxHeight: "30vh",
  overflow: "auto",
} as const;

// derive sorted list of timings from all cells
function calc_cell_timings(cells?: immutable.Map<string, any>): number[] {
  if (cells == null) return [];
  return cells
    .toList()
    .map((v) => {
      const start = v.get("start");
      const end = v.get("end");
      if (start != null && end != null) {
        return (end - start) / 1000;
      } else {
        return null;
      }
    })
    .filter((v) => v != null)
    .sort()
    .toJS();
}

// for the sorted list of cell timing, get the median or quantile.
// a quick approximation is good enough for us!
// we basically want to ignore long running cells, treat them as outliers.
// Using the 75% quantile is quick and easy, avoids working with inter quantile differences
// and proper outlier detection – like for boxplots, etc.
// we also cap the lower end with a reasonable minimum.
// Maybe another choice of quantile works better, something for later …
function calc_quantile(data: number[], min_val = 3, q = 0.75): number {
  if (data.length == 0) return min_val;
  const idx_last = data.length - 1;
  const idx_q = Math.floor(q * idx_last);
  const idx = Math.min(idx_last, idx_q);
  return Math.max(min_val, data[idx]);
}

interface Props {
  error?: string;
  actions: JupyterActions;
  frame_actions: NotebookFrameActions;
  editor_actions: JupyterEditorActions;
  name: string; // name of the redux store

  // Comes explicitly from frontend Jupyter state stored in
  // the frame tree, hence it can be different between
  // each view of the notebook, and survives closing and
  // opening the file (or refreshing browser), which is nice!
  is_focused?: boolean;
  is_fullscreen?: boolean; // this means fullscreened frame inside the editor!
  mode: "edit" | "escape";
  font_size?: number;

  cur_id?: string;
  sel_ids?: immutable.Set<any>; // set of selected cells
  md_edit_ids?: immutable.Set<any>; // ids of markdown cells in edit mode

  scroll?: Scroll; // Causes a scroll when it *changes*
  scrollTop?: number;
  hook_offset?: number;
  view_mode?: "normal" | "json" | "raw";
}

export const JupyterEditor: React.FC<Props> = React.memo((props: Props) => {
  const {
    actions,
    editor_actions,
    frame_actions,
    name,
    is_focused,
    is_fullscreen,
    font_size,
    mode,
    cur_id,
    sel_ids,
    md_edit_ids,
    scroll,
    scrollTop,
    hook_offset,
    view_mode,
  } = props;

  const site_name = useTypedRedux("customize", "site_name");
  // const account = useTypedRedux("account", "editor_settings");

  // status of tab completion
  const complete: undefined | immutable.Map<any, any> = useRedux([
    name,
    "complete",
  ]);
  const more_output: undefined | immutable.Map<any, any> = useRedux([
    name,
    "more_output",
  ]);
  const find_and_replace: undefined | boolean = useRedux([
    name,
    "find_and_replace",
  ]);
  const show_kernel_selector: undefined | boolean = useRedux([
    name,
    "show_kernel_selector",
  ]);
  // string name of the kernel
  const kernel: undefined | string = useRedux([name, "kernel"]);
  const kernels: undefined | KernelsType = useRedux([name, "kernels"]);
  const error: undefined | KernelsType = useRedux([name, "error"]);
  // settings for all the codemirror editors
  const cm_options: undefined | immutable.Map<any, any> = useRedux([
    name,
    "cm_options",
  ]);
  // *FATAL* error; user must edit file to fix.
  const fatal: undefined | string = useRedux([name, "fatal"]);
  const toolbar: undefined | boolean = useRedux([name, "toolbar"]);
  // const has_unsaved_changes: undefined | boolean = useRedux([
  //   name,
  //   "has_unsaved_changes",
  // ]);
  // list of ids of cells in order
  const cell_list: undefined | immutable.List<string> = useRedux([
    name,
    "cell_list",
  ]);
  // map from ids to cells
  const cells: undefined | immutable.Map<string, any> = useRedux([
    name,
    "cells",
  ]);
  const project_id: undefined | string = useRedux([name, "project_id"]);
  const directory: undefined | string = useRedux([name, "directory"]);
  // const version: undefined | any = useRedux([name, "version"]);
  const about: undefined | boolean = useRedux([name, "about"]);
  const backend_kernel_info: undefined | immutable.Map<any, any> = useRedux([
    name,
    "backend_kernel_info",
  ]);
  const confirm_dialog: undefined | immutable.Map<any, any> = useRedux([
    name,
    "confirm_dialog",
  ]);
  const keyboard_shortcuts: undefined | immutable.Map<any, any> = useRedux([
    name,
    "keyboard_shortcuts",
  ]);
  // backend convert state
  const nbconvert: undefined | immutable.Map<any, any> = useRedux([
    name,
    "nbconvert",
  ]);
  // frontend modal dialog state
  const nbconvert_dialog: undefined | immutable.Map<any, any> = useRedux([
    name,
    "nbconvert_dialog",
  ]);
  const path: undefined | string = useRedux([name, "path"]);
  const cell_toolbar: undefined | string = useRedux([name, "cell_toolbar"]);
  // show insert image dialog
  const insert_image: undefined | string = useRedux([name, "insert_image"]);
  const edit_attachments: undefined | string = useRedux([
    name,
    "edit_attachments",
  ]);
  const edit_cell_metadata: undefined | immutable.Map<any, any> = useRedux([
    name,
    "edit_cell_metadata",
  ]);
  const editor_settings: undefined | immutable.Map<any, any> = useRedux([
    name,
    "editor_settings",
  ]);
  // const metadata: undefined | immutable.Map<any, any> = useRedux([
  //   name,
  //   "metadata",
  // ]);
  const trust: undefined | boolean = useRedux([name, "trust"]);
  const kernel_info: undefined | immutable.Map<any, any> = useRedux([
    name,
    "kernel_info",
  ]);
  const check_select_kernel_init: undefined | boolean = useRedux([
    name,
    "check_select_kernel_init",
  ]);
  const kernel_selection: undefined | immutable.Map<string, any> = useRedux([
    name,
    "kernel_selection",
  ]);
  const kernels_by_name:
    | undefined
    | immutable.OrderedMap<string, immutable.Map<string, string>> = useRedux([
    name,
    "kernels_by_name",
  ]);
  const kernels_by_language:
    | undefined
    | immutable.OrderedMap<string, immutable.List<string>> = useRedux([
    name,
    "kernels_by_language",
  ]);
  const default_kernel: undefined | string = useRedux([name, "default_kernel"]);
  const closestKernel: undefined | KernelType = useRedux([
    name,
    "closestKernel",
  ]);
  // const kernel_streams: undefined | immutable.Map<string, string> = useRedux([
  //   name,
  //   "kernel_streams",
  // ]);
  const kernel_error: undefined | string = useRedux([name, "kernel_error"]);
  const kernel_usage: undefined | ImmutableUsageInfo = useRedux([
    name,
    "kernel_usage",
  ]);
  const backend_state: undefined | BackendState = useRedux([
    name,
    "backend_state",
  ]);
  const kernel_state: undefined | string = useRedux([name, "kernel_state"]);

  // cell timing statistic
  const cell_timings = React.useMemo(() => calc_cell_timings(cells), [cells]);
  const expected_cell_runtime = React.useMemo(
    () => calc_quantile(cell_timings),
    [cell_timings]
  );
  console.log("expected_cell_runtime", expected_cell_runtime);

  // state of UI, derived from usage, timing stats, etc.
  const [cpu_start, set_cpu_start] = React.useState<number | undefined>();
  const [cpu_runtime, set_cpu_runtime] = React.useState<number>(0);
  const timer1 = React.useRef<ReturnType<typeof setInterval> | undefined>();

  // reset cpu_start time when state changes
  React.useEffect(() => {
    if (kernel_state == "busy") {
      set_cpu_start(Date.now());
    } else if (cpu_start != null) {
      set_cpu_start(undefined);
    }
  }, [kernel_state]);

  // count seconds when kernel is busy & reset counter
  React.useEffect(() => {
    if (cpu_start != null) {
      timer1.current = setInterval(() => {
        if (kernel_state == "busy") {
          set_cpu_runtime((Date.now() - cpu_start) / 1000);
        } else {
          set_cpu_runtime(0);
        }
      }, 100);
    } else if (timer1.current != null) {
      set_cpu_runtime(0);
      clearInterval(timer1.current);
    }
    return () => {
      if (timer1.current != null) clearInterval(timer1.current);
    };
  }, [cpu_start, kernel_state]);

  // based on the info we know, we derive the "usage" object
  // the "status.tsx" Kernel component and other UI details will visualize it
  const usage: Usage = React.useMemo(
    () =>
      compute_usage({
        kernel_usage,
        backend_state,
        cpu_runtime,
        expected_cell_runtime,
      }),
    [kernel_usage, backend_state, cpu_runtime, expected_cell_runtime]
  );

  function render_kernel_error() {
    if (!kernel_error) return;
    // We use "warning" since this isn't necessarily an error.  It really is just
    // explaining why the kernel stopped.
    return (
      <ErrorDisplay
        bsStyle="warning"
<<<<<<< HEAD
        error={kernel_error}
=======
        error_component={
          <A href="https://doc.cocalc.com/howto/jupyter-kernel-terminated.html">
            {this.props.kernel_error}
          </A>
        }
>>>>>>> 362aa6a0
        style={ERROR_STYLE}
        onClose={() => actions.setState({ kernel_error: "" })}
      />
    );
  }

  function render_error() {
    if (error) {
      return (
        <ErrorDisplay
          error={error}
          style={ERROR_STYLE}
          onClose={() => actions.set_error(undefined)}
        />
      );
    }
  }

  function render_fatal() {
    return (
      <div>
        <h2 style={{ marginLeft: "10px" }}>Fatal Error loading ipynb file</h2>

        <ErrorDisplay error={fatal} style={{ margin: "1ex" }} />
      </div>
    );
  }

  function render_kernel() {
    return (
      <span style={KERNEL_STYLE}>
        <Kernel
          is_fullscreen={is_fullscreen}
          name={name}
          actions={actions}
          usage={usage}
          cpu_runtime={cpu_runtime}
          expected_cell_runtime={expected_cell_runtime}
        />
        <Mode name={name} />
      </span>
    );
  }

  function render_menubar() {
    if (
      actions == null ||
      frame_actions == null ||
      cells == null ||
      sel_ids == null ||
      cur_id == null
    ) {
      return;
    } else {
      return (
        <TopMenubar
          actions={actions}
          name={name}
          frame_actions={frame_actions}
          cells={cells}
          cur_id={cur_id}
          view_mode={view_mode}
        />
      );
    }
  }

  function render_buttonbar() {
    if (
      actions == null ||
      frame_actions == null ||
      cells == null ||
      sel_ids == null ||
      cur_id == null ||
      name == null
    ) {
      return;
    } else {
      return (
        <TopButtonbar
          frame_actions={frame_actions}
          name={name}
          cells={cells}
          cur_id={cur_id}
          sel_ids={sel_ids}
          cell_toolbar={cell_toolbar}
          usage={usage}
        />
      );
    }
  }

  function render_heading() {
    //if (!is_focused) return;
    return (
      <div style={{ border: "1px solid rgb(231, 231, 231)" }}>
        {render_kernel()}
        {render_menubar()}
        {toolbar ? render_buttonbar() : undefined}
      </div>
    );
  }

  function render_loading(): Rendered {
    return (
      <Loading
        style={{
          fontSize: "24pt",
          textAlign: "center",
          marginTop: "15px",
          color: "#888",
        }}
      />
    );
  }

  function use_windowed_list(): boolean {
    // IMPORTANT: We are not using react-windowed at all
    // for Jupyter, due to situations like this
    //   https://github.com/sagemathinc/cocalc/issues/4727
    // I'm going to leave all the code in for now though,
    // since there is no harm and maybe some surprise
    // will pop up.  Also, we could have a non-default
    // option for huge notebooks that people might want to use.

    return false;

    /*
    if (
      frame_actions == null ||
      editor_settings == null ||
      cell_list == null ||
      editor_settings.get("disable_jupyter_windowing")
    ) {
      // very obvious reasons to disable windowing...
      return false;
    }
    // OK, we have a big notebook.  Let's window if we're not on Safari/Firefox,
    // where I don't know what is going on -- maybe some polyfill doesn't really
    // work... (see #4320).
    if (is_safari() || is_firefox()) {
      return false;
    }
    // OK, let's do it.
    return true;
    */
  }

  function render_cells() {
    if (
      cell_list == null ||
      font_size == null ||
      cm_options == null ||
      kernels == null ||
      cells == null
    ) {
      return (
        <Loading
          style={{
            fontSize: "24pt",
            textAlign: "center",
            marginTop: "15px",
            color: "#888",
          }}
        />
      );
    }

    return (
      <CellList
        actions={actions}
        frame_actions={frame_actions}
        name={name}
        cell_list={cell_list}
        cells={cells}
        font_size={font_size}
        sel_ids={sel_ids}
        md_edit_ids={md_edit_ids}
        cur_id={cur_id}
        mode={mode}
        hook_offset={hook_offset}
        cm_options={cm_options}
        project_id={project_id}
        directory={directory}
        scrollTop={scrollTop}
        complete={is_focused ? complete : undefined}
        is_focused={is_focused}
        more_output={more_output}
        scroll={scroll}
        cell_toolbar={cell_toolbar}
        trust={trust}
        use_windowed_list={use_windowed_list()}
      />
    );
  }

  function render_about() {
    return (
      <About
        actions={actions}
        about={about}
        backend_kernel_info={backend_kernel_info}
      />
    );
  }

  function render_nbconvert() {
    if (path == null || project_id == null) return;
    return (
      <NBConvert
        actions={actions}
        path={path}
        project_id={project_id}
        nbconvert={nbconvert}
        nbconvert_dialog={nbconvert_dialog}
        backend_kernel_info={backend_kernel_info}
      />
    );
  }

  function render_insert_image() {
    if (insert_image == null || project_id == null) {
      return;
    }
    return (
      <InsertImage
        actions={actions}
        project_id={project_id}
        insert_image={insert_image}
      />
    );
  }

  function render_edit_attachments() {
    if (edit_attachments == null || cells == null) {
      return;
    }
    const cell = cells.get(edit_attachments);
    if (cell == null) {
      return;
    }
    return <EditAttachments actions={actions} cell={cell} />;
  }

  function render_edit_cell_metadata() {
    if (edit_cell_metadata == null) {
      return;
    }
    return (
      <EditCellMetadata
        actions={actions}
        id={edit_cell_metadata.get("id")}
        metadata={edit_cell_metadata.get("metadata")}
        font_size={font_size}
        cm_options={cm_options != null ? cm_options.get("options") : undefined}
      />
    );
  }

  function render_find_and_replace() {
    if (cells == null || cur_id == null) {
      return;
    }
    return (
      <FindAndReplace
        actions={actions}
        find_and_replace={find_and_replace}
        sel_ids={sel_ids}
        cur_id={cur_id}
        cells={cells}
        cell_list={cell_list}
      />
    );
  }

  function render_confirm_dialog() {
    if (confirm_dialog == null || actions == null) return;
    return <ConfirmDialog actions={actions} confirm_dialog={confirm_dialog} />;
  }

  function render_select_kernel() {
    if (editor_settings == null || site_name == null) return;

    const ask_jupyter_kernel = editor_settings.get("ask_jupyter_kernel");
    return (
      <KernelSelector
        actions={actions}
        kernel={kernel}
        kernel_info={kernel_info}
        kernel_selection={kernel_selection}
        kernels_by_name={kernels_by_name}
        kernels_by_language={kernels_by_language}
        default_kernel={default_kernel}
        closestKernel={closestKernel}
        site_name={site_name}
        ask_jupyter_kernel={
          ask_jupyter_kernel == null ? true : ask_jupyter_kernel
        }
      />
    );
  }

  function render_keyboard_shortcuts() {
    if (actions == null || frame_actions == null) return;
    return (
      <KeyboardShortcuts
        actions={actions}
        frame_actions={frame_actions}
        editor_actions={editor_actions}
        keyboard_shortcuts={keyboard_shortcuts}
      />
    );
  }

  function render_snippets_dialog() {
    return (
      <SnippetsDialog
        name={actions.snippet_actions.name}
        actions={actions.snippet_actions}
      />
    );
  }

  function render_json_viewer() {
    if (cells == null) return <Loading />;
    return <JSONView actions={actions} cells={cells} font_size={font_size} />;
  }

  function render_raw_editor() {
    if (cm_options == null || font_size == null) {
      return <Loading />;
    }
    return (
      <RawEditor
        name={name}
        actions={actions}
        font_size={font_size}
        cm_options={cm_options.get("options")}
      />
    );
  }

  function render_main_view() {
    switch (view_mode) {
      case "json":
        return render_json_viewer();
      case "raw":
        return render_raw_editor();
      case "normal":
        return render_cells();
      default:
        return render_cells();
    }
  }

  function render_main() {
    if (!check_select_kernel_init) {
      return render_loading();
    } else if (show_kernel_selector) {
      return render_select_kernel();
    } else {
      return render_main_view();
    }
  }

  function render_modals() {
    if (!is_focused) return;
    return (
      <>
        {render_about()}
        {render_nbconvert()}
        {render_insert_image()}
        {render_edit_attachments()}
        {render_edit_cell_metadata()}
        {render_find_and_replace()}
        {render_keyboard_shortcuts()}
        {render_snippets_dialog()}
        {render_confirm_dialog()}
      </>
    );
  }

  if (fatal) {
    return render_fatal();
  }
  return (
    <div
      style={{
        display: "flex",
        flexDirection: "column",
        height: "100%",
        overflowY: "hidden",
      }}
    >
      {render_kernel_error()}
      {render_error()}
      {render_modals()}
      {render_heading()}
      {render_main()}
    </div>
  );
});<|MERGE_RESOLUTION|>--- conflicted
+++ resolved
@@ -58,11 +58,7 @@
   whiteSpace: "nowrap",
 } as const;
 
-<<<<<<< HEAD
-const ERROR_STYLE: CSS = {
-=======
-export const ERROR_STYLE = {
->>>>>>> 362aa6a0
+export const ERROR_STYLE: CSS = {
   margin: "1ex",
   whiteSpace: "pre" as "pre",
   fontSize: "12px",
@@ -348,15 +344,11 @@
     return (
       <ErrorDisplay
         bsStyle="warning"
-<<<<<<< HEAD
-        error={kernel_error}
-=======
         error_component={
           <A href="https://doc.cocalc.com/howto/jupyter-kernel-terminated.html">
-            {this.props.kernel_error}
+            {kernel_error}
           </A>
         }
->>>>>>> 362aa6a0
         style={ERROR_STYLE}
         onClose={() => actions.setState({ kernel_error: "" })}
       />
