--- conflicted
+++ resolved
@@ -9,7 +9,6 @@
 import { Loading } from "../r_misc/loading";
 
 // React components that implement parts of the Jupyter notebook.
-<<<<<<< HEAD
 import { TopMenubar } from "./top-menubar";
 import { TopButtonbar } from "./top-buttonbar";
 import { CellList } from "./cell-list";
@@ -26,29 +25,9 @@
 import { KeyboardShortcuts } from "./keyboard-shortcuts";
 import { JSONView } from "./json-view";
 import { RawEditor } from "./raw-editor";
-=======
-const { TopMenubar } = require("./top-menubar");
-const { TopButtonbar } = require("./top-buttonbar");
-const { CellList } = require("./cell-list");
-const { Introspect } = require("./introspect");
-const { Kernel, Mode } = require("./status");
-const { About } = require("./about");
-const { NBConvert } = require("./nbconvert");
-const { InsertImage } = require("./insert-image");
-const { EditAttachments } = require("./edit-attachments");
-const { EditCellMetadata } = require("./edit-cell-metadata");
-const { FindAndReplace } = require("./find-and-replace");
-const { ConfirmDialog } = require("./confirm-dialog");
-const { KernelSelector } = require("./select-kernel");
-const { KeyboardShortcuts } = require("./keyboard-shortcuts");
-const { JSONView } = require("./json-view");
-const { RawEditor } = require("./raw-editor");
+// import { SnippetsDialog } from "smc-webapp/assistant/dialog";
 const { SnippetsDialog } = require("smc-webapp/assistant/dialog");
->>>>>>> 3dc3da9f
 import { Kernel as KernelType, Kernels as KernelsType } from "./util";
-
-const { ExamplesDialog } = require("../assistant/dialog");
-
 import { Scroll } from "./types";
 
 const KERNEL_STYLE: React.CSSProperties = {
@@ -555,7 +534,7 @@
         {this.render_edit_cell_metadata()}
         {this.render_find_and_replace()}
         {this.render_keyboard_shortcuts()}
-        {this.render_assistant_dialog()}
+        {this.render_snippets_dialog()}
         {this.render_confirm_dialog()}
       </>
     );
@@ -575,19 +554,7 @@
         }}
       >
         {this.render_error()}
-<<<<<<< HEAD
         {this.render_modals()}
-=======
-        {this.render_about()}
-        {this.render_nbconvert()}
-        {this.render_insert_image()}
-        {this.render_edit_attachments()}
-        {this.render_edit_cell_metadata()}
-        {this.render_find_and_replace()}
-        {this.render_keyboard_shortcuts()}
-        {this.render_snippets_dialog()}
-        {this.render_confirm_dialog()}
->>>>>>> 3dc3da9f
         {this.render_heading()}
         {this.render_main()}
       </div>
