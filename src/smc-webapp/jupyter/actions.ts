/*
 *  This file is part of CoCalc: Copyright © 2020 Sagemath, Inc.
 *  License: AGPLv3 s.t. "Commons Clause" – see LICENSE.md for details
 */

/*
Jupyter actions -- these are the actions for the underlying document structure.
This can be used both on the frontend and the backend.
*/

// Uncomment to temporarily force build, since otherwise webpack doesn't find:
// require('./test/export-to-ipynb-ts');
// require("./project-actions");

// This was 10000 for a while and that caused regular noticeable problems:
//    https://github.com/sagemathinc/cocalc/issues/4590
// It seems like 50000 provides a better tradeoff.  With 10000 we got about
// four support messages *per year* about this...
const DEFAULT_MAX_OUTPUT_LENGTH = 100000;

declare const localStorage: any;

import * as immutable from "immutable";
import { reuseInFlight } from "async-await-utils/hof";
import { debounce } from "lodash";

// NOTE! The smc-util relative path is so we can import this same
// code in the project as well as here, due to me not
// being able to properly figure out some typescript path issue.
// **It's just a hack.**
import { callback2, retry_until_success } from "../../smc-util/async-utils";
import * as misc from "../../smc-util/misc";
const { close, required, defaults } = misc;
import * as awaiting from "awaiting";
import { three_way_merge } from "../../smc-util/sync/editor/generic/util";
import { Cell, KernelInfo } from "./types";
import { Syntax } from "../../smc-util/code-formatter";

import { Actions } from "../app-framework";
import {
  JupyterStoreState,
  JupyterStore,
  show_kernel_selector_reasons,
} from "./store";
import * as parsing from "./parsing";
import * as cell_utils from "./cell-utils";
import { cm_options } from "./cm_options";

// map project_id (string) -> kernels (immutable)
import { Kernels, Kernel } from "./util";
let jupyter_kernels = immutable.Map<string, Kernels>();

import { IPynbImporter } from "./import-from-ipynb";

import { JupyterKernelInterface } from "./project-interface";

import { parse_headings } from "./contents";

import {
  codemirror_to_jupyter_pos,
  js_idx_to_char_idx,
  char_idx_to_js_idx,
} from "./util";

import { Config as FormatterConfig } from "../../smc-project/formatters";

import { SyncDB } from "../../smc-util/sync/editor/db/sync";

/*
The actions -- what you can do with a jupyter notebook, and also the
underlying synchronized state.
*/

// no worries, they don't break react rendering even when they escape
const CellWriteProtectedException = new Error("CellWriteProtectedException");
const CellDeleteProtectedException = new Error("CellDeleteProtectedException");

export class JupyterActions extends Actions<JupyterStoreState> {
  private is_project: boolean;
  protected path: string;
  protected project_id: string;
  private _last_start?: number;
  protected jupyter_kernel?: JupyterKernelInterface;
  private last_cursor_move_time: Date = new Date(0);

  public _account_id: string; // Note: this is used in test

  // TODO: type these
  private _cursor_locs?: any;
  private _introspect_request?: any;
  protected set_save_status: any;
  private project_conn: any;

  protected _client: any;
  protected _file_watcher: any;
  protected _state: any;

  public _complete_request?: any;
  public _output_handler?: any;
  public ensure_backend_kernel_setup?: any;
  public initialize_manager: any;
  public manager_on_cell_change: any;
  public manager_run_cell_process_queue: any;
  public nbconvert_change: any;
  public store: any;
  public syncdb: SyncDB;

  public _init(
    project_id: string,
    path: string,
    syncdb: SyncDB,
    store: any,
    client: any
  ): void {
    if (project_id == null || path == null) {
      // typescript should ensure this, but just in case.
      throw Error("type error -- project_id and path can't be null");
      return;
    }
    store.dbg = (f) => {
      return client.dbg(`JupyterStore('${store.get("path")}').${f}`);
    };
    this._state = "init"; // 'init', 'load', 'ready', 'closed'
    this.store = store;
    this.project_id = project_id;
    this.path = path;
    store.syncdb = syncdb;
    this.syncdb = syncdb;
    this._client = client;
    this.update_contents = debounce(this.update_contents.bind(this), 2000);
    // the project client is designated to manage execution/conflict, etc.
    this.is_project = client.is_project();
    store._is_project = this.is_project;
    this._account_id = client.client_id(); // project or account's id

    let font_size: any = this.store.get_local_storage("font_size");
    if (font_size == null) {
      const account = this.redux.getStore<JupyterStoreState, JupyterStore>(
        "account"
      );
      if (account != null) {
        font_size = account.get("font_size");
      }
    }
    if (font_size == null) {
      font_size = 14;
    }

    let directory: any;
    const split_path = misc.path_split(path);
    if (split_path != null) {
      directory = split_path.head;
    }

    this.setState({
      view_mode: "normal",
      error: undefined,
      cur_id: this.store.get_local_storage("cur_id"),
      toolbar: !this.store.get_local_storage("hide_toolbar"),
      has_unsaved_changes: false,
      sel_ids: immutable.Set(), // immutable set of selected cells
      md_edit_ids: immutable.Set(), // set of ids of markdown cells in edit mode
      mode: "escape",
      font_size,
      project_id,
      directory,
      path,
      max_output_length: DEFAULT_MAX_OUTPUT_LENGTH,
      cell_toolbar: this.store.get_local_storage("cell_toolbar"),
    });

    this.syncdb.on("change", this._syncdb_change);

    if (!this.is_project) {
      this.init_client_only();
    }
  }

  protected init_client_only(): void {
    throw Error("must define in a derived class");
  }

  protected async set_kernel_after_load(): Promise<void> {
    // Browser Client: Wait until the .ipynb file has actually been parsed into
    // the (hidden, e.g. .a.ipynb.sage-jupyter2) syncdb file,
    // then set the kernel, if necessary.
    try {
      await this.syncdb.wait((s) => !!s.get_one({ type: "file" }), 600);
    } catch (err) {
      if (this._state != "ready") {
        // Probably user just closed the notebook before it finished
        // loading, so we don't need to set the kernel.
        return;
      }
      throw Error("error waiting for ipynb file to load");
    }
    this._syncdb_init_kernel();
  }

  sync_read_only = (): void => {
    if (this._state == "closed") return;
    const a = this.store.get("read_only");
    const b = this.syncdb != null ? this.syncdb.is_read_only() : undefined;
    if (a !== b) {
      this.setState({ read_only: b });
      this.set_cm_options();
    }
  };

  init_project_conn = reuseInFlight(
    async (): Promise<any> => {
      // this cannot (and does not need to be) be imported from within the project.
      // TODO: move to browser-actions.ts
      const { connection_to_project } = require("../project/websocket/connect");
      return (this.project_conn = await connection_to_project(
        this.store.get("project_id")
      ));
    }
  );

  protected async api_call(
    endpoint: string,
    query?: any,
    timeout_ms?: number
  ): Promise<any> {
    if (this._state === "closed") {
      throw Error("closed");
    }
    return await (await this.init_project_conn()).api.jupyter(
      this.path,
      endpoint,
      query,
      timeout_ms
    );
  }

  public dbg(f: string): (...args) => void {
    return this._client.dbg(`JupyterActions('${this.store.get("path")}').${f}`);
  }

  protected close_client_only(): void {
    throw Error("must define in derived client class");
  }

  public is_closed(): boolean {
    return this._state === "closed";
  }

  public async close(): Promise<void> {
    if (this.is_closed()) {
      return;
    }
    // ensure save to disk happens:
    //   - it will automatically happen for the sync-doc file, but
    //     we also need it for the ipynb file... as ipynb is unique
    //     in having two formats.
    await this.save();

    this.set_local_storage("cur_id", this.store.get("cur_id"));
    if (this.syncdb != null) {
      this.syncdb.close();
    }
    if (this._file_watcher != null) {
      this._file_watcher.close();
    }
    if (!this.is_project) {
      this.close_client_only();
    } else {
      this.close_project_only();
    }
    close(this);
    this._state = "closed";
  }

  public close_project_only() {
    // real version is in derived class that project runs.
  }

  fetch_jupyter_kernels = async (): Promise<void> => {
    let data;
    try {
      data = await this.api_call("kernels");
    } catch (err) {
      this.set_error(err);
      return;
    }
    // we filter kernels that are disabled for the cocalc notebook – motivated by a broken GAP kernel
    const kernels = immutable
      .fromJS(data)
      .filter((k) => !k.getIn(["metadata", "cocalc", "disabled"], false));
    const key = this.store.jupyter_kernel_key();
    jupyter_kernels = jupyter_kernels.set(key, kernels); // global
    this.setState({ kernels });
    // We must also update the kernel info (e.g., display name), now that we
    // know the kernels (e.g., maybe it changed or is now known but wasn't before).
    const kernel_info = this.store.get_kernel_info(this.store.get("kernel"));
    this.setState({ kernel_info });
  };

  set_jupyter_kernels = async () => {
    const kernels = jupyter_kernels.get(this.store.jupyter_kernel_key());
    if (kernels != null) {
      this.setState({ kernels });
    } else {
      await this.fetch_jupyter_kernels();
    }
    this.update_select_kernel_data();
    this.check_select_kernel();
  };

  set_error = (err: any): void => {
    if (this._state === "closed") return;
    if (err == null) {
      this.setState({ error: undefined }); // delete from store
      return;
    }
    if (typeof err != "string") {
      err = `${err}`;
    }
    const cur = this.store.get("error");
    // don't show the same error more than once
    if ((cur != null ? cur.indexOf(err) : undefined) >= 0) {
      return;
    }
    if (cur) {
      err = err + "\n\n" + cur;
    }
    this.setState({ error: err });
  };

  // Set the input of the given cell in the syncdb, which will also change the store.
  // Might throw a CellWriteProtectedException
  public set_cell_input(id: string, input: string, save = true): void {
    if (this.check_edit_protection(id, "changing input")) {
      return;
    }
    this._set(
      {
        type: "cell",
        id,
        input,
        start: null,
        end: null,
      },
      save
    );
  }

  set_cell_output = (id: string, output: any, save = true) => {
    this._set(
      {
        type: "cell",
        id,
        output,
      },
      save
    );
  };

  clear_selected_outputs = () => {
    this.deprecated("clear_selected_outputs");
  };

  // Clear output in the list of cell id's.
  // NOTE: clearing output *is* allowed for non-editable cells, since the definition
  // of editable is that the *input* is editable.
  // See https://github.com/sagemathinc/cocalc/issues/4805
  public clear_outputs(cell_ids: string[], save: boolean = true): void {
    const cells = this.store.get("cells");
    if (cells == null) return; // nothing to do
    for (const id of cell_ids) {
      const cell = cells.get(id);
      if (cell.get("output") != null || cell.get("exec_count")) {
        this._set({ type: "cell", id, output: null, exec_count: null }, false);
      }
    }
    if (save) {
      this._sync();
    }
  }

  public clear_all_outputs(save: boolean = true): void {
    this.clear_outputs(this.store.get_cell_list().toJS(), save);
  }

  private show_not_xable_error(x: string, n: number, reason?: string): void {
    if (n <= 0) return;
    const verb: string = n === 1 ? "is" : "are";
    const noun: string = misc.plural(n, "cell");
    this.set_error(
      `${n} ${noun} ${verb} protected from ${x}${
        reason ? " when " + reason : ""
      }.`
    );
  }

  private show_not_editable_error(reason?: string): void {
    this.show_not_xable_error("editing", 1, reason);
  }

  private show_not_deletable_error(n: number = 1): void {
    this.show_not_xable_error("deletion", n);
  }

  public toggle_output(id: string, property: "collapsed" | "scrolled"): void {
    this.toggle_outputs([id], property);
  }

  public toggle_outputs(
    cell_ids: string[],
    property: "collapsed" | "scrolled"
  ): void {
    const cells = this.store.get("cells");
    if (cells == null) {
      throw Error("cells not defined");
    }
    for (const id of cell_ids) {
      const cell = cells.get(id);
      if (cell == null) {
        throw Error(`no cell with id ${id}`);
      }
      if (cell.get("cell_type", "code") == "code") {
        this._set({ type: "cell", id, [property]: !cell.get(property) }, false);
      }
    }
    this._sync();
  }

  public toggle_all_outputs(property: "collapsed" | "scrolled"): void {
    this.toggle_outputs(this.store.get_cell_ids_list(), property);
  }

  public set_cell_pos(id: string, pos: number, save: boolean = true): void {
    this._set({ type: "cell", id, pos }, save);
  }

  public set_cell_type(
    id: string,
    cell_type: string = "code",
    save: boolean = true
  ): void {
    if (this.check_edit_protection(id, "changing cell type")) return;
    if (
      cell_type !== "markdown" &&
      cell_type !== "raw" &&
      cell_type !== "code"
    ) {
      throw Error(
        `cell type (='${cell_type}') must be 'markdown', 'raw', or 'code'`
      );
    }
    const obj: any = {
      type: "cell",
      id,
      cell_type,
    };
    if (cell_type !== "code") {
      // delete output and exec time info when switching to non-code cell_type
      obj.output = obj.start = obj.end = obj.collapsed = obj.scrolled = null;
    }
    this._set(obj, save);
  }

  public set_selected_cell_type(cell_type: string): void {
    this.deprecated("set_selected_cell_type", cell_type);
  }

  set_md_cell_editing = (id: string): void => {
    this.deprecated("set_md_cell_editing", id);
  };

  set_md_cell_not_editing = (id: string): void => {
    this.deprecated("set_md_cell_not_editing", id);
  };

  // Set which cell is currently the cursor.
  set_cur_id = (id: string): void => {
    this.deprecated("set_cur_id", id);
  };

  protected deprecated(f: string, ...args): void {
    const s = "DEPRECATED JupyterActions(" + this.path + ")." + f;
    console.warn(s, ...args);
  }

  private set_cell_list(): void {
    const cells = this.store.get("cells");
    if (cells == null) {
      return;
    }
    const cell_list = cell_utils.sorted_cell_list(cells);
    if (!cell_list.equals(this.store.get_cell_list())) {
      this.setState({ cell_list });
      this.store.emit("cell-list-recompute");
    }
  }

  private syncdb_cell_change(id: string, new_cell: any): boolean {
    const cells: immutable.Map<
      string,
      immutable.Map<string, any>
    > = this.store.get("cells");
    if (cells == null) throw Error("BUG -- cells must have been initialized!");
    let cell_list_needs_recompute = false;
    //@dbg("_syncdb_cell_change")("#{id} #{JSON.stringify(new_cell?.toJS())}")
    let old_cell = cells.get(id);
    if (new_cell == null) {
      // delete cell
      this.reset_more_output(id); // free up memory locally
      if (old_cell != null) {
        const cell_list = this.store.get_cell_list().filter((x) => x !== id);
        this.setState({ cells: cells.delete(id), cell_list });
      }
    } else {
      // change or add cell
      old_cell = cells.get(id);
      if (new_cell.equals(old_cell)) {
        return false; // nothing to do
      }
      if (old_cell != null && new_cell.get("start") !== old_cell.get("start")) {
        // cell re-evaluated so any more output is no longer valid.
        this.reset_more_output(id);
      }
      if (old_cell == null || old_cell.get("pos") !== new_cell.get("pos")) {
        cell_list_needs_recompute = true;
      }
      this.setState({ cells: cells.set(id, new_cell) });
      if (this.store.getIn(["edit_cell_metadata", "id"]) === id) {
        this.edit_cell_metadata(id); // updates the state during active editing.
      }
    }

    if (this.is_project) {
      this.manager_on_cell_change(id, new_cell, old_cell);
    }
    this.store.emit("cell_change", id, new_cell, old_cell);

    return cell_list_needs_recompute;
  }

  _syncdb_change = (changes: any) => {
    if (this.syncdb == null) return;
    this.store.emit("syncdb-before-change");
    this.__syncdb_change(changes);
    this.store.emit("syncdb-after-change");
    if (this.set_save_status != null) {
      this.set_save_status();
    }
  };

  __syncdb_change = (changes: any): void => {
    if (
      this.syncdb == null ||
      changes == null ||
      (changes != null && changes.size == 0)
    ) {
      return;
    }
    const do_init = this.is_project && this._state === "init";
    let cell_list_needs_recompute = false;

    if (changes == "all" || this.store.get("cells") == null) {
      // changes == 'all' is used by nbgrader to set the state...
      // First time initialization, rather than some small
      // update.  We could use the same code, e.g.,
      // calling syncdb_cell_change, but that SCALES HORRIBLY
      // as the number of cells gets large!

      // this.syncdb.get() returns an immutable.List of all the records
      // in the syncdb database.   These look like, e.g.,
      //    {type: "settings", backend_state: "running", trust: true, kernel: "python3", …}
      //    {type: "cell", id: "22cc3e", pos: 0, input: "# small copy", state: "done"}
      let cells: immutable.Map<string, Cell> = immutable.Map();
      this.syncdb.get().forEach((record) => {
        switch (record.get("type")) {
          case "cell":
            cells = cells.set(record.get("id"), record);
            break;
          case "settings":
            if (record == null) {
              return;
            }
            const orig_kernel = this.store.get("kernel");
            const kernel = record.get("kernel");
            const obj: any = {
              trust: !!record.get("trust"), // case to boolean
              backend_state: record.get("backend_state"),
              kernel_state: record.get("kernel_state"),
              metadata: record.get("metadata"), // extra custom user-specified metadata
              max_output_length: bounded_integer(
                record.get("max_output_length"),
                100,
                250000,
                DEFAULT_MAX_OUTPUT_LENGTH
              ),
            };
            if (kernel !== orig_kernel) {
              obj.kernel = kernel;
              obj.kernel_info = this.store.get_kernel_info(kernel);
              obj.backend_kernel_info = undefined;
            }
            this.setState(obj);
            if (!this.is_project && orig_kernel !== kernel) {
              this.set_backend_kernel_info();
              this.set_cm_options();
            }

            break;
        }
      });

      this.setState({ cells, cell_list: cell_utils.sorted_cell_list(cells) });
      cell_list_needs_recompute = false;
    } else {
      changes.forEach((key) => {
        const type: string = key.get("type");
        const record = this.syncdb.get_one(key);
        switch (type) {
          case "cell":
            if (this.syncdb_cell_change(key.get("id"), record)) {
              cell_list_needs_recompute = true;
            }
            break;
          case "fatal":
            const error = record != null ? record.get("error") : undefined;
            this.setState({ fatal: error });
            // This check can be deleted in a few weeks:
            if (
              error != null &&
              error.indexOf("file is currently being read or written") !== -1
            ) {
              // No longer relevant -- see https://github.com/sagemathinc/cocalc/issues/1742
              this.syncdb.delete({ type: "fatal" });
              this.syncdb.commit();
            }
            break;
          case "nbconvert":
            if (this.is_project) {
              // before setting in store, let backend react to change
              this.nbconvert_change(this.store.get("nbconvert"), record);
            }
            // Now set in our store.
            this.setState({ nbconvert: record });
            break;
          case "settings":
            if (record == null) {
              return;
            }
            const orig_kernel = this.store.get("kernel");
            const kernel = record.get("kernel");
            const obj: any = {
              trust: !!record.get("trust"), // case to boolean
              backend_state: record.get("backend_state"),
              kernel_state: record.get("kernel_state"),
<<<<<<< HEAD
=======
              kernel_usage: record.get("kernel_usage"),
              kernel_error: record.get("kernel_error"),
>>>>>>> 74c0f748
              metadata: record.get("metadata"), // extra custom user-specified metadata
              connection_file: record.get("connection_file") ?? "",
              max_output_length: bounded_integer(
                record.get("max_output_length"),
                100,
                250000,
                DEFAULT_MAX_OUTPUT_LENGTH
              ),
            };
            if (kernel !== orig_kernel) {
              obj.kernel = kernel;
              obj.kernel_info = this.store.get_kernel_info(kernel);
              obj.backend_kernel_info = undefined;
            }
            this.setState(obj);
            if (!this.is_project && orig_kernel !== kernel) {
              this.set_backend_kernel_info();
              this.set_cm_options();
            }

            break;
        }
      });
    }
    if (cell_list_needs_recompute) {
      this.set_cell_list();
    }

    if (this.is_project) {
      if (do_init) {
        this.initialize_manager();
      }
      if (this.store.get("kernel")) {
        this.manager_run_cell_process_queue();
      }
    } else {
      // client
      if (this._state === "init") {
        this._state = "ready";
      }
      this.check_select_kernel();

      if (this.store.get("view_mode") === "raw") {
        this.set_raw_ipynb();
      }

      this.update_contents();
    }
  };

  _syncdb_init_kernel = (): void => {
    // console.log("jupyter::_syncdb_init_kernel", this.store.get("kernel"));
    if (this.store.get("kernel") == null) {
      // Creating a new notebook with no kernel set
      if (!this.is_project) {
        // we either let the user select a kernel, or use a stored one
        let using_default_kernel = false;

        const account_store = this.redux.getStore("account") as any;
        const editor_settings = account_store.get("editor_settings") as any;
        if (
          editor_settings != null &&
          !editor_settings.get("ask_jupyter_kernel")
        ) {
          const default_kernel = editor_settings.getIn(["jupyter", "kernel"]);
          // TODO: check if kernel is actually known
          if (default_kernel != null) {
            this.set_kernel(default_kernel);
            using_default_kernel = true;
          }
        }

        if (!using_default_kernel) {
          // otherwise we let the user choose a kernel
          this.show_select_kernel("bad kernel");
        }
        // we also finalize the kernel selection check, because it doesn't switch to true
        // if there is no kernel at all.
        this.setState({ check_select_kernel_init: true });
      }
    } else {
      // Opening an existing notebook
      const default_kernel = this.store.get_default_kernel();
      if (default_kernel == null && this.store.get("kernel")) {
        // But user has no default kernel, since they never before explicitly set one.
        // So we set it.  This is so that a user's default
        // kernel is that of the first ipynb they
        // opened, which is very sensible in courses.
        this.set_default_kernel(this.store.get("kernel"));
      }
    }
  };

  /*
  WARNING: Changes via set that are made when the actions
  are not 'ready' or the syncdb is not ready are ignored.
  These might happen right now if the user were to try to do
  some random thing at the exact moment they are closing the
  notebook. See https://github.com/sagemathinc/cocalc/issues/4274
  */
  _set = (obj: any, save: boolean = true) => {
    if (
      this._state !== "ready" ||
      this.store.get("read_only") ||
      (this.syncdb != null && this.syncdb.get_state() != "ready")
    ) {
      // no possible way to do anything.
      return;
    }
    // check write protection regarding specific keys to be set
    if (
      obj.type === "cell" &&
      obj.id != null &&
      !this.store.is_cell_editable(obj.id)
    ) {
      for (const protected_key of ["input", "cell_type", "attachments"]) {
        if (misc.has_key(obj, protected_key)) {
          throw CellWriteProtectedException;
        }
      }
    }
    //@dbg("_set")("obj=#{misc.to_json(obj)}")
    this.syncdb.set(obj);
    if (save) {
      this.syncdb.commit();
    }
    // ensure that we update locally immediately for our own changes.
    this._syncdb_change(
      immutable.fromJS([misc.copy_with(obj, ["id", "type"])])
    );
  };

  // might throw a CellDeleteProtectedException
  _delete = (obj: any, save = true) => {
    if (this._state === "closed" || this.store.get("read_only")) {
      return;
    }
    // check: don't delete cells marked as deletable=false
    if (obj.type === "cell" && obj.id != null) {
      if (!this.store.is_cell_deletable(obj.id)) {
        throw CellDeleteProtectedException;
      }
    }
    this.syncdb.delete(obj);
    if (save) {
      this.syncdb.commit();
    }
    this._syncdb_change(immutable.fromJS([{ type: obj.type, id: obj.id }]));
  };

  public _sync = () => {
    if (this._state === "closed") {
      return;
    }
    this.syncdb.commit();
  };

  public save = async (): Promise<void> => {
    if (this.store.get("read_only")) {
      // can't save when readonly
      return;
    }
    if (this.store.get("mode") === "edit") {
      this._get_cell_input();
    }
    // Save the .ipynb file to disk.  Note that this
    // *changes* the syncdb by updating the last save time.
    try {
      // Make sure syncdb content is all sent to the project.
      await this.syncdb.save();
      if (this._state === "closed") return;
      // Export the ipynb file to disk.
      await this.api_call("save_ipynb_file", {});
      if (this._state === "closed") return;
      // Save our custom-format syncdb to disk.
      await this.syncdb.save_to_disk();
    } catch (err) {
      if (this._state === "closed") return;
      if (err.toString().indexOf("no kernel with path") != -1) {
        // This means that the kernel simply hasn't been initialized yet.
        // User can try to save later, once it has.
        return;
      }
      if (err.toString().indexOf("unknown endpoint") != -1) {
        this.set_error(
          "You MUST restart your project to run the latest Jupyter server! Click 'Restart Project' in your project's settings."
        );
        return;
      }
      this.set_error(err.toString());
    } finally {
      if (this._state === "closed") return;
      // And update the save status finally.
      if (typeof this.set_save_status === "function") {
        this.set_save_status();
      }
    }
  };

  save_asap = async (): Promise<void> => {
    if (this.syncdb != null) {
      await this.syncdb.save();
    }
  };

  private id_is_available(id: string): boolean {
    return this.store.getIn(["cells", id]) == null;
  }

  protected new_id(is_available?: (string) => boolean): string {
    while (true) {
      const id = misc.uuid().slice(0, 6);
      if (
        (is_available != null && is_available(id)) ||
        this.id_is_available(id)
      ) {
        return id;
      }
    }
  }

  insert_cell(delta: any): string {
    this.deprecated("insert-cell", delta);
    return "";
  }

  insert_cell_at(pos: number, save: boolean = true): string {
    if (this.store.get("read_only")) {
      throw Error("document is read only");
    }
    const new_id = this.new_id();
    this._set(
      {
        type: "cell",
        id: new_id,
        pos,
        input: "",
      },
      save
    );
    return new_id; // violates CQRS... (this *is* used elsewhere)
  }

  // insert a cell adjacent to the cell with given id.
  // -1 = above and +1 = below.
  insert_cell_adjacent(
    id: string,
    delta: -1 | 1,
    save: boolean = true
  ): string {
    const pos = cell_utils.new_cell_pos(
      this.store.get("cells"),
      this.store.get_cell_list(),
      id,
      delta
    );
    return this.insert_cell_at(pos, save);
  }

  delete_selected_cells = (sync = true): void => {
    this.deprecated("delete_selected_cells", sync);
  };

  delete_cells(cells: string[], sync: boolean = true): void {
    let not_deletable: number = 0;
    for (const id of cells) {
      if (this.store.is_cell_deletable(id)) {
        this._delete({ type: "cell", id }, false);
      } else {
        not_deletable += 1;
      }
    }
    if (sync) {
      this._sync();
    }
    if (not_deletable === 0) return;

    this.show_not_deletable_error(not_deletable);
  }

  move_selected_cells = (delta: number) => {
    this.deprecated("move_selected_cells", delta);
  };

  undo = (): void => {
    if (this.syncdb != null) {
      this.syncdb.undo();
    }
  };

  redo = (): void => {
    if (this.syncdb != null) {
      this.syncdb.redo();
    }
  };

  // in the future, might throw a CellWriteProtectedException.
  // for now, just running is ok.
  public run_cell(
    id: string,
    save: boolean = true,
    no_halt: boolean = false
  ): void {
    if (this.store.get("read_only")) return;
    const cell = this.store.getIn(["cells", id]);
    if (cell == null) {
      throw Error(`can't run cell ${id} since it does not exist`);
    }

    const cell_type = cell.get("cell_type", "code");
    switch (cell_type) {
      case "code":
        const code = this.get_cell_input(id).trim();
        if (this.is_project) {
          // when the backend is running code, just don't worry about
          // trying to parse things like "foo?" out. We can't do
          // it without CodeMirror, and it isn't worth it for that
          // application.
          this.run_code_cell(id, save, no_halt);
        } else {
          const cm_mode = this.store.getIn(["cm_options", "mode", "name"]);
          const language = this.store.get_kernel_language();
          switch (parsing.run_mode(code, cm_mode, language)) {
            case "show_source":
              this.introspect(code.slice(0, code.length - 2), 1);
              break;
            case "show_doc":
              this.introspect(code.slice(0, code.length - 1), 0);
              break;
            case "empty":
              this.clear_cell(id, save);
              break;
            case "execute":
              this.run_code_cell(id, save, no_halt);
              break;
          }
        }
        break;
    }
    if (save) {
      this.save_asap();
    }
  }

  public run_code_cell(
    id: string,
    save: boolean = true,
    no_halt: boolean = false
  ): void {
    const cell = this.store.getIn(["cells", id]);
    if (cell == null) {
      throw Error(`can't run cell ${id} since it does not exist`);
    }
    if (cell.get("state", "done") != "done") {
      // already running -- stop it first somehow if you want to run it again...
      return;
    }

    // We mark the start timestamp uniquely, so that the backend can sort
    // multiple cells with a simultaneous time to start request.

    let start: number = this._client.server_time().valueOf();
    if (this._last_start != null && start <= this._last_start) {
      start = this._last_start + 1;
    }
    this._last_start = start;
    this.set_jupyter_metadata(id, "outputs_hidden", undefined, false);

    this._set(
      {
        type: "cell",
        id,
        state: "start",
        start,
        end: null,
        output: null,
        exec_count: null,
        collapsed: null,
        no_halt: no_halt ? no_halt : null,
      },
      save
    );
    this.set_trust_notebook(true, save);
  }

  clear_cell = (id: string, save = true) => {
    return this._set(
      {
        type: "cell",
        id,
        state: null,
        start: null,
        end: null,
        output: null,
        exec_count: null,
        collapsed: null,
      },
      save
    );
  };

  clear_cell_run_state = (id: string, save = true) => {
    return this._set(
      {
        type: "cell",
        id,
        state: "done",
      },
      save
    );
  };

  run_selected_cells = (): void => {
    this.deprecated("run_selected_cells");
  };

  run_all_cells = (no_halt: boolean = false): void => {
    this.store.get_cell_list().forEach((id) => {
      this.run_cell(id, false, no_halt);
    });
    this.save_asap();
  };

  clear_all_cell_run_state = (): void => {
    this.store.get_cell_list().forEach((id) => {
      this.clear_cell_run_state(id, false);
    });
    this.save_asap();
  };

  // Run all cells strictly above the specified cell.
  run_all_above_cell(id: string): void {
    const i: number = this.store.get_cell_index(id);
    const v: string[] = this.store.get_cell_list().toJS();
    for (const id of v.slice(0, i)) {
      this.run_cell(id, false);
    }
    this.save_asap();
  }

  // Run all cells below (and *including*) the specified cell.
  public run_all_below_cell(id: string): void {
    const i: number = this.store.get_cell_index(id);
    const v: string[] = this.store.get_cell_list().toJS();
    for (const id of v.slice(i)) {
      this.run_cell(id, false);
    }
    this.save_asap();
  }

  public set_cursor_locs(locs: any = [], side_effect?: any): void {
    this.last_cursor_move_time = new Date();
    if (this.syncdb == null) {
      // syncdb not always set -- https://github.com/sagemathinc/cocalc/issues/2107
      return;
    }
    if (locs.length === 0) {
      // don't remove on blur -- cursor will fade out just fine
      return;
    }
    this._cursor_locs = locs; // remember our own cursors for splitting cell
    this.syncdb.set_cursor_locs(locs, side_effect);
  }

  public split_cell(id: string, cursor: { line: number; ch: number }): void {
    if (this.check_edit_protection(id, "splitting cell")) {
      return;
    }
    // insert a new cell before the currently selected one
    const new_id: string = this.insert_cell_adjacent(id, -1, false);

    // split the cell content at the cursor loc
    const cell = this.store.get("cells").get(id);
    if (cell == null) {
      throw Error(`no cell with id=${id}`);
    }
    const cell_type = cell.get("cell_type");
    if (cell_type !== "code") {
      this.set_cell_type(new_id, cell_type, false);
    }
    const input = cell.get("input");
    if (input == null) {
      this.syncdb.commit();
      return; // very easy case.
    }

    const lines = input.split("\n");
    let v = lines.slice(0, cursor.line);
    const line: string | undefined = lines[cursor.line];
    if (line != null) {
      const left = line.slice(0, cursor.ch);
      if (left) {
        v.push(left);
      }
    }
    const top = v.join("\n");

    v = lines.slice(cursor.line + 1);
    if (line != null) {
      const right = line.slice(cursor.ch);
      if (right) {
        v = [right].concat(v);
      }
    }
    const bottom = v.join("\n");
    this.set_cell_input(new_id, top, false);
    this.set_cell_input(id, bottom, true);
  }

  // Copy content from the cell below the given cell into the currently
  // selected cell, then delete the cell below the given cell.
  public merge_cell_below_cell(cell_id: string, save: boolean = true): void {
    const next_id = this.store.get_cell_id(1, cell_id);
    if (next_id == null) {
      // no cell below given cell, so trivial.
      return;
    }
    for (const id of [cell_id, next_id]) {
      if (this.check_edit_protection(id, "merging cell")) return;
    }
    if (this.check_delete_protection(next_id)) return;

    const cells = this.store.get("cells");
    if (cells == null) {
      return;
    }

    const input: string =
      cells.getIn([cell_id, "input"], "") +
      "\n" +
      cells.getIn([next_id, "input"], "");

    const output0 = cells.getIn([cell_id, "output"]);
    const output1 = cells.getIn([next_id, "output"]);
    let output: any = undefined;
    if (output0 == null) {
      output = output1;
    } else if (output1 == null) {
      output = output0;
    } else {
      // both output0 and output1 are defined; need to merge.
      // This is complicated since output is a map from string numbers.
      output = output0;
      let n = output0.size;
      for (let i = 0; i < output1.size; i++) {
        output = output.set(`${n}`, output1.get(`${i}`));
        n += 1;
      }
    }

    this._delete({ type: "cell", id: next_id }, false);
    this._set(
      {
        type: "cell",
        id: cell_id,
        input,
        output: output != null ? output : null,
        start: null,
        end: null,
      },
      save
    );
  }

  // Merge the given cells into one cell, which replaces
  // the frist cell in cell_ids.
  // We also merge all output, instead of throwing away
  // all but first output (which jupyter does, and makes no sense).
  public merge_cells(cell_ids: string[]): void {
    const n = cell_ids.length;
    if (n <= 1) return; // trivial special case.
    for (let i = 0; i < n - 1; i++) {
      this.merge_cell_below_cell(cell_ids[0], i == n - 2);
    }
  }

  // Copy the list of cells into our internal clipboard
  public copy_cells(cell_ids: string[]): void {
    const cells = this.store.get("cells");
    let global_clipboard = immutable.List();
    for (const id of cell_ids) {
      global_clipboard = global_clipboard.push(cells.get(id));
    }
    this.store.set_global_clipboard(global_clipboard);
  }

  /* write protection disables any modifications, entering "edit"
     mode, and prohibits cell evaluations example: teacher handout
     notebook and student should not be able to modify an
     instruction cell in any way. */
  public toggle_write_protection_on_cells(
    cell_ids: string[],
    save: boolean = true
  ): void {
    this.toggle_metadata_boolean_on_cells(cell_ids, "editable", true, save);
  }

  // this prevents any cell from being deleted, either directly, or indirectly via a "merge"
  // example: teacher handout notebook and student should not be able to modify an instruction cell in any way
  public toggle_delete_protection_on_cells(
    cell_ids: string[],
    save: boolean = true
  ): void {
    this.toggle_metadata_boolean_on_cells(cell_ids, "deletable", true, save);
  }

  // This toggles the boolean value of given metadata field.
  // If not set, it is assumed to be true and toggled to false
  // For more than one cell, the first one is used to toggle
  // all cells to the inverted state
  private toggle_metadata_boolean_on_cells(
    cell_ids: string[],
    key: string,
    default_value: boolean, // default metadata value, if the metadata field is not set.
    save: boolean = true
  ): void {
    for (const id of cell_ids) {
      this.set_cell_metadata({
        id,
        metadata: {
          [key]: !this.store.getIn(
            ["cells", id, "metadata", key],
            default_value
          ),
        },
        merge: true,
        save,
        bypass_edit_protection: true,
      });
    }
    if (save) {
      this.save_asap();
    }
  }

  public toggle_jupyter_metadata_boolean(
    id: string,
    key: string,
    save: boolean = true
  ): void {
    const jupyter = this.store
      .getIn(["cells", id, "metadata", "jupyter"], immutable.Map())
      .toJS();
    jupyter[key] = !jupyter[key];
    this.set_cell_metadata({
      id,
      metadata: { jupyter },
      merge: true,
      save,
    });
  }

  public set_jupyter_metadata(
    id: string,
    key: string,
    value: any,
    save: boolean = true
  ): void {
    const jupyter = this.store
      .getIn(["cells", id, "metadata", "jupyter"], immutable.Map())
      .toJS();
    if (value == null && jupyter[key] == null) return; // nothing to do.
    if (value != null) {
      jupyter[key] = value;
    } else {
      delete jupyter[key];
    }
    this.set_cell_metadata({
      id,
      metadata: { jupyter },
      merge: true,
      save,
    });
  }

  // Paste cells from the internal clipboard; also
  //   delta = 0 -- replace cell_ids cells
  //   delta = 1 -- paste cells below last cell in cell_ids
  //   delta = -1 -- paste cells above first cell in cell_ids.
  public paste_cells_at(cell_ids: string[], delta: 0 | 1 | -1 = 1): void {
    const clipboard = this.store.get_global_clipboard();
    if (clipboard == null || clipboard.size === 0) {
      return; // nothing to do
    }

    if (cell_ids.length === 0) {
      // There are no cells currently selected.  This can
      // happen in an edge case with slow network -- see
      // https://github.com/sagemathinc/cocalc/issues/3899
      clipboard.forEach((cell, i) => {
        cell = cell.set("id", this.new_id()); // randomize the id of the cell
        cell = cell.set("pos", i);
        this._set(cell, false);
      });
      this.ensure_positions_are_unique();
      this._sync();
      return;
    }

    let cell_before_pasted_id: string;
    const cells = this.store.get("cells");
    if (delta === -1 || delta === 0) {
      // one before first selected
      cell_before_pasted_id = this.store.get_cell_id(-1, cell_ids[0]);
    } else if (delta === 1) {
      // last selected
      cell_before_pasted_id = cell_ids[cell_ids.length - 1];
    } else {
      // Typescript should prevent this, but just to be sure.
      throw Error(`delta (=${delta}) must be 0, -1, or 1`);
    }
    try {
      let after_pos: number, before_pos: number | undefined;
      if (delta === 0) {
        // replace, so delete cell_ids, unless just one, since
        // cursor cell_ids selection is confusing with Jupyter's model.
        if (cell_ids.length > 1) {
          this.delete_cells(cell_ids, false);
        }
      }
      // put the cells from the clipboard into the document, setting their positions
      if (cell_before_pasted_id == null) {
        // very top cell
        before_pos = undefined;
        after_pos = cells.getIn([cell_ids[0], "pos"]);
      } else {
        before_pos = cells.getIn([cell_before_pasted_id, "pos"]);
        after_pos = cells.getIn([
          this.store.get_cell_id(+1, cell_before_pasted_id),
          "pos",
        ]);
      }
      const positions = cell_utils.positions_between(
        before_pos,
        after_pos,
        clipboard.size
      );
      clipboard.forEach((cell, i) => {
        cell = cell.set("id", this.new_id()); // randomize the id of the cell
        cell = cell.set("pos", positions[i]);
        this._set(cell, false);
      });
    } finally {
      // very important that we save whatever is done above, so other viewers see it.
      this._sync();
    }
  }

  toggle_toolbar = () => {
    return this.set_toolbar_state(!this.store.get("toolbar"));
  };

  public set_toolbar_state(toolbar: boolean): void {
    // true = visible
    this.setState({ toolbar });
    this.set_local_storage("hide_toolbar", !toolbar);
  }

  public toggle_header(): void {
    (this.redux.getActions("page") as any).toggle_fullscreen();
  }

  public set_header_state(visible: boolean): void {
    (this.redux.getActions("page") as any).set_fullscreen(
      visible ? "default" : undefined
    );
  }

  set_line_numbers = (show: any): void => {
    this.set_local_storage("line_numbers", !!show);
    // unset the line_numbers property from all cells
    const cells = this.store
      .get("cells")
      .map((cell) => cell.delete("line_numbers"));
    if (!cells.equals(this.store.get("cells"))) {
      // actually changed
      this.setState({ cells });
    }
    // now cause cells to update
    this.set_cm_options();
  };

  set_local_storage = (key, value) => {
    if (localStorage == null) return;
    let current = localStorage[this.name];
    if (current != null) {
      current = misc.from_json(current);
    } else {
      current = {};
    }
    if (value === null) {
      delete current[key];
    } else {
      current[key] = value;
    }
    localStorage[this.name] = misc.to_json(current);
  };

  // File --> Open: just show the file listing page.
  file_open = (): void => {
    if (this.redux == null) return;
    this.redux
      .getProjectActions(this.store.get("project_id"))
      .set_active_tab("files");
  };

  // File --> New: like open, but also show the create panel
  file_new = (): void => {
    if (this.redux == null) return;
    const project_actions = this.redux.getProjectActions(
      this.store.get("project_id")
    );
    project_actions.set_active_tab("new");
  };

  private _get_cell_input = (id?: string | undefined): string => {
    this.deprecated("_get_cell_input", id);
    return "";
  };

  // Version of the cell's input stored in store.
  // (A live codemirror editor could have a slightly
  // newer version, so this is only a fallback).
  private get_cell_input(id: string): string {
    return this.store.getIn(["cells", id, "input"], "");
  }

  set_kernel = (kernel: any) => {
    if (this.syncdb.get_state() != "ready") {
      console.warn("Jupyter syncdb not yet ready -- not setting kernel");
      return;
    }
    if (this.store.get("kernel") !== kernel) {
      this._set({
        type: "settings",
        kernel,
      });
    }
    if (this.store.get("show_kernel_selector")) {
      this.hide_select_kernel();
    }
  };

  public show_history_viewer(): void {
    const project_actions = this.redux.getProjectActions(this.project_id);
    if (project_actions == null) return;
    project_actions.open_file({
      path: misc.history_path(this.path),
      foreground: true,
    });
  }

  // Attempt to fetch completions for give code and cursor_pos
  // If successful, the completions are put in store.get('completions') and looks like
  // this (as an immutable map):
  //    cursor_end   : 2
  //    cursor_start : 0
  //    matches      : ['the', 'completions', ...]
  //    status       : "ok"
  //    code         : code
  //    cursor_pos   : cursor_pos
  //
  // If not successful, result is:
  //    status       : "error"
  //    code         : code
  //    cursor_pos   : cursor_pos
  //    error        : 'an error message'
  //
  // Only the most recent fetch has any impact, and calling
  // clear_complete() ensures any fetch made before that
  // is ignored.

  // Returns true if a dialog with options appears, and false otherwise.
  public async complete(
    code: string,
    pos?: { line: number; ch: number } | number,
    id?: string,
    offset?: any
  ): Promise<boolean> {
    if (this.project_conn === undefined) {
      this.setState({ complete: { error: "no project connection" } });
      return false;
    }

    let cursor_pos;
    const req = (this._complete_request =
      (this._complete_request != null ? this._complete_request : 0) + 1);

    this.setState({ complete: undefined });

    // pos can be either a {line:?, ch:?} object as in codemirror,
    // or a number.
    if (pos == null || typeof pos == "number") {
      cursor_pos = pos;
    } else {
      cursor_pos = codemirror_to_jupyter_pos(code, pos);
    }
    cursor_pos = js_idx_to_char_idx(cursor_pos, code);

    const start = new Date();
    let complete;
    try {
      complete = await this.api_call("complete", {
        code,
        cursor_pos,
      });
    } catch (err) {
      if (this._complete_request > req) return false;
      this.setState({ complete: { error: err } });
      // no op for now...
      throw Error(`ignore -- ${err}`);
      //return false;
    }

    if (this.last_cursor_move_time >= start) {
      // see https://github.com/sagemathinc/cocalc/issues/3611
      throw Error("ignore");
      //return false;
    }
    if (this._complete_request > req) {
      // future completion or clear happened; so ignore this result.
      throw Error("ignore");
      //return false;
    }

    if (complete.status !== "ok") {
      this.setState({
        complete: {
          error: complete.error ? complete.error : "completion failed",
        },
      });
      return false;
    }

    if (complete.matches == 0) {
      return false;
    }

    delete complete.status;
    complete.base = code;
    complete.code = code;
    complete.pos = char_idx_to_js_idx(cursor_pos, code);
    complete.cursor_start = char_idx_to_js_idx(complete.cursor_start, code);
    complete.cursor_end = char_idx_to_js_idx(complete.cursor_end, code);
    complete.id = id;
    // Set the result so the UI can then react to the change.
    if (offset != null) {
      complete.offset = offset;
    }
    // For some reason, sometimes complete.matches are not unique, which is annoying/confusing,
    // and breaks an assumption in our react code too.
    complete.matches = Array.from(new Set(complete.matches)).sort();
    const i_complete = immutable.fromJS(complete);
    if (complete.matches && complete.matches.length === 1 && id != null) {
      // special case -- a unique completion and we know id of cell in which completing is given.
      this.select_complete(id, complete.matches[0], i_complete);
      return false;
    } else {
      this.setState({ complete: i_complete });
      return true;
    }
  }

  clear_complete = (): void => {
    this._complete_request =
      (this._complete_request != null ? this._complete_request : 0) + 1;
    this.setState({ complete: undefined });
  };

  public select_complete(
    id: string,
    item: string,
    complete?: immutable.Map<string, any>
  ): void {
    if (complete == null) {
      complete = this.store.get("complete");
    }
    this.clear_complete();
    if (complete == null) {
      return;
    }
    const input = complete.get("code");
    if (input != null && complete.get("error") == null) {
      const starting = input.slice(0, complete.get("cursor_start"));
      const ending = input.slice(complete.get("cursor_end"));
      const new_input = starting + item + ending;
      const base = complete.get("base");
      this.complete_cell(id, base, new_input);
    }
  }

  complete_cell(id: string, base: string, new_input: string): void {
    this.merge_cell_input(id, base, new_input);
  }

  merge_cell_input(
    id: string,
    base: string,
    input: string,
    save: boolean = true
  ): void {
    const remote = this.store.getIn(["cells", id, "input"]);
    if (remote == null || base == null || input == null) {
      return;
    }
    const new_input = three_way_merge({
      base,
      local: input,
      remote,
    });
    this.set_cell_input(id, new_input, save);
  }

  complete_handle_key = (_: string, keyCode: any): void => {
    // User presses a key while the completions dialog is open.
    let complete = this.store.get("complete");
    if (complete == null) {
      return;
    }
    const c = String.fromCharCode(keyCode);
    complete = complete.toJS(); // code is ugly without just doing this - doesn't matter for speed
    const { code } = complete;
    const { pos } = complete;
    complete.code = code.slice(0, pos) + c + code.slice(pos);
    complete.cursor_end += 1;
    complete.pos += 1;
    const target = complete.code.slice(
      complete.cursor_start,
      complete.cursor_end
    );
    complete.matches = (() => {
      const result: any = [];
      for (const x of complete.matches) {
        if (misc.startswith(x, target)) {
          result.push(x);
        }
      }
      return result;
    })();
    if (complete.matches.length === 0) {
      this.clear_complete();
    } else {
      const orig_base = complete.base;
      complete.base = complete.code;
      this.setState({ complete: immutable.fromJS(complete) });
      this.complete_cell(complete.id, orig_base, complete.code);
    }
  };

  introspect_close = () => {
    if (this.store.get("introspect") != null) {
      this.setState({ introspect: undefined });
    }
  };

  introspect_at_pos = async (
    code: string,
    level: 0 | 1 = 0,
    pos: { ch: number; line: number }
  ): Promise<void> => {
    if (code === "") return; // no-op if there is no code (should never happen)
    await this.introspect(code, level, codemirror_to_jupyter_pos(code, pos));
  };

  introspect = async (
    code: string,
    level: 0 | 1,
    cursor_pos?: number
  ): Promise<void> => {
    const req = (this._introspect_request =
      (this._introspect_request != null ? this._introspect_request : 0) + 1);

    if (cursor_pos == null) {
      cursor_pos = code.length;
    }
    cursor_pos = js_idx_to_char_idx(cursor_pos, code);

    let introspect;
    try {
      introspect = await this.api_call("introspect", {
        code,
        cursor_pos,
        level,
      });
      if (introspect.status !== "ok") {
        introspect = { error: "completion failed" };
      }
      delete introspect.status;
    } catch (err) {
      introspect = { error: err };
    }
    if (this._introspect_request > req) return;
    this.setState({ introspect: immutable.fromJS(introspect) });
  };

  clear_introspect = (): void => {
    this._introspect_request =
      (this._introspect_request != null ? this._introspect_request : 0) + 1;
    this.setState({ introspect: undefined });
  };

  public async signal(signal = "SIGINT"): Promise<void> {
    // TODO: some setStates, awaits, and UI to reflect this happening...
    try {
      await this.api_call("signal", { signal: signal }, 5000);
    } catch (err) {
      this.set_error(err);
    }
  }

  restart = reuseInFlight(
    async (): Promise<void> => {
      await this.signal("SIGKILL");
      // Wait a little, since SIGKILL has to really happen on backend,
      // and server has to respond and change state.
      const not_running = (s): boolean => {
        if (this._state === "closed") return true;
        const t = s.get_one({ type: "settings" });
        return t != null && t.get("backend_state") != "running";
      };
      await this.syncdb.wait(not_running, 30);
      if (this._state === "closed") return;
      await this.set_backend_kernel_info();
    }
  );

  public shutdown = reuseInFlight(
    async (): Promise<void> => {
      if (this._state === "closed") return;
      await this.signal("SIGKILL");
      if (this._state === "closed") return;
      this.clear_all_cell_run_state();
      await this.save_asap();
    }
  );

  set_backend_kernel_info = async (): Promise<void> => {
    if (this._state === "closed" || this.syncdb.is_read_only()) {
      return;
    }

    if (this.is_project) {
      const dbg = this.dbg(`set_backend_kernel_info ${misc.uuid()}`);
      if (
        this.jupyter_kernel == null ||
        this.jupyter_kernel.get_state() == "closed"
      ) {
        dbg("no Jupyter kernel defined");
        return;
      }
      dbg("getting kernel_info...");
      let backend_kernel_info: KernelInfo;
      try {
        backend_kernel_info = immutable.fromJS(
          await this.jupyter_kernel.kernel_info()
        );
      } catch (err) {
        dbg(`error = ${err}`);
        return;
      }
      this.setState({ backend_kernel_info });
    } else {
      await this._set_backend_kernel_info_client();
    }
  };

  _set_backend_kernel_info_client = reuseInFlight(
    async (): Promise<void> => {
      await retry_until_success({
        max_time: 120000,
        start_delay: 1000,
        max_delay: 10000,
        f: this._fetch_backend_kernel_info_from_server,
        desc: "jupyter:_set_backend_kernel_info_client",
      });
    }
  );

  _fetch_backend_kernel_info_from_server = async (): Promise<void> => {
    const f = async () => {
      if (this._state === "closed") {
        return;
      }
      const data = await this.api_call("kernel_info", {});
      this.setState({
        backend_kernel_info: data,
        // this is when the server for this doc started, not when kernel last started!
        start_time: data.start_time,
      });
    };
    try {
      await retry_until_success({
        max_time: 1000 * 60 * 30,
        start_delay: 500,
        max_delay: 3000,
        f,
        desc: "jupyter:_fetch_backend_kernel_info_from_server",
      });
    } catch (err) {
      this.set_error(err);
    }
    if (this.is_closed()) return;
    // Update the codemirror editor options.
    this.set_cm_options();
  };

  // Do a file action, e.g., 'compress', 'delete', 'rename', 'duplicate', 'move',
  // 'copy', 'share', 'download', 'open_file', 'close_file', 'reopen_file'
  // Each just shows
  // the corresponding dialog in
  // the file manager, so gives a step to confirm, etc.
  // The path may optionally be *any* file in this project.
  public async file_action(action_name: string, path?: string): Promise<void> {
    const a = this.redux.getProjectActions(this.store.get("project_id"));
    if (path == null) {
      path = this.store.get("path");
      if (path == null) {
        throw Error("path must be defined in the store to use default");
      }
    }
    if (action_name === "reopen_file") {
      a.close_file(path);
      // ensure the side effects from changing registered
      // editors in project_file.* finish happening
      await awaiting.delay(0);
      a.open_file({ path });
      return;
    }
    if (action_name === "close_file") {
      await this.syncdb.save();
      a.close_file(path);
      return;
    }
    if (action_name === "open_file") {
      a.open_file({ path });
      return;
    }
    const { head, tail } = misc.path_split(path);
    a.open_directory(head);
    a.set_all_files_unchecked();
    a.set_file_checked(path, true);
    return a.set_file_action(action_name, () => tail);
  }

  set_max_output_length = (n) => {
    return this._set({
      type: "settings",
      max_output_length: n,
    });
  };

  fetch_more_output = async (id: string): Promise<void> => {
    const time = this._client.server_time() - 0;
    try {
      const more_output = await this.api_call("more_output", { id: id }, 60000);
      if (!this.store.getIn(["cells", id, "scrolled"])) {
        // make output area scrolled, since there is going to be a lot of output
        this.toggle_output(id, "scrolled");
      }
      this.set_more_output(id, { time, mesg_list: more_output });
    } catch (err) {
      this.set_error(err);
    }
  };

  // NOTE: set_more_output on project-actions is different
  set_more_output = (id: string, more_output: any, _?: any): void => {
    if (this.store.getIn(["cells", id]) == null) {
      return;
    }
    const x = this.store.get("more_output", immutable.Map());
    this.setState({
      more_output: x.set(id, immutable.fromJS(more_output)),
    });
  };

  reset_more_output = (id?: any): void => {
    let left: any;
    const more_output =
      (left = this.store.get("more_output")) != null ? left : immutable.Map();
    if (more_output.has(id)) {
      this.setState({ more_output: more_output.delete(id) });
    }
  };

  protected set_cm_options(): void {
    const mode = this.store.get_cm_mode();
    const account = this.redux.getStore("account");
    if (account == null) return;
    const immutable_editor_settings = account.get("editor_settings");
    if (immutable_editor_settings == null) return;
    const editor_settings = immutable_editor_settings.toJS();
    const line_numbers = this.store.get_local_storage("line_numbers");
    const read_only = this.store.get("read_only");
    const x = immutable.fromJS({
      options: cm_options(mode, editor_settings, line_numbers, read_only),
      markdown: cm_options(
        { name: "gfm2" },
        editor_settings,
        line_numbers,
        read_only
      ),
    });

    if (!x.equals(this.store.get("cm_options"))) {
      // actually changed
      this.setState({ cm_options: x });
    }
  }

  set_trust_notebook = (trust: any, save: boolean = true) => {
    return this._set(
      {
        type: "settings",
        trust: !!trust,
      },
      save
    ); // case to bool
  };

  public insert_image(id: string): void {
    if (this.check_edit_protection(id, "inserting an image")) {
      return;
    }
    if (this.store.get_cell_type(id) != "markdown") {
      throw Error("must be a markdown cell -- id " + id);
    }
    this.setState({ insert_image: id }); // causes a modal dialog to appear.
  }

  scroll(pos): any {
    this.deprecated("scroll", pos);
  }

  // submit input for a particular cell -- this is used by the
  // Input component output message type for interactive input.
  public async submit_input(id: string, value: string): Promise<void> {
    const output = this.store.getIn(["cells", id, "output"]);
    if (output == null) {
      return;
    }
    const n = `${output.size - 1}`;
    const mesg = output.get(n);
    if (mesg == null) {
      return;
    }

    if (mesg.getIn(["opts", "password"])) {
      // handle password input separately by first submitting to the backend.
      try {
        await this.submit_password(id, value);
      } catch (err) {
        this.set_error(`Error setting backend key/value store (${err})`);
        return;
      }
      const m = value.length;
      value = "";
      for (let i = 0; i < m; i++) {
        value == "●";
      }
      this.set_cell_output(id, output.set(n, mesg.set("value", value)), false);
      this.save_asap();
      return;
    }

    this.set_cell_output(id, output.set(n, mesg.set("value", value)), false);
    this.save_asap();
  }

  submit_password = async (id: string, value: any): Promise<void> => {
    await this.set_in_backend_key_value_store(id, value);
  };

  set_in_backend_key_value_store = async (
    key: any,
    value: any
  ): Promise<void> => {
    try {
      await this.api_call("store", { key, value });
    } catch (err) {
      this.set_error(err);
    }
  };

  public async set_to_ipynb(
    ipynb: any,
    data_only: boolean = false
  ): Promise<void> {
    /*
     * set_to_ipynb - set from ipynb object.  This is
     * mainly meant to be run on the backend in the project,
     * but is also run on the frontend too, e.g.,
     * for client-side nbviewer (in which case it won't remove images, etc.).
     *
     * See the documentation for load_ipynb_file in project-actions.ts for
     * documentation about the data_only input variable.
     */
    if (typeof ipynb != "object") {
      throw Error("ipynb must be an object");
    }

    this._state = "load";

    //dbg(misc.to_json(ipynb))

    // We try to parse out the kernel so we can use process_output below.
    // (TODO: rewrite so process_output is not associated with a specific kernel)
    let kernel: string | undefined;
    const ipynb_metadata = ipynb.metadata;
    if (ipynb_metadata != null) {
      const kernelspec = ipynb_metadata.kernelspec;
      if (kernelspec != null) {
        kernel = kernelspec.name;
      }
    }
    //dbg("kernel in ipynb: name='#{kernel}'")

    const existing_ids = this.store.get_cell_list().toJS();

    let set, trust;
    if (data_only) {
      trust = undefined;
      set = function () {};
    } else {
      if (typeof this.reset_more_output === "function") {
        this.reset_more_output();
        // clear the more output handler (only on backend)
      }
      // We delete all of the cells.
      // We do NOT delete everything, namely the last_loaded and
      // the settings entry in the database, because that would
      // throw away important information, e.g., the current kernel
      // and its state.  NOTe: Some of that extra info *should* be
      // moved to a different ephemeral table, but I haven't got
      // around to doing so.
      this.syncdb.delete({ type: "cell" });
      // preserve trust state across file updates/loads
      trust = this.store.get("trust");
      set = (obj) => {
        this.syncdb.set(obj);
      };
    }

    // Change kernel to what is in the file if necessary:
    set({ type: "settings", kernel });
    if (typeof this.ensure_backend_kernel_setup === "function") {
      this.ensure_backend_kernel_setup();
    }

    const importer = new IPynbImporter();

    // NOTE: Below we re-use any existing ids to make the patch that defines changing
    // to the contents of ipynb more efficient.   In case of a very slight change
    // on disk, this can be massively more efficient.

    importer.import({
      ipynb,
      existing_ids,
      new_id: this.new_id.bind(this),
      process_attachment:
        this.jupyter_kernel != null
          ? this.jupyter_kernel.process_attachment
          : undefined,
      output_handler:
        this.jupyter_kernel != null ? this._output_handler : undefined, // undefined in client; defined in project
    });

    if (data_only) {
      importer.close();
      return;
    }

    // Set all the cells
    const object = importer.cells();
    for (const _ in object) {
      const cell = object[_];
      set(cell);
    }

    // Set the settings
    set({ type: "settings", kernel: importer.kernel(), trust });

    // Set extra user-defined metadata
    const metadata = importer.metadata();
    if (metadata != null) {
      set({ type: "settings", metadata });
    }

    importer.close();

    this.syncdb.commit();
    await this.syncdb.save();
    if (typeof this.ensure_backend_kernel_setup === "function") {
      this.ensure_backend_kernel_setup();
    }
    this._state = "ready";
  }

  public set_cell_slide(id: string, value: any): void {
    if (!value) {
      value = null; // delete
    }
    if (this.check_edit_protection(id, "making a cell aslide")) {
      return;
    }
    this._set({
      type: "cell",
      id,
      slide: value,
    });
  }

  public ensure_positions_are_unique(): void {
    const changes = cell_utils.ensure_positions_are_unique(
      this.store.get("cells")
    );
    if (changes != null) {
      for (const id in changes) {
        const pos = changes[id];
        this.set_cell_pos(id, pos, false);
      }
    }
    this._sync();
  }

  set_default_kernel = (kernel: any): void => {
    // doesn't make sense for project (right now at least)
    if (this.is_project) return;
    const account_store = this.redux.getStore("account") as any;
    if (account_store == null) return;
    const cur: any = {};
    // if available, retain existing jupyter config
    const acc_jup = account_store.getIn(["editor_settings", "jupyter"]);
    if (acc_jup != null) {
      Object.assign(cur, acc_jup.toJS());
    }
    // set new kernel and save it
    cur.kernel = kernel;
    (this.redux.getTable("account") as any).set({
      editor_settings: { jupyter: cur },
    });
  };

  edit_attachments = (id: string): void => {
    this.setState({ edit_attachments: id });
  };

  _attachment_markdown = (name: any) => {
    return `![${name}](attachment:${name})`;
    // Don't use this because official Jupyter tooling can't deal with it. See
    //    https://github.com/sagemathinc/cocalc/issues/5055
    return `<img src="attachment:${name}" style="max-width:100%">`;
  };

  insert_input_at_cursor = (id: string, s: string, save: boolean = true) => {
    // TODO: this maybe doesn't make sense anymore...
    // TODO: redo this -- note that the input below is wrong, since it is
    // from the store, not necessarily from what is live in the cell.

    if (this.store.getIn(["cells", id]) == null) {
      return;
    }
    if (this.check_edit_protection(id, "inserting input")) {
      return;
    }
    let input = this.store.getIn(["cells", id, "input"], "");
    const cursor = this._cursor_locs != null ? this._cursor_locs[0] : undefined;
    if ((cursor != null ? cursor.id : undefined) === id) {
      const v = input.split("\n");
      const line = v[cursor.y];
      v[cursor.y] = line.slice(0, cursor.x) + s + line.slice(cursor.x);
      input = v.join("\n");
    } else {
      input += s;
    }
    return this._set({ type: "cell", id, input }, save);
  };

  // Sets attachments[name] = val
  public set_cell_attachment(
    id: string,
    name: string,
    val: any,
    save: boolean = true
  ): void {
    const cell = this.store.getIn(["cells", id]);
    if (cell == null) {
      throw Error(`no cell ${id}`);
    }
    if (this.check_edit_protection(id, "setting an attachment")) return;
    const attachments = cell.get("attachments", immutable.Map()).toJS();
    attachments[name] = val;
    this._set(
      {
        type: "cell",
        id,
        attachments,
      },
      save
    );
  }

  public async add_attachment_to_cell(id: string, path: string): Promise<void> {
    if (this.check_edit_protection(id, "adding an attachment")) {
      return;
    }
    let name: string = encodeURIComponent(
      misc.path_split(path).tail.toLowerCase()
    );
    name = name.replace(/\(/g, "%28").replace(/\)/g, "%29");
    this.set_cell_attachment(id, name, { type: "load", value: path });
    await callback2(this.store.wait, {
      until: () =>
        this.store.getIn(["cells", id, "attachments", name, "type"]) === "sha1",
      timeout: 0,
    });
    // This has to happen in the next render loop, since changing immediately
    // can update before the attachments props are updated.
    await awaiting.delay(10);
    this.insert_input_at_cursor(id, this._attachment_markdown(name), true);
  }

  delete_attachment_from_cell = (id: string, name: any) => {
    if (this.check_edit_protection(id, "deleting an attachment")) {
      return;
    }
    this.set_cell_attachment(id, name, null, false);
    this.set_cell_input(
      id,
      misc.replace_all(
        this._get_cell_input(id),
        this._attachment_markdown(name),
        ""
      )
    );
  };

  add_tag(id: string, tag: string, save: boolean = true): void {
    if (this.check_edit_protection(id, "adding a tag")) {
      return;
    }
    return this._set(
      {
        type: "cell",
        id,
        tags: { [tag]: true },
      },
      save
    );
  }

  remove_tag(id: string, tag: string, save: boolean = true): void {
    if (this.check_edit_protection(id, "removing a tag")) {
      return;
    }
    return this._set(
      {
        type: "cell",
        id,
        tags: { [tag]: null },
      },
      save
    );
  }

  toggle_tag(id: string, tag: string, save: boolean = true): void {
    const cell = this.store.getIn(["cells", id]);
    if (cell == null) {
      throw Error(`no cell with id ${id}`);
    }
    const tags = cell.get("tags");
    if (tags == null || !tags.get(tag)) {
      this.add_tag(id, tag, save);
    } else {
      this.remove_tag(id, tag, save);
    }
  }

  edit_cell_metadata = (id: string): void => {
    const metadata = this.store.getIn(
      ["cells", id, "metadata"],
      immutable.Map()
    );
    this.setState({ edit_cell_metadata: { id, metadata } });
  };

  public set_cell_metadata(opts: {
    id: string;
    metadata?: object; // not given = delete it
    save?: boolean; // defaults to true if not given
    merge?: boolean; // defaults to false if not given, in which case sets metadata, rather than merge.  If true, does a SHALLOW merge.
    bypass_edit_protection?: boolean;
  }): void {
    let {
      id,
      metadata,
      save,
      merge,
      bypass_edit_protection,
    } = (opts = defaults(opts, {
      id: required,
      metadata: required,
      save: true,
      merge: false,
      bypass_edit_protection: false,
    }));

    if (
      !bypass_edit_protection &&
      this.check_edit_protection(id, "editing cell metadata")
    ) {
      return;
    }
    // Special case: delete metdata (unconditionally)
    if (metadata == null || misc.len(metadata) === 0) {
      this._set(
        {
          type: "cell",
          id,
          metadata: null,
        },
        save
      );
      return;
    }

    if (merge) {
      const current = this.store.getIn(
        ["cells", id, "metadata"],
        immutable.Map()
      );
      metadata = current.merge(immutable.fromJS(metadata)).toJS();
    }

    // special fields
    // "collapsed", "scrolled", "slideshow", and "tags"
    if (metadata.tags != null) {
      for (const tag of metadata.tags) {
        this.add_tag(id, tag, false);
      }
      delete metadata.tags;
    }
    // important to not store redundant inconsistent fields:
    for (const field of ["collapsed", "scrolled", "slideshow"]) {
      if (metadata[field] != null) {
        delete metadata[field];
      }
    }

    if (!merge) {
      // first delete -- we have to do this due to shortcomings in syncdb, but it
      // can have annoying side effects on the UI
      this._set(
        {
          type: "cell",
          id,
          metadata: null,
        },
        false
      );
    }
    // now set
    this._set(
      {
        type: "cell",
        id,
        metadata,
      },
      save
    );
    if (this.store.getIn(["edit_cell_metadata", "id"]) === id) {
      this.edit_cell_metadata(id); // updates the state while editing
    }
  }

  public set_raw_ipynb(): void {
    if (this._state != "ready") {
      // lies otherwise...
      return;
    }

    this.setState({
      raw_ipynb: immutable.fromJS(this.store.get_ipynb()),
    });
  }

  private async api_call_formatter(
    str: string,
    config: FormatterConfig,
    timeout_ms?: number
  ): Promise<string | undefined> {
    if (this._state === "closed") {
      throw Error("closed");
    }
    return await (await this.init_project_conn()).api.formatter_string(
      str,
      config,
      timeout_ms
    );
  }

  private async format_cell(id: string): Promise<void> {
    const cell = this.store.getIn(["cells", id]);
    if (cell == null) {
      throw Error(`no cell with id ${id}`);
    }
    const code: string = cell.get("input", "").trim();
    let config: FormatterConfig;
    const cell_type: string = cell.get("cell_type", "code");
    switch (cell_type) {
      case "code":
        const syntax: Syntax = this.store.get_kernel_syntax();
        if (syntax == null) {
          return; // no-op on these.
        }
        config = { syntax: syntax };
        break;
      case "markdown":
        config = { syntax: "markdown" };
        break;
      default:
        // no-op -- do not format unknown cells
        return;
    }
    //  console.log("FMT", cell_type, options, code);
    let resp: string | undefined;
    try {
      resp = await this.api_call_formatter(code, config);
    } catch (err) {
      this.set_error(err);
      // Do not process response (probably empty anyways) if
      // there is a problem
      return;
    }
    if (resp == null) return; // make everyone happy …
    // We additionally trim the output, because formatting code introduces
    // a trailing newline
    this.set_cell_input(id, JupyterActions.trim_code(resp), false);
  }

  private static trim_code(str: string): string {
    str = str.trim();
    if (str.length > 0 && str.slice(-1) == "\n") {
      return str.slice(0, -2);
    }
    return str;
  }

  public async format_cells(
    cell_ids: string[],
    sync: boolean = true
  ): Promise<void> {
    this.set_error(null);
    const jobs: string[] = [];
    for (const id of cell_ids) {
      if (!this.store.is_cell_editable(id)) {
        continue;
      }
      jobs.push(id);
    }

    try {
      await awaiting.map(jobs, 4, this.format_cell.bind(this));
    } catch (err) {
      this.set_error(err.message);
      return;
    }

    if (sync) {
      this._sync();
    }
  }

  public async format_all_cells(sync: boolean = true): Promise<void> {
    await this.format_cells(this.store.get_cell_ids_list(), sync);
  }

  private check_select_kernel(): void {
    const kernel = this.store.get("kernel");
    if (kernel == null) return;

    let unknown_kernel = false;
    if (this.store.get("kernels") != null)
      unknown_kernel = this.store.get_kernel_info(kernel) == null;

    // a kernel is set, but we don't know it
    if (unknown_kernel) {
      this.show_select_kernel("bad kernel");
    } else {
      // we got a kernel, close dialog if not requested by user
      if (
        this.store.get("show_kernel_selector") &&
        this.store.get("show_kernel_selector_reason") === "bad kernel"
      ) {
        this.hide_select_kernel();
      }
    }
    this.setState({ check_select_kernel_init: true });
  }

  update_select_kernel_data = (): void => {
    const kernels = jupyter_kernels.get(this.store.jupyter_kernel_key());
    if (kernels == null) return;
    const kernel_selection = this.store.get_kernel_selection(kernels);
    const [
      kernels_by_name,
      kernels_by_language,
    ] = this.store.get_kernels_by_name_or_language(kernels);
    const default_kernel = this.store.get_default_kernel();
    // do we have a similar kernel?
    let closestKernel: Kernel | undefined = undefined;
    const kernel = this.store.get("kernel");
    const kernel_info = this.store.get_kernel_info(kernel);
    // unknown kernel, we try to find a close match
    if (kernel_info == null && kernel != null) {
      // kernel & kernels must be defined
      closestKernel = misc.closest_kernel_match(kernel, kernels as any) as any;
      // TODO about that any above: closest_kernel_match should be moved here so it knows the typings
    }
    this.setState({
      kernel_selection,
      kernels_by_name,
      kernels_by_language,
      default_kernel,
      closestKernel,
    });
  };

  set_mode(mode: "escape" | "edit"): void {
    this.deprecated("set_mode", mode);
  }

  public focus(wait?: boolean): void {
    this.deprecated("focus", wait);
  }

  public blur(): void {
    this.deprecated("blur");
  }

  show_select_kernel = (reason: show_kernel_selector_reasons): void => {
    this.update_select_kernel_data();
    // we might not have the "kernels" data yet (but we will, once fetching it is complete)
    // the select dialog will show a loading spinner
    this.setState({
      show_kernel_selector_reason: reason,
      show_kernel_selector: true,
    });
  };

  hide_select_kernel = (): void => {
    this.setState({
      show_kernel_selector_reason: undefined,
      show_kernel_selector: false,
      kernel_selection: undefined,
      kernels_by_name: undefined,
    });
  };

  select_kernel = (kernel_name: string): void => {
    this.set_kernel(kernel_name);
    this.set_default_kernel(kernel_name);
    this.focus(true);
    this.hide_select_kernel();
  };

  kernel_dont_ask_again = (dont_ask: boolean): void => {
    // why is "as any" necessary?
    const account_table = this.redux.getTable("account") as any;
    account_table.set({
      editor_settings: { ask_jupyter_kernel: !dont_ask },
    });
  };

  public check_edit_protection(id: string, reason?: string): boolean {
    if (!this.store.is_cell_editable(id)) {
      this.show_not_editable_error(reason);
      return true;
    } else {
      return false;
    }
  }

  public check_delete_protection(id: string): boolean {
    if (!this.store.is_cell_deletable(id)) {
      this.show_not_deletable_error();
      return true;
    } else {
      return false;
    }
  }

  split_current_cell = () => {
    this.deprecated("split_current_cell");
  };

  public update_contents(): void {
    if (this._state == "closed") return;
    const cells = this.store.get("cells");
    if (cells == null) return;
    const cell_list = this.store.get("cell_list");
    if (cell_list == null) return;
    const contents = immutable.fromJS(parse_headings(cells, cell_list));
    this.setState({ contents });
  }
}

function bounded_integer(n: any, min: any, max: any, def: any) {
  if (typeof n !== "number") {
    n = parseInt(n);
  }
  if (isNaN(n)) {
    return def;
  }
  n = Math.round(n);
  if (n < min) {
    return min;
  }
  if (n > max) {
    return max;
  }
  return n;
}<|MERGE_RESOLUTION|>--- conflicted
+++ resolved
@@ -652,11 +652,8 @@
               trust: !!record.get("trust"), // case to boolean
               backend_state: record.get("backend_state"),
               kernel_state: record.get("kernel_state"),
-<<<<<<< HEAD
-=======
               kernel_usage: record.get("kernel_usage"),
               kernel_error: record.get("kernel_error"),
->>>>>>> 74c0f748
               metadata: record.get("metadata"), // extra custom user-specified metadata
               connection_file: record.get("connection_file") ?? "",
               max_output_length: bounded_integer(
