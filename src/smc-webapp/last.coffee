--- conflicted
+++ resolved
@@ -118,16 +118,4 @@
         MathJax.Hub?.Queue([mathjax_finish_startup])
     document.getElementsByTagName("head")[0].appendChild(mjscript)
 
-<<<<<<< HEAD
-    # hsy: showing firefox warning on all platforms (no idea why MacIntel was excluded)
-    if $.browser.firefox    # and window.navigator.platform != "MacIntel"
-        # See https://github.com/sagemathinc/smc/issues/1314
-        {alert_message} = require('./alerts')
-        alert_message
-            type    : 'info'
-            message : "There are major performance issues with Firefox and CoCalc due to bugs in Firefox.  We strongly recommend using Chrome, Safari, or Edge."
-            timeout : 120
-
-=======
->>>>>>> 87eea8e8
     misc.wrap_log()