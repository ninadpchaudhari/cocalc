--- conflicted
+++ resolved
@@ -79,13 +79,8 @@
     if (!immutable.is(settings, this.props.project_settings)) {
       if (settings != undefined) {
         const new_state = {};
-<<<<<<< HEAD
-        for (let name in prev.quota_params) {
+        for (const name in this.props.quota_params) {
           const data = prev.quota_params[name];
-=======
-        for (const name in this.props.quota_params) {
-          const data = this.props.quota_params[name];
->>>>>>> 75ee9739
           new_state[name] = misc.round2(
             settings.get(name) * data.display_factor
           );
