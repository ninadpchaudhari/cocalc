<<<<<<< HEAD
##############################################################################
#
#    CoCalc: Collaborative Calculation in the Cloud
#
#    Copyright (C) 2016 -- 2019, Sagemath Inc.
#
#    This program is free software: you can redistribute it and/or modify
#    it under the terms of the GNU General Public License as published by
#    the Free Software Foundation, either version 3 of the License, or
#    (at your option) any later version.
#
#    This program is distributed in the hope that it will be useful,
#    but WITHOUT ANY WARRANTY; without even the implied warranty of
#    MERCHANTABILITY or FITNESS FOR A PARTICULAR PURPOSE.  See the
#    GNU General Public License for more details.
#
#    You should have received a copy of the GNU General Public License
#    along with this program.  If not, see <http://www.gnu.org/licenses/>.
#
###############################################################################
=======
#########################################################################
# This file is part of CoCalc: Copyright © 2020 Sagemath, Inc.
# License: AGPLv3 s.t. "Commons Clause" – see LICENSE.md for details
#########################################################################
>>>>>>> 7bdb3436

{isMobile} = require('./feature')

{React, ReactDOM, rclass, redux, rtypes, Redux, redux_fields} = require('./app-framework')

{Button, Navbar, Nav, NavItem} = require('react-bootstrap')
{ErrorBoundary, Loading, Space, Tip, Icon}   = require('./r_misc')
{COLORS} = require('smc-util/theme')
misc_page = require('./misc_page')

# CoCalc Pages
# SMELL: Page UI's are mixed with their store/state.
# So we have to require them even though they aren't used
{ProjectsPage} = require('./projects')
{ProjectPage}  = require('./project_page')
{FileUsePage}  = require('./file-use/page')
{Support}      = require('./support')
{ Avatar }     = require("./account/avatar/avatar");

# CoCalc Libraries
misc = require('smc-util/misc')

{ProjectsNav} = require('./projects_nav')
{ActiveAppContent, CookieWarning, LocalStorageWarning, ConnectionIndicator, ConnectionInfo, FullscreenButton, NavTab, NotificationBell, MentionsButton, AppLogo, VersionWarning, announce_bar_offset} = require('./app_shared')
{GlobalInformationMessage, GlobalInformationToggle} = require('./global_info_message')
system_notifications = require('./system_notifications')

nav_class = 'hidden-xs'

HIDE_LABEL_THOLD = 6

NAV_HEIGHT = 36

FileUsePageWrapper = (props) ->
    top = NAV_HEIGHT - 2 + ($("div.cc-announcement-banner").height() ? 0)

    styles =
        zIndex       : '10'
        marginLeft   : '0'
        position     : 'fixed'
        boxShadow    : '0 0 15px #aaa'
        border       : '2px solid #ccc'
        top          : "#{top}px"
        background   : '#fff'
        right        : '2em'
        overflowY    : 'auto'
        overflowX    : 'hidden'
        fontSize     : '10pt'
        padding      : '4px'
        borderRadius : '5px'
        width        : '50%'
        height       : '90%'

    <div style={styles} className="smc-vfill">
        {<FileUsePage redux={redux} />}
    </div>

# TODO: important to nail down the data below as immutable and add shouldComponentUpdate, since
# this Page component gets massive not-needed rendering all the time!!!!

PAGE_REDUX_PROPS =
    projects :
        open_projects          : rtypes.immutable.List
    page :
        active_top_tab         : rtypes.string    # key of the active tab
        show_connection        : rtypes.bool
        ping                   : rtypes.number
        avgping                : rtypes.number
        connection_status      : rtypes.string
        new_version            : rtypes.immutable.Map
        fullscreen             : rtypes.oneOf(['default', 'kiosk'])
        cookie_warning         : rtypes.bool
        local_storage_warning  : rtypes.bool
        show_file_use          : rtypes.bool
        show_global_info       : rtypes.bool
    file_use :
        notify_count           : rtypes.number
    account :
        account_id             : rtypes.string
        is_logged_in           : rtypes.bool
        groups                 : rtypes.immutable.List
        is_anonymous           : rtypes.bool
        doing_anonymous_setup  : rtypes.bool
        created                : rtypes.object
    support :
        show                   : rtypes.bool
    customize:
        site_name              : rtypes.string

PAGE_REDUX_FIELDS = redux_fields(PAGE_REDUX_PROPS)

Page = rclass
    displayName : "Page"

    reduxProps : PAGE_REDUX_PROPS

    propTypes :
        redux : rtypes.object

    shouldComponentUpdate: (props, state) ->
        state_changed = misc.is_different(@state, state, ['show_label'])
        redux_changed = misc.is_different(@props, props, PAGE_REDUX_FIELDS)
        return redux_changed or state_changed

    getInitialState: ->
        show_label : true

    componentWillReceiveProps: (next) ->
        @setState(show_label : next.open_projects.size <= HIDE_LABEL_THOLD)

    componentWillUnmount: ->
        @actions('page').clear_all_handlers()

    render_account_tab: ->
        if @props.is_anonymous
            a = undefined
        else if @props.account_id
            a = <Avatar
                    size       = {20}
                    account_id = {@props.account_id}
                    no_tooltip = {true}
                    no_loading = {true}
                    />
        else
            a = 'cog'

        if @props.is_anonymous
            style={fontWeight:'bold', opacity:0}
            if @props.created and new Date().valueOf() - @props.created.valueOf() >= 1000*60*60*24*3
                mesg = "Sign Up NOW to avoid losing all of your work!"
                style.width = "400px";
            else
                mesg = "Sign Up"
            label = <Button id="anonymous-sign-up" bsStyle="success" style={style}>{mesg}</Button>
            style = {marginTop:'-10px'}  # compensate for using a button
            show_button = () => $("#anonymous-sign-up").css('opacity', 1)

            # We only actually show the button if it is still there a few seconds later.  This avoids flickering it
            # for a moment during normal sign in.  This feels like a hack, but was super quick to implement.
            setTimeout(show_button, 3000)
        else
            label = "Account"
            style = undefined

        <NavTab
            name           = 'account'
            label          = {label}
            style          = {style}
            label_class    = {nav_class}
            icon           = {a}
            actions        = {@actions('page')}
            active_top_tab = {@props.active_top_tab}
            show_label     = {@state.show_label}
        />

    # This is the new version with a dropdown menu.
    xxx_render_account_tab: ->
        if @props.is_anonymous
            return <NavTab
                        name           = 'account'
                        label          = {<Button bsStyle="success" style={fontWeight:'bold'}>Sign Up!</Button>}
                        style          = {{marginTop:'-10px'}}
                        label_class    = {nav_class}
                        icon           = {undefined}
                        actions        = {@actions('page')}
                        active_top_tab = {@props.active_top_tab}
                        show_label     = {@state.show_label}
                    />

        if @props.account_id
            a = <Avatar
                    size       = {20}
                    account_id = {@props.account_id}
                    no_tooltip = {true}
                    no_loading = {true}
                    />
        else # What does it mean to not have an account id?
            a = <Icon name='cog'/>

        return <AccountTabDropdown
                user_label = {@props.redux.getStore("account").get_fullname()}
                icon = {a}
                links = {<DefaultAccountDropDownLinks account_actions={@actions("account")}  page_actions={@actions("page")} />}
                label_class = {nav_class}
                show_label = {@state.show_label}
                is_active = {@props.active_top_tab == 'account'}
            />


    render_admin_tab: ->
        <NavTab
            name           = 'admin'
            label          = {'Admin'}
            label_class    = {nav_class}
            icon           = {'users'}
            inner_style    = {padding: '10px', display: 'flex'}
            actions        = {@actions('page')}
            active_top_tab = {@props.active_top_tab}
            show_label     = {@state.show_label}
        />

    sign_in_tab_clicked: ->
        if @props.active_top_tab == 'account'
            @actions('page').sign_in()

    render_sign_in_tab: ->
        if @props.active_top_tab != 'account'
            # Strongly encourage clicking on the sign in tab.
            # Especially important if user got signed out due
            # to cookie expiring or being deleted (say).
            style = {backgroundColor:COLORS.TOP_BAR.SIGN_IN_BG, fontSize:'16pt'}
        else
            style = undefined
        <NavTab
            name            = 'account'
            label           = 'Sign in'
            label_class     = {nav_class}
            icon            = 'sign-in'
            inner_style     = {padding: '10px', display: 'flex'}
            on_click        = {@sign_in_tab_clicked}
            actions         = {@actions('page')}
            active_top_tab  = {@props.active_top_tab}
            style           = {style}
            add_inner_style = {color: 'black'}
            show_label     = {@state.show_label}
        />

    render_support: ->
        if not require('./customize').commercial
            return
        <NavTab
            label          = {'Help'}
            label_class    = {nav_class}
            icon           = {'medkit'}
            inner_style    = {padding: '10px', display: 'flex'}
            actions        = {@actions('page')}
            active_top_tab = {@props.active_top_tab}
            on_click       = {=>redux.getActions('support').show(true)}
            show_label     = {@state.show_label}
        />

    render_bell: ->
        if not @props.is_logged_in or @props.is_anonymous
            return
        <NotificationBell
            count  = {@props.notify_count}
            active = {@props.show_file_use} />

    render_global_information_toggle: ->
        return if not @props.is_logged_in
        <GlobalInformationToggle open = {@props.show_global_info} />

    render_mentions_button: ->
        return if not @props.is_logged_in
        <MentionsButton active_top_tab = {@props.active_top_tab} />

    render_right_nav: ->
        logged_in = @props.is_logged_in
        <Nav id='smc-right-tabs-fixed' style={height:"#{NAV_HEIGHT}px", lineHeight:'20px', margin:'0', overflowY:'hidden'}>
            {@render_admin_tab() if logged_in and @props.groups?.includes('admin')}
            {@render_sign_in_tab() if not logged_in}
            <NavTab
                name           = {'about'}
                label          = {@props.site_name}
                label_class    = {nav_class}
                icon           = {'info-circle'}
                inner_style    = {padding: '10px', display: 'flex'}
                actions        = {@actions('page')}
                active_top_tab = {@props.active_top_tab}
                show_label     = {@state.show_label}
            />
            <NavItem className='divider-vertical hidden-xs' />
            {@render_support()}
            {@render_account_tab() if logged_in}
            {@render_global_information_toggle()}
            {@render_mentions_button()}
            {@render_bell()}
            {<ConnectionIndicator actions={@actions('page')}/> if not @props.is_anonymous}
            <FullscreenButton />
        </Nav>

    render_project_nav_button: ->
        projects_styles =
            whiteSpace : 'nowrap'
            float      : 'right'
            padding    : '10px 7px'

        <Nav style={height:"#{NAV_HEIGHT}px", margin:'0', overflow:'hidden'}>
            <NavTab
                name           = {'projects'}
                inner_style    = {padding:'0px'}
                actions        = {@actions('page')}
                active_top_tab = {@props.active_top_tab}

            >
                {<div style={projects_styles} cocalc-test="project-button" className={nav_class}>
                    Projects
                </div> if @state.show_label and not @props.is_anonymous}
                <AppLogo />
            </NavTab>
        </Nav>

    # register a default drag and drop handler, that prevents accidental file drops
    # TEST: make sure that usual drag'n'drop activities like rearranging tabs and reordering tasks work
    drop: (e) ->
        if DEBUG
            e.persist()
            #console.log "react desktop_app.drop", e
        e.preventDefault()
        e.stopPropagation()
        if e.dataTransfer.files.length > 0
            {alert_message} = require('./alerts')
            alert_message
                type     : 'info'
                title    : 'File Drop Rejected'
                message  : 'To upload a file, drop it onto the files listing or the "Drop files to upload" area in the +New tab.'

    render: ->
        style =
            display       : 'flex'
            flexDirection : 'column'
            height        : '100vh'
            width         : '100vw'
            overflow      : 'hidden'
            background    : 'white'

        if @props.doing_anonymous_setup
            # Don't show the login screen or top navbar for a second while creating
            # their anonymous account, since that would just be ugly/confusing/and annoying.
            # Have to use above style to *hide* the crash warning.
            return <div style={style}><h1 style={margin:'auto', color:'#666'}><Loading/></h1></div>


        <React.Fragment>
            {<div className={"cocalc-announce"} onDragOver={(e) -> e.preventDefault()} onDrop={@drop}>
                {<GlobalInformationMessage actions = {@actions(system_notifications.NAME_SYSTEM)} /> if @props.show_global_info}
            </div> if not @props.fullscreen}

            {<Navbar
                className={"smc-top-bar"}
                style={style_top_bar}
                onDragOver={(e) -> e.preventDefault()}
                onDrop={@drop}
            >
                    {@render_project_nav_button() if @props.is_logged_in and not @props.is_anonymous}
                    <ProjectsNav dropdown={false} />
                    {@render_right_nav()}
            </Navbar> if not @props.fullscreen}

            {<FullscreenButton /> if (@props.fullscreen != 'kiosk' and not @props.is_anonymous)}

            <div
                ref={"page"}
                className={"cocalc-page"}
                onDragOver={(e) -> e.preventDefault()}
                onDrop={@drop}
            >
                {<FileUsePageWrapper /> if @props.show_file_use}
                {<ConnectionInfo
                    ping={@props.ping}
                    status={@props.connection_status}
                    avgping={@props.avgping}
                    actions={@actions('page')}
                    show_pingtime = {@state.show_label}
                /> if @props.show_connection}
                {<Support actions={@actions('support')} /> if @props.show}
                {<VersionWarning new_version={@props.new_version} /> if @props.new_version?}
                {<CookieWarning /> if @props.cookie_warning}
                {<LocalStorageWarning /> if @props.local_storage_warning}
                {### Children must define their own padding from navbar and screen borders ###}
                {### Note that the parent is a flex container ###}
                <ErrorBoundary>
                    <ActiveAppContent active_top_tab={@props.active_top_tab} open_projects={@props.open_projects} kiosk_mode={@props.fullscreen == 'kiosk'} />
                </ErrorBoundary>
            </div>
        </React.Fragment>

page =
    <Redux redux={redux}>
        <ErrorBoundary>
            <Page redux={redux}/>
        </ErrorBoundary>
    </Redux>

exports.render = () => ReactDOM.render(page, document.getElementById('smc-react-container'))<|MERGE_RESOLUTION|>--- conflicted
+++ resolved
@@ -1,30 +1,7 @@
-<<<<<<< HEAD
-##############################################################################
-#
-#    CoCalc: Collaborative Calculation in the Cloud
-#
-#    Copyright (C) 2016 -- 2019, Sagemath Inc.
-#
-#    This program is free software: you can redistribute it and/or modify
-#    it under the terms of the GNU General Public License as published by
-#    the Free Software Foundation, either version 3 of the License, or
-#    (at your option) any later version.
-#
-#    This program is distributed in the hope that it will be useful,
-#    but WITHOUT ANY WARRANTY; without even the implied warranty of
-#    MERCHANTABILITY or FITNESS FOR A PARTICULAR PURPOSE.  See the
-#    GNU General Public License for more details.
-#
-#    You should have received a copy of the GNU General Public License
-#    along with this program.  If not, see <http://www.gnu.org/licenses/>.
-#
-###############################################################################
-=======
 #########################################################################
 # This file is part of CoCalc: Copyright © 2020 Sagemath, Inc.
 # License: AGPLv3 s.t. "Commons Clause" – see LICENSE.md for details
 #########################################################################
->>>>>>> 7bdb3436
 
 {isMobile} = require('./feature')
 
