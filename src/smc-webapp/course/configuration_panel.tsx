/*
 * decaffeinate suggestions:
 * DS102: Remove unnecessary code created because of implicit returns
 * DS104: Avoid inline assignments
 * DS205: Consider reworking code to avoid use of IIFEs
 * DS207: Consider shorter variations of null checks
 * Full docs: https://github.com/decaffeinate/decaffeinate/blob/master/docs/suggestions.md
 */
//#############################################################################
//
//    CoCalc: Collaborative Calculation in the Cloud
//
//    Copyright (C) 2016, Sagemath Inc.
//
//    This program is free software: you can redistribute it and/or modify
//    it under the terms of the GNU General Public License as published by
//    the Free Software Foundation, either version 3 of the License, or
//    (at your option) any later version.
//
//    This program is distributed in the hope that it will be useful,
//    but WITHOUT ANY WARRANTY; without even the implied warranty of
//    MERCHANTABILITY or FITNESS FOR A PARTICULAR PURPOSE.  See the
//    GNU General Public License for more details.
//
//    You should have received a copy of the GNU General Public License
//    along with this program.  If not, see <http://www.gnu.org/licenses/>.
//
//##############################################################################

// CoCalc libraries
const misc = require("smc-util/misc");
const { webapp_client } = require("../webapp_client");
<<<<<<< HEAD
const { COLORS } = require("smc-util/theme");
=======
import { contains_url } from "smc-util/misc2";
import { debounce } from "lodash";
>>>>>>> f10e1a30

// React libraries and Components
import {
  React,
  rclass,
  rtypes,
  Component,
  AppRedux,
  Rendered
} from "../app-framework";
const {
  Alert,
  Button,
  ButtonToolbar,
  Row,
  Col,
  Panel,
  Checkbox,
  Grid
} = require("react-bootstrap");

// CoCalc Components
const {
  Calendar,
  HiddenXS,
  Icon,
  LabeledRow,
  Loading,
  MarkdownInput,
  Space,
  TextInput,
  TimeAgo,
  Tip,
  ErrorDisplay
} = require("../r_misc");

import { StudentProjectUpgrades } from "./upgrades";
import { CourseActions } from "./actions";
import { redux } from "../frame-editors/generic/test/util";
import { ProjectMap } from "../todo-types";
import { CourseSettingsRecord, CourseStore } from "./store";
import { HelpBox } from "./help_box";
import {
  DeleteAllStudents,
  DeleteAllStudentProjects
} from "./configuration-components";
import { DeleteSharedProjectPanel } from "./delete_shared_project";
import { TerminalCommandPanel } from "./terminal-command";

const STUDENT_COURSE_PRICE = require("smc-util/upgrade-spec").upgrades
  .subscription.student_course.price.month4;

interface StartStopPanelReactProps {
  name: string;
  num_running_projects: number;
  num_students?: number;
}

interface StartStopPanelReduxProps {
  action_all_projects_state: string;
}

interface StartStopPanelState {
  confirm_stop_all_projects: boolean;
  confirm_start_all_projects: boolean;
}

const StudentProjectsStartStopPanel = rclass<StartStopPanelReactProps>(
  class StudentProjectsStartStopPanel extends Component<
    StartStopPanelReactProps & StartStopPanelReduxProps,
    StartStopPanelState
  > {
    displayName: "CourseEditorConfiguration-StudentProjectsStartStopPanel";

    static reduxProps({ name }) {
      return {
        [name]: {
          action_all_projects_state: rtypes.string
        }
      };
    }

    constructor(props) {
      super(props);
      this.state = {
        confirm_stop_all_projects: false,
        confirm_start_all_projects: false
      };
    }

    get_actions(): CourseActions {
      const actions = redux.getActions(this.props.name);
      if (actions == null) {
        throw Error("actions must be defined");
      }
      return actions as CourseActions;
    }

    render_in_progress_action() {
      let bsStyle;
      const state_name = this.props.action_all_projects_state;
      switch (state_name) {
        case "stopping":
          if (this.props.num_running_projects === 0) {
            return;
          }
          bsStyle = "warning";
          break;
        default:
          if (this.props.num_running_projects === this.props.num_students) {
            return;
          }
          bsStyle = "info";
      }

      return (
        <Alert bsStyle={bsStyle}>
          {misc.capitalize(state_name)} all projects...{" "}
          <Icon name="cc-icon-cocalc-ring" spin />
        </Alert>
      );
    }

    render_confirm_stop_all_projects() {
      return (
        <Alert bsStyle="warning">
          Are you sure you want to stop all student projects (this might be
          disruptive)?
          <br />
          <br />
          <ButtonToolbar>
            <Button
              bsStyle="warning"
              onClick={() => {
                this.setState({ confirm_stop_all_projects: false });
                return this.get_actions().action_all_student_projects("stop");
              }}
            >
              <Icon name="hand-stop-o" /> Stop all
            </Button>
            <Button
              onClick={() =>
                this.setState({ confirm_stop_all_projects: false })
              }
            >
              Cancel
            </Button>
          </ButtonToolbar>
        </Alert>
      );
    }

    render_confirm_start_all_projects() {
      return (
        <Alert bsStyle="info">
          Are you sure you want to start all student projects? This will ensure
          the projects are already running when the students open them.
          <br />
          <br />
          <ButtonToolbar>
            <Button
              bsStyle="primary"
              onClick={() => {
                this.setState({ confirm_start_all_projects: false });
                return this.get_actions().action_all_student_projects("start");
              }}
            >
              <Icon name="flash" /> Start all
            </Button>
            <Button
              onClick={() =>
                this.setState({ confirm_start_all_projects: false })
              }
            >
              Cancel
            </Button>
          </ButtonToolbar>
        </Alert>
      );
    }

    render() {
      const r = this.props.num_running_projects;
      const n = this.props.num_students;
      return (
        <Panel
          header={
            <h4>
              <Icon name="flash" /> Start or stop all student projects
            </h4>
          }
        >
          <Row>
            <Col md={9}>
              {r} of {n} student projects currently running.
            </Col>
          </Row>
          <Row style={{ marginTop: "10px" }}>
            <Col md={12}>
              <ButtonToolbar>
                <Button
                  onClick={() =>
                    this.setState({ confirm_start_all_projects: true })
                  }
                  disabled={
                    n === 0 ||
                    n === r ||
                    this.state.confirm_start_all_projects ||
                    this.props.action_all_projects_state === "starting"
                  }
                >
                  <Icon name="flash" /> Start all...
                </Button>
                <Button
                  onClick={() =>
                    this.setState({ confirm_stop_all_projects: true })
                  }
                  disabled={
                    n === 0 ||
                    r === 0 ||
                    this.state.confirm_stop_all_projects ||
                    this.props.action_all_projects_state === "stopping"
                  }
                >
                  <Icon name="hand-stop-o" /> Stop all...
                </Button>
              </ButtonToolbar>
            </Col>
          </Row>
          <Row style={{ marginTop: "10px" }}>
            <Col md={12}>
              {this.state.confirm_start_all_projects
                ? this.render_confirm_start_all_projects()
                : undefined}
              {this.state.confirm_stop_all_projects
                ? this.render_confirm_stop_all_projects()
                : undefined}
              {this.props.action_all_projects_state !== "any"
                ? this.render_in_progress_action()
                : undefined}
            </Col>
          </Row>
          <hr />
          <span style={{ color: "#666" }}>
            Start all projects associated with this course so they are
            immediately ready for your students to use. For example, you might
            do this before a computer lab. You can also stop all projects in
            order to ensure that they do not waste resources or are properly
            upgraded when next used by students.
          </span>
        </Panel>
      );
    }
  }
);

interface DisableStudentCollaboratorsPanelProps {
  checked: boolean;
  on_change: (checked: boolean) => void;
}

class DisableStudentCollaboratorsPanel extends Component<
  DisableStudentCollaboratorsPanelProps
> {
  displayName: "DisableStudentCollaboratorsPanel";

  shouldComponentUpdate(props) {
    return this.props.checked !== props.checked;
  }

  render() {
    return (
      <Panel
        header={
          <h4>
            <Icon name="envelope" /> Collaborator policy
          </h4>
        }
      >
        <div
          style={{
            border: "1px solid lightgrey",
            padding: "10px",
            borderRadius: "5px"
          }}
        >
          <Checkbox
            checked={this.props.checked}
            onChange={e => this.props.on_change(e.target.checked)}
          >
            Allow arbitrary collaborators
          </Checkbox>
        </div>
        <hr />
        <span style={{ color: "#666" }}>
          Every collaborator on the project that contains this course is
          automatically added to every student project (and the shared project).
          In addition, each student is a collaborator on their project. If
          students add additional collaborators, by default they will be
          allowed. If you uncheck the above box, then collaborators will be
          automatically removed from projects; in particular, students may not
          add arbitrary collaborators to their projects.
        </span>
      </Panel>
    );
  }
}

interface ConfigurationPanelProps {
  redux: AppRedux;
  name: string;
  path: string;
  project_id: string;
  allow_urls: boolean;
  settings: CourseSettingsRecord;
  project_map: ProjectMap;
  shared_project_id?: string;
  configuring_projects?: boolean;
}

interface ConfigurationPanelState {
  show_students_pay_dialog: boolean;
  email_body_error?: string;
  students_pay?: boolean;
}

export class ConfigurationPanel extends Component<
  ConfigurationPanelProps,
  ConfigurationPanelState
> {
  displayName: "CourseEditorConfiguration";

  constructor(props) {
    super(props);
    this.state = {
      show_students_pay_dialog: false,
      email_body_error: undefined
    };
    this.check_email_body = debounce(this.check_email_body.bind(this), 50, {
      leading: true,
      trailing: true
    });
  }

  shouldComponentUpdate(props, state) {
    return (
      misc.is_different(this.state, state, [
        "show_students_pay_dialog",
        "email_body_error"
      ]) ||
      misc.is_different(this.props, props, [
        "settings",
        "project_map",
        "shared_project_id",
        "configuring_projects"
      ])
    );
  }

  get_actions(): CourseActions {
    return redux.getActions(this.props.name);
  }

  get_store(): CourseStore {
    return redux.getStore(this.props.name) as any;
  }

  /*
   * Editing title/description
   */
  render_title_desc_header() {
    return (
      <h4>
        <Icon name="header" /> Title and description
      </h4>
    );
  }

  render_title_description() {
    let left;
    if (this.props.settings == null) {
      return <Loading />;
    }
    return (
      <Panel header={this.render_title_desc_header()}>
        <LabeledRow label="Title">
          <TextInput
            text={(left = this.props.settings.get("title")) != null ? left : ""}
            on_change={title => this.get_actions().set_title(title)}
          />
        </LabeledRow>
        <LabeledRow label="Description">
          <MarkdownInput
            persist_id={this.props.name + "course-description"}
            attach_to={this.props.name}
            rows={6}
            type="textarea"
            default_value={this.props.settings.get("description")}
            on_save={desc => this.get_actions().set_description(desc)}
          />
        </LabeledRow>
        <hr />
        <span style={{ color: "#666" }}>
          Set the course title and description here. When you change the title
          or description, the corresponding title and description of each
          student project will be updated. The description is set to this
          description, and the title is set to the student name followed by this
          title. Use the description to provide additional information about the
          course, e.g., a link to the main course website.
        </span>
      </Panel>
    );
  }

  /*
   * Grade export
   */
  render_grades_header() {
    return (
      <h4>
        <Icon name="table" /> Export data
      </h4>
    );
  }

  path(ext, prefix = "export_") {
    // make path more likely to be python-readable...
    let p = misc.replace_all(this.props.path, "-", "_");
    p = misc.split(p).join("_");
    const i = p.lastIndexOf(".");
    return `${prefix}${p.slice(0, i)}.${ext}`;
  }

  open_file = path => {
    return redux.getActions({ project_id: this.props.project_id }).open_file({
      path,
      foreground: true
    });
  };

  write_file = (path, content) => {
    const actions = this.get_actions();
    const id = actions.set_activity({ desc: `Writing ${path}` });
    return webapp_client.write_text_file_to_project({
      project_id: this.props.project_id,
      path,
      content,
      cb: err => {
        actions.set_activity({ id });
        if (!err) {
          return this.open_file(path);
        } else {
          return actions.set_error(`Error writing '${path}' -- '${err}'`);
        }
      }
    });
  };

  // newlines and duplicated double-quotes
  _sanitize_csv_entry = (s: string): string => {
    return s.replace(/\n/g, "\\n").replace(/"/g, '""');
  };

  // deprecated version 1
  save_to_csv_v1 = () => {
    let assignment;
    const store = this.get_store();
    const assignments = store.get_sorted_assignments();
    // CSV definition: http://edoceo.com/utilitas/csv-file-format
    // i.e. double quotes everywhere (not single!) and double quote in double quotes usually blows up
    const timestamp = webapp_client.server_time().toISOString();
    let content = `# Course '${this.props.settings.get("title")}'\n`;
    content += `# exported ${timestamp}\n`;
    content += "Name,Id,Email,";
    content +=
      (() => {
        const result: any[] = [];
        for (assignment of assignments) {
          result.push(`\"grade: ${assignment.get("path")}\"`);
        }
        return result;
      })().join(",") + ",";
    content +=
      (() => {
        const result1: any[] = [];
        for (assignment of assignments) {
          result1.push(`\"comments: ${assignment.get("path")}\"`);
        }
        return result1;
      })().join(",") + "\n";
    for (var student of store.get_sorted_students()) {
      var left2;
      let grades = (() => {
        const result2: any[] = [];
        for (assignment of assignments) {
          let grade = store.get_grade(assignment, student);
          grade = grade != null ? grade : "";
          grade = this._sanitize_csv_entry(grade);
          result2.push(`\"${grade}\"`);
        }
        return result2;
      })().join(",");

      let comments = (() => {
        const result3: any[] = [];
        for (assignment of assignments) {
          let comment = store.get_comments(assignment, student);
          comment = comment != null ? comment : "";
          comment = this._sanitize_csv_entry(comment);
          result3.push(`\"${comment}\"`);
        }
        return result3;
      })().join(",");
      const name = `\"${this._sanitize_csv_entry(
        store.get_student_name(student)
      )}\"`;
      const email = `\"${
        (left2 = store.get_student_email(student)) != null ? left2 : ""
      }\"`;
      const id = `\"${student.get("student_id")}\"`;
      const line = [name, id, email, grades, comments].join(",");
      content += line + "\n";
    }
    return this.write_file(this.path("csv"), content);
  };

  save_to_csv_v2() {
    const store = this.get_store();
    const assignments = store.get_sorted_assignments();
    const students = store.get_sorted_students();
    // CSV definition: http://edoceo.com/utilitas/csv-file-format
    // i.e. double quotes everywhere (not single!) and double quote in double quotes usually blows up
    const timestamp = webapp_client.server_time().toISOString();
    let content = `# Course '${this.props.settings.get("title")}'\n`;
    content += `# exported ${timestamp}\n`;
    content += "Name,ID,Email,Assignment,Grade,File,Points\n";
    for (let assignment of assignments) {
      var apth = assignment.get("path");
      for (let student of students) {
        var left, left1;
        var name = this._sanitize_csv_entry(store.get_student_name(student));
        var email =
          (left = store.get_student_email(student)) != null ? left : "";
        var id = student.get("student_id");
        var grade = this._sanitize_csv_entry(
          (left1 = store.get_grade(assignment, student)) != null ? left1 : ""
        );
        if (grade.length === 0) {
          continue;
        }
        const points = assignment.getIn(["points", id]);
        if (points != null && misc.keys(points).length > 0) {
          points.forEach(function(points, filepath) {
            const line = [name, id, email, apth, grade, filepath];
            // points is a number, hence without quotes!
            return (content +=
              line.map(x => `\"${x}\"`).join(",") + `,${points}\n`);
          });
        } else {
          var line = [name, id, email, apth, grade];
          content +=
            (() => {
              const result: string[] = [];
              for (let x of line) {
                result.push(`\"${x}\"`);
              }
              return result;
            })().join(",") + ",,\n";
        }
      }
    }
    return this.write_file(this.path("csv", "export_points_"), content);
  }

  save_py_header() {
    const timestamp = webapp_client.server_time().toISOString();
    let content = `course = '${this.props.settings.get("title")}'\n`;
    content += "from datetime import datetime\n";
    content += `exported = datetime.strptime('${timestamp}', '%Y-%m-%dT%H:%M:%S.%fZ')\n`;
    return content;
  }

  save_to_py_v1 = () => {
    /*
        example:
        course = 'title'
        exported = 'iso date'
        assignments = ['Assignment 1', 'Assignment 2']
        students=[
            {'name':'Foo Bar', 'email': 'foo@bar.com', 'grades':[85,37], 'comments':['Good job', 'Not as good as assignment one :(']},
            {'name':'Bar None', 'email': 'bar@school.edu', 'grades':[15,50], 'comments':['some_comments','Better!']},
        ]
        */
    let assignment;
    const store = this.get_store();
    const assignments = store.get_sorted_assignments();
    let content = this.save_py_header();
    content += "assignments = [";
    content +=
      (() => {
        const result: any[] = [];
        for (assignment of assignments) {
          result.push(`'${assignment.get("path")}'`);
        }
        return result;
      })().join(",") + "]\n";

    content += "students = [\n";

    for (var student of store.get_sorted_students()) {
      let grades = (() => {
        const result1: any[] = [];
        for (assignment of assignments) {
          var left;
          result1.push(
            `'${
              (left = store.get_grade(assignment, student)) != null ? left : ""
            }'`
          );
        }
        return result1;
      })().join(",");
      grades = grades.replace(/\n/g, "\\n");
      let comments = (() => {
        const result2: any[] = [];
        for (assignment of assignments) {
          var left1;
          result2.push(
            `'${
              (left1 = store.get_comments(assignment, student)) != null
                ? left1
                : ""
            }'`
          );
        }
        return result2;
      })().join(",");
      comments = comments.replace(/\n/g, "\\n");
      const name = store.get_student_name(student);
      let email = store.get_student_email(student);
      email = email != null ? `'${email}'` : "None";
      const id = student.get("student_id");
      const line = `    {'name':'${name}', 'id':'${id}', 'email':${email}, 'grades':[${grades}], 'comments':[${comments}]},`;
      content += line + "\n";
    }
    content += "]\n";
    return this.write_file(this.path("py"), content);
  };

  save_to_json_v2() {
    const store = this.get_store();
    const data: any = store.get_export_course_data();
    data.title = this.props.settings.get("title");
    data.timestamp = webapp_client.server_time().toISOString();
    const content = `${JSON.stringify(data, null, 2)}\n`;
    return this.write_file(this.path("json", "export_points_"), content);
  }

  render_save_grades() {
    return (
      <Panel header={this.render_grades_header()}>
        <Row>
          <Col md={12}>
            <div style={{ marginBottom: "10px" }}>
              Save grades and points to...{" "}
            </div>
            <ButtonToolbar>
              <Button onClick={this.save_to_csv_v2}>
                <Icon name="file-text-o" /> CSV file
              </Button>
              <Button onClick={this.save_to_json_v2}>
                <Icon name="file-code-o" /> JSON file
              </Button>
            </ButtonToolbar>
          </Col>
        </Row>
        ;<hr />
        <span style={{ color: COLORS.GRAY }}>
          Export all the grades and points you have recorded for students in
          your course to a CSV or JSON file. More information:{" "}
          <a
            href={
              "https://github.com/sagemathinc/cocalc/wiki/CourseExportFiles"
            }
            target={"_blank"}
          >
            file format documentation
          </a>
          .<br />
          Get the previous version 1 formats:{" "}
          <a style={{ cursor: "pointer" }} onClick={this.save_to_csv_v1}>
            CSV file
          </a>{" "}
          and{" "}
          <a style={{ cursor: "pointer" }} onClick={this.save_to_py_v1}>
            Python file
          </a>
          .<br />
          In Microsoft Excel, you can{" "}
          <a
            target="_blank"
            href="https://support.office.com/en-us/article/Import-or-export-text-txt-or-csv-files-5250ac4c-663c-47ce-937b-339e391393ba"
          >
            import the CSV file
          </a>
          .
        </span>
      </Panel>
    );
  }

  /*
   * Custom invitation email body
   */

  check_email_body(value) {
    if (!this.props.allow_urls && contains_url(value)) {
      this.setState({
        email_body_error: "Sending URLs is not allowed. (anti-spam measure)"
      });
    } else {
      this.setState({ email_body_error: undefined });
    }
  }

  render_email_body_error() {
    if (this.state.email_body_error == null) return;
    return <ErrorDisplay error={this.state.email_body_error} />;
  }

  render_email_invite_body() {
    const template_instr =
      " Also, {title} will be replaced by the title of the course and {name} by your name.";
    return (
      <Panel
        header={
          <h4>
            <Icon name="envelope" /> Email invitation
          </h4>
        }
      >
        <div
          style={{
            border: "1px solid lightgrey",
            padding: "10px",
            borderRadius: "5px"
          }}
        >
          {this.render_email_body_error()}
          <MarkdownInput
            persist_id={this.props.name + "email-invite-body"}
            attach_to={this.props.name}
            rows={6}
            type="textarea"
            default_value={this.get_store().get_email_invite()}
            on_save={body => this.get_actions().set_email_invite(body)}
            save_disabled={this.state.email_body_error != null}
            on_change={this.check_email_body}
            on_cancel={() => this.setState({ email_body_error: undefined })}
          />
        </div>
        <hr />
        <span style={{ color: "#666" }}>
          If you add a student to this course using their email address, and
          they do not have a CoCalc account, then they will receive this email
          invitation. {template_instr}
        </span>
      </Panel>
    );
  }

  render_configure_all_projects(): Rendered {
    return (
      <Panel
        header={
          <h4>
            <Icon name="envelope" /> Reconfigure all projects
          </h4>
        }
      >
        Ensure all projects have the correct students and TA's, titles and
        descriptions set, etc. This will also resend any outstanding email
        invitations.
        <hr />
        <Button
          disabled={this.props.configuring_projects}
          onClick={() => this.get_actions().configure_all_projects(true)}
        >
          {this.props.configuring_projects ? (
            <Icon name="cc-icon-cocalc-ring" spin />
          ) : (
            undefined
          )}{" "}
          Reconfigure all projects
        </Button>
      </Panel>
    );
  }

  render_start_all_projects() {
    const r = this.get_store().num_running_projects(this.props.project_map);
    const n = this.get_store().num_students();
    return (
      <StudentProjectsStartStopPanel
        name={this.props.name}
        num_running_projects={r}
        num_students={n}
      />
    );
  }

  /*
  Students pay
  */
  get_student_pay_when() {
    const date = this.props.settings.get("pay");
    if (date) {
      return date;
    } else {
      return misc.days_ago(-7);
    }
  }

  handle_student_pay_button = () => {
    return this.setState({ show_students_pay_dialog: true });
  };

  render_students_pay_button() {
    return (
      <Button bsStyle="primary" onClick={this.handle_student_pay_button}>
        <Icon name="arrow-circle-up" />{" "}
        {this.state.students_pay
          ? "Adjust settings"
          : "Configure how students will pay"}
        ...
      </Button>
    );
  }

  render_student_pay_choice_checkbox() {
    return (
      <span>
        <Checkbox
          checked={
            !!(this.props.settings != null
              ? this.props.settings.get("student_pay")
              : undefined)
          }
          onChange={this.handle_student_pay_choice}
        >
          Students will pay for this course
        </Checkbox>
      </span>
    );
  }

  handle_student_pay_choice = e => {
    return this.get_actions().set_pay_choice("student", e.target.checked);
  };

  render_require_students_pay_desc() {
    const date = new Date(this.props.settings.get("pay"));
    if (date > webapp_client.server_time()) {
      return (
        <span>
          <b>
            Your students will see a warning until <TimeAgo date={date} />.
          </b>{" "}
          They will then be required to upgrade for a special discounted
          one-time fee of ${STUDENT_COURSE_PRICE}.
        </span>
      );
    } else {
      return (
        <span>
          <b>
            Your students are required to upgrade their project now to use it.
          </b>{" "}
          If you want to give them more time to upgrade, move the date forward.
        </span>
      );
    }
  }

  render_require_students_pay_when() {
    let value;
    if (!this.props.settings.get("pay")) {
      return <span />;
    } else if (typeof this.props.settings.get("pay") === "string") {
      value = new Date(this.props.settings.get("pay"));
    }

    return (
      <div style={{ marginBottom: "1em" }}>
        <div style={{ width: "50%", marginLeft: "3em", marginBottom: "1ex" }}>
          <Calendar
            value={value != null ? value : this.props.settings.get("pay")}
            on_change={date => this.get_actions().set_course_info(date)}
          />
        </div>
        {this.props.settings.get("pay")
          ? this.render_require_students_pay_desc()
          : undefined}
      </div>
    );
  }

  render_students_pay_submit_buttons() {
    return (
      <Button
        onClick={() => this.setState({ show_students_pay_dialog: false })}
      >
        Close
      </Button>
    );
  }

  handle_students_pay_checkbox = e => {
    if (e.target.checked) {
      this.get_actions().set_course_info(this.get_student_pay_when());
    } else {
      this.get_actions().set_course_info("");
    }
  };

  render_students_pay_checkbox_label() {
    if (this.props.settings.get("pay")) {
      if (webapp_client.server_time() >= this.props.settings.get("pay")) {
        return <span>Require that students upgrade immediately:</span>;
      } else {
        return (
          <span>
            Require that students upgrade by{" "}
            <TimeAgo date={this.props.settings.get("pay")} />:{" "}
          </span>
        );
      }
    } else {
      return <span>Require that students upgrade...</span>;
    }
  }

  render_students_pay_checkbox() {
    return (
      <span>
        <Checkbox
          checked={!!this.props.settings.get("pay")}
          onChange={this.handle_students_pay_checkbox}
        >
          {this.render_students_pay_checkbox_label()}
        </Checkbox>
      </span>
    );
  }

  render_students_pay_dialog() {
    return (
      <Alert bsStyle="warning">
        <h3>
          <Icon name="arrow-circle-up" /> Require students to upgrade
        </h3>
        <hr />
        <span>
          Click the following checkbox to require that all students in the
          course pay a special discounted{" "}
          <b>one-time ${STUDENT_COURSE_PRICE}</b> fee to move their projects
          from trial servers to members-only computers, enable full internet
          access, and do not see a large red warning message. This lasts four
          months, and{" "}
          <em>you will not be charged (only students are charged).</em>
        </span>

        {this.render_students_pay_checkbox()}
        {this.props.settings.get("pay")
          ? this.render_require_students_pay_when()
          : undefined}
        {this.render_students_pay_submit_buttons()}
      </Alert>
    );
  }

  render_student_pay_desc() {
    if (this.props.settings.get("pay")) {
      return (
        <span>
          <span style={{ fontSize: "18pt" }}>
            <Icon name="check" />
          </span>{" "}
          <Space />
          {this.render_require_students_pay_desc()}
        </span>
      );
    } else {
      return (
        <span>
          Require that all students in the course pay a one-time $
          {STUDENT_COURSE_PRICE} fee to move their projects off trial servers
          and enable full internet access, for four months. This is strongly
          recommended, and ensures that your students have a better experience,
          and do not see a large{" "}
          <span style={{ color: "red" }}>RED warning banner</span> all the time.
          Alternatively, you (or your university) can pay for all students at
          one for a significant discount -- see below.
        </span>
      );
    }
  }

  render_student_pay_details() {
    return (
      <div>
        {this.state.show_students_pay_dialog
          ? this.render_students_pay_dialog()
          : this.render_students_pay_button()}
        <hr />
        <div style={{ color: "#666" }}>{this.render_student_pay_desc()}</div>
      </div>
    );
  }

  render_require_students_pay() {
    let bg, style;
    if (
      (this.props.settings != null
        ? this.props.settings.get("student_pay")
        : undefined) ||
      (this.props.settings != null
        ? this.props.settings.get("institute_pay")
        : undefined)
    ) {
      style = bg = undefined;
    } else {
      style = { fontWeight: "bold" };
      bg = "#fcf8e3";
    }
    return (
      <Panel
        style={{ background: bg }}
        header={
          <h4 style={style}>
            <Icon name="dashboard" /> Require students to upgrade (students pay)
          </h4>
        }
      >
        {this.render_student_pay_choice_checkbox()}
        {(this.props.settings != null
        ? this.props.settings.get("student_pay")
        : undefined)
          ? this.render_student_pay_details()
          : undefined}
      </Panel>
    );
  }

  render_require_institute_pay() {
    return (
      <StudentProjectUpgrades
        name={this.props.name}
        redux={this.props.redux}
        upgrade_goal={
          this.props.settings != null
            ? this.props.settings.get("upgrade_goal")
            : undefined
        }
        institute_pay={
          this.props.settings != null
            ? this.props.settings.get("institute_pay")
            : undefined
        }
        student_pay={
          this.props.settings != null
            ? this.props.settings.get("student_pay")
            : undefined
        }
      />
    );
  }

  render_delete_shared_project() {
    if (this.props.shared_project_id) {
      return (
        <DeleteSharedProjectPanel
          delete={this.get_actions().delete_shared_project}
        />
      );
    }
  }

  render_delete_student_projects() {
    return (
      <DeleteAllStudentProjects
        delete_projects={this.get_actions().delete_all_student_projects}
      />
    );
  }

  render_delete_all_students() {
    return (
      <DeleteAllStudents
        delete_all_students={this.get_actions().delete_all_students}
      />
    );
  }

  render_terminal_command() {
    return (
      <TerminalCommandPanel redux={this.props.redux} name={this.props.name} />
    );
  }

  render_disable_students() {
    return (
      <DisableStudentCollaboratorsPanel
        checked={!!this.props.settings.get("allow_collabs")}
        on_change={this.get_actions().set_allow_collabs}
      />
    );
  }

  render() {
    return (
      <Grid fluid={true} style={{ width: "100%", overflowY: "scroll" }}>
        <Row>
          <Col md={6}>
            {this.render_require_students_pay()}
            {this.render_require_institute_pay()}
            {this.render_save_grades()}
            {this.render_start_all_projects()}
            {this.render_terminal_command()}
            {this.render_delete_student_projects()}
            {this.render_delete_all_students()}
            {this.render_delete_shared_project()}
          </Col>
          <Col md={6}>
            <HelpBox />
            {this.render_title_description()}
            {this.render_email_invite_body()}
            {this.render_disable_students()}
            {this.render_configure_all_projects()}
          </Col>
        </Row>
      </Grid>
    );
  }
}

export function ConfigurationPanelHeader() {
  return (
    <Tip
      delayShow={1300}
      title="Configuration"
      tip="Configure various things about your course here, including the title and description.  You can also export all grades in various formats from this page."
    >
      <span>
        <Icon name="cogs" /> <HiddenXS>Configuration</HiddenXS>
      </span>
    </Tip>
  );
}<|MERGE_RESOLUTION|>--- conflicted
+++ resolved
@@ -30,12 +30,9 @@
 // CoCalc libraries
 const misc = require("smc-util/misc");
 const { webapp_client } = require("../webapp_client");
-<<<<<<< HEAD
 const { COLORS } = require("smc-util/theme");
-=======
 import { contains_url } from "smc-util/misc2";
 import { debounce } from "lodash";
->>>>>>> f10e1a30
 
 // React libraries and Components
 import {
