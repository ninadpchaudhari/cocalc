--- conflicted
+++ resolved
@@ -188,27 +188,6 @@
     displayName : "CourseEditor-Assignment"
 
     propTypes :
-<<<<<<< HEAD
-        name                      : rtypes.string.isRequired
-        assignment                : rtypes.immutable.Map.isRequired
-        project_id                : rtypes.string.isRequired
-        redux                     : rtypes.object.isRequired
-        students                  : rtypes.object.isRequired
-        user_map                  : rtypes.object.isRequired
-        background                : rtypes.string
-        is_expanded               : rtypes.bool
-        active_student_sort       : rtypes.immutable.Map
-        expand_peer_config        : rtypes.bool
-        grading                   : rtypes.immutable.Map
-
-    shouldComponentUpdate: (nextProps, nextState) ->
-        return @state != nextState or \
-            misc.is_different(@props, nextProps,
-                ['assignment', 'students', 'user_map', 'background', 'is_expanded', \
-                'active_student_sort', 'expand_peer_config', 'grading']
-            )
-=======
-        name                : rtypes.string.isRequired
         project_id          : rtypes.string.isRequired
         redux               : rtypes.object.isRequired
         assignment          : rtypes.immutable.Map.isRequired
@@ -218,12 +197,12 @@
         is_expanded         : rtypes.bool
         active_student_sort : rtypes.immutable.Map
         expand_peer_config  : rtypes.bool
+        grading             : rtypes.immutable.Map
 
     shouldComponentUpdate: (nextProps, nextState) ->
         return @state.confirm_delete != nextState.confirm_delete or \
                misc.is_different(@props, nextProps, ['assignment', 'students', 'user_map', 'background', \
-                             'is_expanded', 'active_student_sort', 'expand_peer_config'])
->>>>>>> faec91e0
+                             'is_expanded', 'active_student_sort', 'expand_peer_config', 'grading'])
 
     getInitialState: ->
         confirm_delete : false
