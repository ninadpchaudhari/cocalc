##############################################################################
#
#    CoCalc: Collaborative Calculation in the Cloud
#
#    Copyright (C) 2016, Sagemath Inc.
#
#    This program is free software: you can redistribute it and/or modify
#    it under the terms of the GNU General Public License as published by
#    the Free Software Foundation, either version 3 of the License, or
#    (at your option) any later version.
#
#    This program is distributed in the hope that it will be useful,
#    but WITHOUT ANY WARRANTY; without even the implied warranty of
#    MERCHANTABILITY or FITNESS FOR A PARTICULAR PURPOSE.  See the
#    GNU General Public License for more details.
#
#    You should have received a copy of the GNU General Public License
#    along with this program.  If not, see <http://www.gnu.org/licenses/>.
#
###############################################################################

# 3rd party libs
async     = require('async')
markdownlib = require('../markdown')

# CoCalc libraries
misc = require('smc-util/misc')
{defaults, required} = misc
schema = require('smc-util/schema')
{webapp_client} = require('../webapp_client')

# Course Library
{STEPS, previous_step, step_direction, step_verb, step_ready} = require('./util')

# React libraries
{Actions, Store}  = require('../smc-react')

PARALLEL_LIMIT = 5  # number of async things to do in parallel

primary_key =
    students    : 'student_id'
    assignments : 'assignment_id'
    handouts    : 'handout_id'

# Requires a syncdb to be set later
# Manages local and sync changes
exports.CourseActions = class CourseActions extends Actions
    constructor: (name, redux) ->
        super(name, redux)
        if not @name?
            throw Error("@name must be defined")
        if not @redux?
            throw Error("@redux must be defined")
        @get_store = () => @redux.getStore(@name)
        # window.course = @

    _loaded: =>
        if not @syncdb?
            @set_error("attempt to set syncdb before loading")
            return false
        return true

    _store_is_initialized: =>
        store = @get_store()
        return if not store?
        if not (store.get('students')? and store.get('assignments')? and store.get('settings')? and store.get('handouts'))
            @set_error("store must be initialized")
            return false
        return true

    # Set one object in the syncdb
    _set: (obj) =>
        if not @_loaded() or @syncdb?.is_closed()
            return
        @syncdb.set(obj)

    # Get one object from @syncdb as a Javascript object (or undefined)
    _get_one: (obj) =>
        if @syncdb?.is_closed()
            return
        return @syncdb.get_one(obj)?.toJS()

    set_tab: (tab) =>
        @setState(tab:tab)

    save: =>
        store = @get_store()
        return if not store?  # e.g., if the course store object already gone due to closing course.
        if store.get('saving')
            return # already saving
        id = @set_activity(desc:"Saving...")
        @setState(saving:true)
        @syncdb.save (err) =>
            @clear_activity(id)
            @setState(saving:false)
            @setState(unsaved:@syncdb?.has_unsaved_changes())
            if err
                @set_error("Error saving -- #{err}")
                @setState(show_save_button:true)
            else
                @setState(show_save_button:false)

    _syncdb_change: (changes) =>
        # console.log('_syncdb_change', JSON.stringify(changes.toJS()))
        store = @get_store()
        return if not store?
        cur = t = store.getState()
        changes.map (obj) =>
            table = obj.get('table')
            if not table?
                # no idea what to do with something that doesn't have table defined
                return
            x = @syncdb.get_one(obj)
            key = primary_key[table]
            if not x?
                # delete
                if key?
                    t = t.set(table, t.get(table).delete(obj.get(key)))
            else
                # edit or insert
                if key?
                    t = t.set(table, t.get(table).set(x.get(key), x))
                else if table == 'settings'
                    t = t.set(table, t.get(table).merge(x.delete('table')))
                else
                    # no idea what to do with this
                    console.warn("unknown table '#{table}'")
            return  # ensure map doesn't terminate

        if not cur.equals(t)  # something definitely changed
            @setState(t)
            @setState(unsaved:@syncdb?.has_unsaved_changes())

    handle_projects_store_update: (state) =>
        store = @get_store()
        return if not store?
        users = state.getIn(['project_map', store.get('course_project_id'), 'users'])?.keySeq()
        if not users?
            return
        if not @_last_collaborator_state?
            @_last_collaborator_state = users
            return
        if not @_last_collaborator_state.equals(users)
            @configure_all_projects()
        @_last_collaborator_state = users

    _init_who_pay: =>
        # pre-set either student_pay or institute_pay based on what the user has already done...?
        # This is only here for transition, and can be deleted in say May 2018.
        store = @get_store()
        return if not store?
        settings = store.get('settings')
        if settings.get('student') or settings.get('institute')
            # already done
            return
        @set_pay_choice('institute', false)
        @set_pay_choice('student', false)
        if settings.get('pay')
            # evidence of student pay choice
            @set_pay_choice('student', true)
            return
        # is any student project upgraded
        projects_store = @redux.getStore('projects')
        institute_pay = true
        num = 0
        store.get('students').forEach (student, sid) =>
            if student.get('deleted')
                return
            p = student.get('project_id')
            if not p? or not projects_store.get_total_project_quotas(p)?.member_host
                institute_pay = false
                return false
            num += 1
            return
        if institute_pay and num > 0
            @set_pay_choice('institute', true)

    # PUBLIC API
    set_error: (error) =>
        if error == ''
            @setState(error:error)
        else
            @setState(error:((@get_store()?.get('error') ? '') + '\n' + error).trim())

    set_activity: (opts) =>
        opts = defaults opts,
            id   : undefined
            desc : undefined
        if not opts.id? and not opts.desc?
            return
        if not opts.id?
            @_activity_id = (@_activity_id ? 0) + 1
            opts.id = @_activity_id
        store = @get_store()
        if not store?  # course was closed
            return
        x = store.get_activity()?.toJS()
        if not x?
            x = {}
        if not opts.desc?
            delete x[opts.id]
        else
            x[opts.id] = opts.desc
        @setState(activity: x)
        return opts.id

    clear_activity: (id) =>
        if id?
            @set_activity(id:id)  # clears for this id
        else
            @setState(activity:{})

    # Settings
    set_title: (title) =>
        @_set(title:title, table:'settings')
        @set_all_student_project_titles(title)
        @set_shared_project_title()

    set_description: (description) =>
        @_set(description:description, table:'settings')
        @set_all_student_project_descriptions(description)
        @set_shared_project_description()

    set_pay_choice: (type, value) =>
        @_set("#{type}_pay":value, table:'settings')

    set_upgrade_goal: (upgrade_goal) =>
        @_set(upgrade_goal:upgrade_goal, table:'settings')

    set_allow_collabs: (allow_collabs) =>
        @_set(allow_collabs:allow_collabs, table:'settings')
        @configure_all_projects()

    set_email_invite: (body) =>
        @_set(email_invite:body, table:'settings')

    # return the default title and description of the shared project.
    shared_project_settings: (title) =>
        store = @get_store()
        return if not store?
        x =
            title       : "Shared Project -- #{title ? store.getIn(['settings', 'title'])}"
            description : store.getIn(['settings', 'description']) + "\n---\n This project is shared with all students."
        return x

    set_shared_project_title: =>
        store = @get_store()
        shared_id = store?.get_shared_project_id()
        return if not store? or not shared_id

        title = @shared_project_settings().title
        @redux.getActions('projects').set_project_title(shared_id, title)

    set_shared_project_description: =>
        store = @get_store()
        shared_id = store?.get_shared_project_id()
        return if not store? or not shared_id

        description = @shared_project_settings().description
        @redux.getActions('projects').set_project_description(shared_id, description)

    # start the shared project running (if it is defined)
    action_shared_project: (action) =>
        if action not in ['start', 'stop', 'restart']
            throw Error("action must be start, stop or restart")
        store = @get_store()
        return if not store?
        shared_project_id = store.get_shared_project_id()
        if not shared_project_id
            return  # no shared project
        @redux.getActions('projects')[action+"_project"]?(shared_project_id)

    # configure the shared project so that it has everybody as collaborators
    configure_shared_project: =>
        store = @get_store()
        return if not store?
        shared_project_id = store.get_shared_project_id()
        if not shared_project_id
            return  # no shared project
        @set_shared_project_title()
        # add collabs -- all collaborators on course project and all students
        projects = @redux.getStore('projects')
        shared_project_users = projects.get_users(shared_project_id)
        if not shared_project_users?
            return
        course_project_users = projects.get_users(store.get('course_project_id'))
        if not course_project_users?
            return
        student_account_ids = {}
        store.get_students().map (student, _) =>
            if not student.get('deleted')
                account_id = student.get('account_id')
                if account_id?
                    student_account_ids[account_id] = true

        # Each of shared_project_users or course_project_users are
        # immutable.js maps from account_id's to something, and students is a map from
        # the student account_id's.
        # Our goal is to ensur that:
        #   {shared_project_users} = {course_project_users} union {students}.

        actions = @redux.getActions('projects')
        if not store.get_allow_collabs()
            # Ensure the shared project users are all either course or students
            shared_project_users.map (_, account_id) =>
                if not course_project_users.get(account_id) and not student_account_ids[account_id]
                    actions.remove_collaborator(shared_project_id, account_id)
        # Ensure every course project user is on the shared project
        course_project_users.map (_, account_id) =>
            if not shared_project_users.get(account_id)
                actions.invite_collaborator(shared_project_id, account_id)
        # Ensure every student is on the shared project
        for account_id, _ of student_account_ids
            if not shared_project_users.get(account_id)
                actions.invite_collaborator(shared_project_id, account_id)

    # set the shared project id in our syncdb
    _set_shared_project_id: (project_id) =>
        @_set
            table             : 'settings'
            shared_project_id : project_id

    # create the globally shared project if it doesn't exist
    create_shared_project: () =>
        store = @get_store()
        return if not store?
        if store.get_shared_project_id()
            return
        id = @set_activity(desc:"Creating global shared project for everybody.")
        x  = @shared_project_settings()
        x.token = misc.uuid()
        @redux.getActions('projects').create_project(x)
        @redux.getStore('projects').wait_until_project_created x.token, 30, (err, project_id) =>
            @clear_activity(id)
            if err
                @set_error("error creating shared project -- #{err}")
            else
                @_set_shared_project_id(project_id)
                @configure_shared_project()

    # Set the pay option for the course, and ensure that the course fields are
    # set on every student project in the course (see schema.coffee for format
    # of the course field) to reflect this change in the database.
    set_course_info: (pay='') =>
        @_set
            pay   : pay
            table : 'settings'
        @set_all_student_project_course_info(pay)

    # Takes an item_name and the id of the time
    # item_name should be one of
    # ['student', 'assignment', 'peer_config', handout', 'skip_grading']
    toggle_item_expansion: (item_name, item_id) =>
        store = @get_store()
        return if not store?
        field_name = "expanded_#{item_name}s"
        expanded_items = store.get(field_name)
        if expanded_items.has(item_id)
            adjusted = expanded_items.delete(item_id)
        else
            adjusted = expanded_items.add(item_id)
        @setState("#{field_name}" : adjusted)

    # Students
    add_students: (students) =>
        # students = array of account_id or email_address
        # New student_id's will be constructed randomly for each student
        student_ids = []
        for x in students
            student_id = misc.uuid()
            student_ids.push(student_id)
            x.table = 'students'
            x.student_id = student_id
            @syncdb.set(x)
        f = (student_id, cb) =>
            async.series([
                (cb) =>
                    store = @get_store()
                    if not store?
                        cb("store not defined"); return
                    store.wait
                        until   : (store) => store.get_student(student_id)
                        timeout : 60
                        cb      : cb
                (cb) =>
                    @create_student_project(student_id)
                    store = @get_store()
                    if not store?
                        cb("store not defined"); return
                    store.wait
                        until   : (store) => store.get_student(student_id).get('project_id')
                        timeout : 60
                        cb      : cb
            ], cb)
        id = @set_activity(desc:"Creating #{students.length} student projects (do not close this until done)")
        async.mapLimit student_ids, PARALLEL_LIMIT, f, (err) =>
            @set_activity(id:id)
            if err
                @set_error("error creating student projects -- #{err}")
            # after adding students, always run configure all projects,
            # to ensure everything is set properly
            @configure_all_projects()

    delete_student: (student) =>
        store = @get_store()
        return if not store?
        student = store.get_student(student)
        @redux.getActions('projects').clear_project_upgrades(student.get('project_id'))
        @_set
            deleted    : true
            student_id : student.get('student_id')
            table      : 'students'
        @configure_all_projects()   # since they may get removed from shared project, etc.

    undelete_student: (student) =>
        store = @get_store()
        return if not store?
        student = store.get_student(student)
        @_set
            deleted    : false
            student_id : student.get('student_id')
            table      : 'students'
        @configure_all_projects()   # since they may get added back to shared project, etc.

    # Some students might *only* have been added using their email address, but they
    # subsequently signed up for an CoCalc account.  We check for any of these and if
    # we find any, we add in the account_id information about that student.
    lookup_nonregistered_students: =>
        store = @get_store()
        if not store?
            console.warn("lookup_nonregistered_students: store not initialized")
            return
        v = {}
        s = []
        store.get_students().map (student, student_id) =>
            if not student.get('account_id') and not student.get('deleted')
                email = student.get('email_address')
                v[email] = student_id
                s.push(email)
        if s.length > 0
            webapp_client.user_search
                query : s.join(',')
                limit : s.length
                cb    : (err, result) =>
                    if err
                        console.warn("lookup_nonregistered_students: search error -- #{err}")
                    else
                        for x in result
                            @_set
                                account_id : x.account_id
                                table      : 'students'
                                student_id : v[x.email_address]

    # columns: first_name ,last_name, email, last_active, hosting
    # Toggles ascending/decending order
    set_active_student_sort: (column_name) =>
        store = @get_store()
        if not store?
            return
        current_column = store.getIn(['active_student_sort', 'column_name'])
        if current_column == column_name
            is_descending = not store.getIn(['active_student_sort', 'is_descending'])
        else
            is_descending = false
        @setState(active_student_sort : {column_name, is_descending})

    set_internal_student_info: (student, info) =>
        store = @get_store()
        return if not store?
        student = store.get_student(student)

        info = defaults info,
            first_name    : required
            last_name     : required
            email_address : student.get('email_address')

        @_set
            first_name    : info.first_name
            last_name     : info.last_name
            email_address : info.email_address
            student_id    : student.get('student_id')
            table         : 'students'
        @configure_all_projects()   # since they may get removed from shared project, etc.


    # Student projects

    # Create a single student project.
    create_student_project: (student) =>
        store = @get_store()
        return if not store?
        if not store.get('students')? or not store.get('settings')?
            @set_error("attempt to create when stores not yet initialized")
            return
        if not @_create_student_project_queue?
            @_create_student_project_queue = [student]
        else
            @_create_student_project_queue.push(student)
        if not @_creating_student_project
            @_process_create_student_project_queue()

    # Process first requested student project creation action, then each subsequent one until
    # there aren't any more to do.
    _process_create_student_project_queue: () =>
        @_creating_student_project = true
        queue = @_create_student_project_queue
        student = queue[0]
        store = @get_store()
        return if not store?
        student_id = store.get_student(student).get('student_id')
        @_set
            create_project : webapp_client.server_time()
            table          : 'students'
            student_id     : student_id
        id = @set_activity(desc:"Create project for #{store.get_student_name(student_id)}.")
        token = misc.uuid()
        @redux.getActions('projects').create_project
            title       : store.getIn(['settings', 'title'])
            description : store.getIn(['settings', 'description'])
            token       : token
        @redux.getStore('projects').wait_until_project_created token, 30, (err, project_id) =>
            @clear_activity(id)
            if err
                @set_error("error creating student project for #{store.get_student_name(student_id)} -- #{err}")
            else
                @_set
                    create_project : null
                    project_id     : project_id
                    table          : 'students'
                    student_id     : student_id
                @configure_project(student_id, undefined, project_id)
            delete @_creating_student_project
            queue.shift()
            if queue.length > 0
                # do next one
                @_process_create_student_project_queue()

    configure_project_users: (student_project_id, student_id, do_not_invite_student_by_email) =>
        #console.log("configure_project_users", student_project_id, student_id)
        # Add student and all collaborators on this project to the project with given project_id.
        # users = who is currently a user of the student's project?
        users = @redux.getStore('projects').get_users(student_project_id)  # immutable.js map
        if not users?
            # can't do anything if this isn't known...
            return
        # Define function to invite or add collaborator
        s = @get_store()
        if not s?
            return
        {SITE_NAME} = require('smc-util/theme')
        SiteName = @redux.getStore('customize').site_name ? SITE_NAME
        body = s.get_email_invite()
        invite = (x) =>
            account_store = @redux.getStore('account')
            name    = account_store.get_fullname()
            replyto = account_store.get_email_address()
            if '@' in x
                if not do_not_invite_student_by_email
                    title   = s.getIn(['settings', 'title'])
                    subject = "#{SiteName} Invitation to Course #{title}"
                    body    = body.replace(/{title}/g, title).replace(/{name}/g, name)
                    body    = markdownlib.markdown_to_html(body).s
                    @redux.getActions('projects').invite_collaborators_by_email(student_project_id, x, body, subject, true, replyto, name)
            else
                @redux.getActions('projects').invite_collaborator(student_project_id, x)
        # Make sure the student is on the student's project:
        student = s.get_student(student_id)
        student_account_id = student.get('account_id')
        if not student_account_id?  # no known account yet
            invite(student.get('email_address'))
        else if not users?.get(student_account_id)?   # users might not be set yet if project *just* created
            invite(student_account_id)
        # Make sure all collaborators on course project are on the student's project:
        target_users = @redux.getStore('projects').get_users(s.get('course_project_id'))
        if not target_users?
            return  # projects store isn't sufficiently initialized, so we can't do this yet...
        target_users.map (_, account_id) =>
            if not users.get(account_id)?
                invite(account_id)
        if not s.get_allow_collabs()
            # Remove anybody extra on the student project
            users.map (_, account_id) =>
                if not target_users.get(account_id)? and account_id != student_account_id
                    @redux.getActions('projects').remove_collaborator(student_project_id, account_id)

    configure_project_visibility: (student_project_id) =>
        users_of_student_project = @redux.getStore('projects').get_users(student_project_id)
        if not users_of_student_project?  # e.g., not defined in admin view mode
            return
        # Make project not visible to any collaborator on the course project.
        users = @redux.getStore('projects').get_users(@get_store().get('course_project_id'))
        if not users? # TODO: should really wait until users is defined, which is a supported thing to do on stores!
            return
        users.map (_, account_id) =>
            x = users_of_student_project.get(account_id)
            if x? and not x.get('hide')
                @redux.getActions('projects').set_project_hide(account_id, student_project_id, true)

    configure_project_title: (student_project_id, student_id) =>
        store = @get_store()
        if not store?
            return
        title = "#{store.get_student_name(student_id)} - #{store.getIn(['settings', 'title'])}"
        @redux.getActions('projects').set_project_title(student_project_id, title)

    # start projects of all (non-deleted) students running
    action_all_student_projects: (action) =>
        if action not in ['start', 'stop', 'restart']
            throw Error("action must be start, stop or restart")
        @action_shared_project(action)

        # Returns undefined if no store.
        act_on_student_projects = () =>
            return @get_store()?.get_students()
                .filter (student) =>
                    not student.get('deleted') and student.get('project_id')?
                .map (student) =>
                    @redux.getActions('projects')[action+"_project"](student.get('project_id'))
        if not act_on_student_projects()
            return

        if @prev_interval_id?
            window.clearInterval(@prev_interval_id)
        if @prev_timeout_id?
            window.clearTimeout(@prev_timeout_id)

        clear_state = () =>
            window.clearInterval(@prev_interval_id)
            @setState(action_all_projects_state : "any")

        @prev_interval_id = window.setInterval(act_on_student_projects, 30000)
        @prev_timeout_id = window.setTimeout(clear_state, 300000) # 5 minutes

        if action in ['start', 'restart']
            @setState(action_all_projects_state : "starting")
        else if action == 'stop'
            @setState(action_all_projects_state : "stopping")

    set_all_student_project_titles: (title) =>
        actions = @redux.getActions('projects')
        @get_store()?.get_students().map (student, student_id) =>
            student_project_id = student.get('project_id')
            project_title = "#{@get_store().get_student_name(student_id)} - #{title}"
            if student_project_id?
                actions.set_project_title(student_project_id, project_title)

    configure_project_description: (student_project_id, student_id) =>
        @redux.getActions('projects').set_project_description(student_project_id, @get_store()?.getIn(['settings', 'description']))

    set_all_student_project_descriptions: (description) =>
        @get_store()?.get_students().map (student, student_id) =>
            student_project_id = student.get('project_id')
            if student_project_id?
                @redux.getActions('projects').set_project_description(student_project_id, description)

    set_all_student_project_course_info: (pay) =>
        store = @get_store()
        if not store?
            return
        if not pay?
            pay = store.get_pay()
        else
            @_set
                pay   : pay
                table : 'settings'
        store.get_students().map (student, student_id) =>
            student_project_id = student.get('project_id')
            # account_id: might not be known when student first added, or if student
            # hasn't joined smc yet so there is no id.
            student_account_id = student.get('account_id')
            student_email_address = student.get('email_address')  # will be known if account_id isn't known.
            if student_project_id?
                @redux.getActions('projects').set_project_course_info(student_project_id,
                        store.get('course_project_id'), store.get('course_filename'), pay, student_account_id, student_email_address)

    configure_project: (student_id, do_not_invite_student_by_email, student_project_id) =>
        # student_project_id is optional. Will be used instead of from student_id store if provided.
        # Configure project for the given student so that it has the right title,
        # description, and collaborators for belonging to the indicated student.
        # - Add student and collaborators on project containing this course to the new project.
        # - Hide project from owner/collabs of the project containing the course.
        # - Set the title to [Student name] + [course title] and description to course description.
        store = @get_store()
        return if not store?
        student_project_id = student_project_id ? store.getIn(['students', student_id, 'project_id'])
        if not student_project_id?
            @create_student_project(student_id)
        else
            @configure_project_users(student_project_id, student_id, do_not_invite_student_by_email)
            @configure_project_visibility(student_project_id)
            @configure_project_title(student_project_id, student_id)
            @configure_project_description(student_project_id, student_id)

    delete_project: (student_id) =>
        store = @get_store()
        return if not store?
        student_project_id = store.getIn(['students', student_id, 'project_id'])
        if student_project_id?
            student_account_id = store.getIn(['students', student_id, 'account_id'])
            @redux.getActions('projects').remove_collaborator(student_project_id, student_account_id)
            @redux.getActions('projects').delete_project(student_project_id)
            @_set
                create_project : null
                project_id     : null
                table          : 'students'
                student_id     : student_id

    configure_all_projects: =>
        id = @set_activity(desc:"Configuring all projects")
        @setState(configure_projects:'Configuring projects')
        store = @get_store()
        if not store?
            @set_activity(id:id)
            return
        for student_id in store.get_student_ids(deleted:false)
            @configure_project(student_id, false)   # always re-invite students on running this.
        @configure_shared_project()
        @set_activity(id:id)
        @set_all_student_project_course_info()

    # Deletes student projects and removes students from those projects
    delete_all_student_projects: =>
        id = @set_activity(desc:"Deleting all student projects...")
        store = @get_store()
        if not store?
            @set_activity(id:id)
            return
        for student_id in store.get_student_ids(deleted:false)
            @delete_project(student_id)
        @set_activity(id:id)

    # Delete the shared project, removing students too.
    delete_shared_project: =>
        store = @get_store()
        return if not store?
        shared_id = store.get_shared_project_id()
        return if not shared_id
        project_actions = @redux.getActions('projects')
        # delete project
        project_actions.delete_project(shared_id)
        # remove student collabs
        for student_id in store.get_student_ids(deleted:false)
            student_account_id = store.getIn(['students', student_id, 'account_id'])
            if student_account_id
                project_actions.remove_collaborator(shared_id, student_account_id)
        # make the course itself forget about the shared project:
        @_set
            table             : 'settings'
            shared_project_id : ''

    # upgrade_goal is a map from the quota type to the goal quota the instructor wishes
    # to get all the students to.
    upgrade_all_student_projects: (upgrade_goal) =>
        store = @get_store()
        if not store?
            return
        plan = store.get_upgrade_plan(upgrade_goal)
        if misc.len(plan) == 0
            # nothing to do
            return
        id = @set_activity(desc:"Adjusting upgrades on #{misc.len(plan)} student projects...")
        for project_id, upgrades of plan
            if project_id?  # avoid race if projects are being created *right* when we try to upgrade them.
                @redux.getActions('projects').apply_upgrades_to_project(project_id, upgrades, false)
        setTimeout((=>@set_activity(id:id)), 5000)

    # Do an admin upgrade to all student projects.  This changes the base quotas for every student
    # project as indicated by the quotas object.  E.g., to increase the core quota from 1 to 2, do
    #         .admin_upgrade_all_student_projects(cores:2)
    # The quotas are: cores, cpu_shares, disk_quota, memory, mintime, network, member_host
    admin_upgrade_all_student_projects: (quotas) =>
        if not @redux.getStore('account').get('groups')?.contains('admin')
            console.warn("must be an admin to upgrade")
            return
        store = @get_store()
        if not store?
            console.warn('unable to get store')
            return
        f = (project_id, cb) =>
            x = misc.copy(quotas)
            x.project_id = project_id
            x.cb = (err, mesg) =>
                if err or mesg.event == 'error'
                    console.warn("failed to set quotas for #{project_id} -- #{misc.to_json(mesg)}")
                else
                    console.log("set quotas for #{project_id}")
                cb(err)
            webapp_client.project_set_quotas(x)
        async.mapSeries store.get_student_project_ids(), f, (err) =>
            if err
                console.warn("FAIL -- #{err}")
            else
                console.log("SUCCESS")

    set_student_note: (student, note) =>
        store = @get_store()
        return if not store?
        student = store.get_student(student)
        @_set
            note       : note
            table      : 'students'
            student_id : student.get('student_id')

    _collect_path: (path) =>
        store = @get_store()
        i = store.get('course_filename').lastIndexOf('.')
        store.get('course_filename').slice(0,i) + '-collect/' + path

    # Assignments
    # TODO: Make a batch adder?
    add_assignment: (path) =>
        # Add an assignment to the course, which is defined by giving a directory in the project.
        # Where we collect homework that students have done (in teacher project)
        collect_path = @_collect_path(path)
        path_parts = misc.path_split(path)
        # folder that we return graded homework to (in student project)
        if path_parts.head
            beginning = '/graded-'
        else
            beginning = 'graded-'
        graded_path = path_parts.head + beginning + path_parts.tail
        # folder where we copy the assignment to
        target_path = path

        @_set
            path          : path
            collect_path  : collect_path
            graded_path   : graded_path
            target_path   : target_path
            table         : 'assignments'
            assignment_id : misc.uuid()

    delete_assignment: (assignment) =>
        store = @get_store()
        return if not store?
        assignment = store.get_assignment(assignment)
        @_set
            deleted       : true
            assignment_id : assignment.get('assignment_id')
            table         : 'assignments'

    undelete_assignment: (assignment) =>
        store = @get_store()
        return if not store?
        assignment = store.get_assignment(assignment)
        @_set
            deleted       : false
            assignment_id : assignment.get('assignment_id')
            table         : 'assignments'

    set_grade: (assignment, student, grade) =>
        store = @get_store()
        return if not store?
        assignment = store.get_assignment(assignment)
        student    = store.get_student(student)
        obj        = {table:'assignments', assignment_id:assignment.get('assignment_id')}
        grades     = @_get_one(obj).grades ? {}
        grades[student.get('student_id')] = grade
        obj.grades = grades
        @_set(obj)

    set_comments: (assignment, student, comments) =>
        store = @get_store()
        return if not store?
        assignment    = store.get_assignment(assignment)
        student       = store.get_student(student)
        obj           = {table:'assignments', assignment_id:assignment.get('assignment_id')}
        comments_map = @_get_one(obj).comments ? {}
        comments_map[student.get('student_id')] = comments
        obj.comments = comments_map
        @_set(obj)

    set_active_assignment_sort: (column_name) =>
        store = @get_store()
        if not store?
            return
        current_column = store.getIn(['active_assignment_sort', 'column_name'])
        if current_column == column_name
            is_descending = not store.getIn(['active_assignment_sort', 'is_descending'])
        else
            is_descending = false
        @setState(active_assignment_sort : {column_name, is_descending})

    _set_assignment_field: (assignment, name, val) =>
        store = @get_store()
        return if not store?
        assignment = store.get_assignment(assignment)
        @_set
            "#{name}"     : val
            table         : 'assignments'
            assignment_id : assignment.get('assignment_id')

    set_due_date: (assignment, due_date) =>
        if not typeof(due_date) == 'string'
            due_date = due_date?.toISOString()  # using strings instead of ms for backward compatibility.
        @_set_assignment_field(assignment, 'due_date', due_date)

    set_assignment_note: (assignment, note) =>
        @_set_assignment_field(assignment, 'note', note)

    set_peer_grade: (assignment, config) =>
        cur = assignment.get('peer_grade')?.toJS() ? {}
        for k, v of config
            cur[k] = v
        @_set_assignment_field(assignment, 'peer_grade', cur)

    set_skip: (assignment, step, value) =>
        store = @get_store()
        return if not store?
        assignment = store.get_assignment(assignment)  # just in case is an id
        @_set_assignment_field(assignment.get('assignment_id'), "skip_#{step}", !!value)

    # Synchronous function that makes the peer grading map for the given
    # assignment, if it hasn't already been made.
    update_peer_assignment: (assignment) =>
        store = @get_store()
        return if not store?
        assignment = store.get_assignment(assignment)
        if assignment.getIn(['peer_grade', 'map'])?
            return  # nothing to do
        N = assignment.getIn(['peer_grade','number']) ? 1
        map = misc.peer_grading(store.get_student_ids(), N)
        @set_peer_grade(assignment, map:map)

    # Copy the files for the given assignment_id from the given student to the
    # corresponding collection folder.
    # If the store is initialized and the student and assignment both exist,
    # then calling this action will result in this getting set in the store:
    #
    #    assignment.last_collect[student_id] = {time:?, error:err}
    #
    # where time >= now is the current time in milliseconds.
    copy_assignment_from_student: (assignment, student) =>
        if @_start_copy(assignment, student, 'last_collect')
            return
        id = @set_activity(desc:"Copying assignment from a student")
        finish = (err) =>
            @clear_activity(id)
            @_finish_copy(assignment, student, 'last_collect', err)
            if err
                @set_error("copy from student: #{err}")
        store = @get_store()
        return if not store?
        if not @_store_is_initialized()
            return finish("store not yet initialized")
        if not student = store.get_student(student)
            return finish("no student")
        if not assignment = store.get_assignment(assignment)
            return finish("no assignment")
        student_name = store.get_student_name(student)
        student_project_id = student.get('project_id')
        if not student_project_id?
            # nothing to do
            @clear_activity(id)
        else
            target_path = assignment.get('collect_path') + '/' + student.get('student_id')
            @set_activity(id:id, desc:"Copying assignment from #{student_name}")
            async.series([
                (cb) =>
                    webapp_client.copy_path_between_projects
                        src_project_id    : student_project_id
                        src_path          : assignment.get('target_path')
                        target_project_id : store.get('course_project_id')
                        target_path       : target_path
                        overwrite_newer   : true
                        backup            : true
                        delete_missing    : false
                        exclude_history   : false
                        cb                : cb
                (cb) =>
                    # write their name to a file
                    name = store.get_student_name(student, true)
                    webapp_client.write_text_file_to_project
                        project_id : store.get('course_project_id')
                        path       : target_path + "/STUDENT - #{name.simple}.txt"
                        content    : "This student is #{name.full}."
                        cb         : cb
            ], finish)

    # Copy the graded files for the given assignment_id back to the student in a -graded folder.
    # If the store is initialized and the student and assignment both exist,
    # then calling this action will result in this getting set in the store:
    #
    #    assignment.last_return_graded[student_id] = {time:?, error:err}
    #
    # where time >= now is the current time in milliseconds.

    return_assignment_to_student: (assignment, student) =>
        if @_start_copy(assignment, student, 'last_return_graded')
            return
        id = @set_activity(desc:"Returning assignment to a student")
        finish = (err) =>
            @clear_activity(id)
            @_finish_copy(assignment, student, 'last_return_graded', err)
            if err
                @set_error("return to student: #{err}")
        store = @get_store()
        if not store? or not @_store_is_initialized()
            return finish("store not yet initialized")
        grade = store.get_grade(assignment, student)
        comments = store.get_comments(assignment, student)
        if not student = store.get_student(student)
            return finish("no student")
        if not assignment = store.get_assignment(assignment)
            return finish("no assignment")
        student_name = store.get_student_name(student)
        student_project_id = student.get('project_id')

        # if skip_grading is true, this means there *might* no be a "grade" given,
        # but instead some grading inside the files or an external tool is used.
        # therefore, only create the grade file if this is false.
        skip_grading = assignment.get('skip_grading') ? false

        if not student_project_id?
            # nothing to do
            @clear_activity(id)
        else
            @set_activity(id:id, desc:"Returning assignment to #{student_name}")
            src_path = assignment.get('collect_path')
            if assignment.getIn(['peer_grade', 'enabled'])
                peer_graded = true
                src_path  += '-peer-grade/'
            else
                peer_graded = false
            src_path += '/' + student.get('student_id')
            async.series([
                (cb) =>
                    if skip_grading and not peer_graded
                        content = 'Your instructor is doing grading outside CoCalc, or there is no grading for this assignment.'
                    else
                        if grade? or peer_graded
                            content = "Your grade on this assignment:"
                        else
                            content = ''
                    # write their grade to a file
                    if grade?   # likely undefined when skip_grading true & peer_graded true
                        content += "\n\n    #{grade}"
                        if comments?
                            content += "\n\nInstructor comments:\n\n    #{comments}"
                    if peer_graded
                        content += """
                                   \n\n\nPEER GRADED:\n
                                   Your assignment was peer graded by other students.
                                   You can find the comments they made in the folders below.
                                   """
                    webapp_client.write_text_file_to_project
                        project_id : store.get('course_project_id')
                        path       : src_path + '/GRADE.txt'
                        content    : content
                        cb         : cb
                (cb) =>
                    webapp_client.copy_path_between_projects
                        src_project_id    : store.get('course_project_id')
                        src_path          : src_path
                        target_project_id : student_project_id
                        target_path       : assignment.get('graded_path')
                        overwrite_newer   : true
                        backup            : true
                        delete_missing    : false
                        exclude_history   : true
                        cb                : cb
                (cb) =>
                    if peer_graded
                        # Delete GRADER file
                        webapp_client.exec
                            project_id : student_project_id
                            command    : 'rm ./*/GRADER*.txt'
                            timeout    : 60
                            bash       : true
                            path       : assignment.get('graded_path')
                            cb         : cb
                    else
                        cb(null)
            ], finish)

    # Copy the given assignment to all non-deleted students, doing several copies in parallel at once.
    return_assignment_to_all_students: (assignment, new_only) =>
        id = @set_activity(desc:"Returning assignments to all students #{if new_only then 'who have not already received it' else ''}")
        error = (err) =>
            @clear_activity(id)
            @set_error("return to student: #{err}")
        store = @get_store()
        if not store? or not @_store_is_initialized()
            return error("store not yet initialized")
        assignment = store.get_assignment(assignment)
        if not assignment
            return error("no assignment")
        errors = ''
        peer = assignment.get('peer_grade')?.get('enabled')
        skip_grading = assignment.get('skip_grading') ? false
        f = (student_id, cb) =>
            if not store.last_copied(previous_step('return_graded', peer), assignment, student_id, true)
                # we never collected the assignment from this student
                cb(); return
            has_grade = store.has_grade(assignment, student_id)
            if (not skip_grading) and (not has_grade)
                # we collected and do grade, but didn't grade it yet
                cb(); return
            if new_only
                if store.last_copied('return_graded', assignment, student_id, true) and (skip_grading or has_grade)
                    # it was already returned
                    cb(); return
            n = misc.mswalltime()
            @return_assignment_to_student(assignment, student_id)
            store.wait
                timeout : 60*15
                until   : => store.last_copied('return_graded', assignment, student_id) >= n
                cb      : (err) =>
                    if err
                        errors += "\n #{err}"
                    cb()
        async.mapLimit store.get_student_ids(deleted:false), PARALLEL_LIMIT, f, (err) =>
            if errors
                error(errors)
            else
                @clear_activity(id)

    _finish_copy: (assignment, student, type, err) =>
        if student? and assignment?
            store = @get_store()
            if not store?
                return
            student = store.get_student(student)
            assignment = store.get_assignment(assignment)
            obj = {table:'assignments', assignment_id:assignment.get('assignment_id')}
            x = @_get_one(obj)?[type] ? {}
            student_id = student.get('student_id')
            x[student_id] = {time: misc.mswalltime()}
            if err
                x[student_id].error = err
            obj[type] = x
            @_set(obj)

    # This is called internally before doing any copy/collection operation
    # to ensure that we aren't doing the same thing repeatedly, and that
    # everything is in place to do the operation.
    _start_copy: (assignment, student, type) =>
        if student? and assignment?
            store = @get_store()
            if not store?
                return
            student = store.get_student(student)
            assignment = store.get_assignment(assignment)
            obj = {table:'assignments', assignment_id:assignment.get('assignment_id')}
            x = @_get_one(obj)?[type] ? {}
            y = (x[student.get('student_id')]) ? {}
            if y.start? and webapp_client.server_time() - y.start <= 15000
                return true  # never retry a copy until at least 15 seconds later.
            y.start = misc.mswalltime()
            x[student.get('student_id')] = y
            obj[type] = x
            @_set(obj)
        return false

    _stop_copy: (assignment, student, type) =>
        if student? and assignment?
            store = @get_store()
            if not store?
                return
            student = store.get_student(student)
            assignment = store.get_assignment(assignment)
            obj   = {table:'assignments', assignment_id:assignment.get('assignment_id')}
            x = @_get_one(obj)?[type]
            if not x?
                return
            y = (x[student.get('student_id')])
            if not y?
                return
            if y.start?
                delete y.start
                x[student.get('student_id')] = y
                obj[type] = x
                @_set(obj)

    # Copy the files for the given assignment to the given student. If
    # the student project doesn't exist yet, it will be created.
    # You may also pass in an id for either the assignment or student.
    # "overwrite" (boolean, optional): if true, the copy operation will overwrite/delete remote files in student projects -- #1483
    # If the store is initialized and the student and assignment both exist,
    # then calling this action will result in this getting set in the store:
    #
    #    assignment.last_assignment[student_id] = {time:?, error:err}
    #
    # where time >= now is the current time in milliseconds.
<<<<<<< HEAD
    copy_assignment_to_student: (assignment, student, overwrite) =>
=======
    copy_assignment_to_student: (assignment, student, create_due_date_file=false) =>
>>>>>>> 0beaf160
        if @_start_copy(assignment, student, 'last_assignment')
            return
        id = @set_activity(desc:"Copying assignment to a student")
        finish = (err) =>
            @clear_activity(id)
            @_finish_copy(assignment, student, 'last_assignment', err)
            if err
                @set_error("copy to student: #{err}")
        store = @get_store()
        if not store? or not @_store_is_initialized()
            return finish("store not yet initialized")
        if not student = store.get_student(student)
            return finish("no student")
        if not assignment = store.get_assignment(assignment)
            return finish("no assignment")

        student_name = store.get_student_name(student)
        @set_activity(id:id, desc:"Copying assignment to #{student_name}")
        student_project_id = student.get('project_id')
        student_id = student.get('student_id')
        src_path = assignment.get('path')
        async.series([
            (cb) =>
                if not student_project_id?
                    @set_activity(id:id, desc:"#{student_name}'s project doesn't exist, so creating it.")
                    @create_student_project(student)
                    store = @get_store()
                    if not store?
                        cb("no store")
                        return
                    store.wait
                        until : => store.get_student_project_id(student_id)
                        cb    : (err, x) =>
                            student_project_id = x
                            cb(err)
                else
                    cb()
            (cb) =>
                if create_due_date_file
                    @copy_assignment_create_due_date_file(assignment, store, cb)
                else
                    cb()
            (cb) =>
                @set_activity(id:id, desc:"Copying files to #{student_name}'s project")
                webapp_client.copy_path_between_projects
                    src_project_id    : store.get('course_project_id')
                    src_path          : src_path
                    target_project_id : student_project_id
                    target_path       : assignment.get('target_path')
                    overwrite_newer   : !!overwrite        # default is "false"
                    delete_missing    : !!overwrite        # default is "false"
                    backup            : not (!!overwrite)  # default is "true"
                    exclude_history   : true
                    cb                : cb
        ], (err) =>
            finish(err)
        )

    # this is part of the assignment disribution, should be done only *once*, not for every student
    copy_assignment_create_due_date_file: (assignment, store, cb) =>
        # write the due date to a file
        due_date    = store.get_due_date(assignment)
        src_path    = assignment.get('path')
        due_date_fn = 'DUE_DATE.txt'
        if not due_date?
            cb()
            return

        locals =
            due_id       : @set_activity(desc:"Creating #{due_date_fn} file...")
            due_date     : due_date
            src_path     : src_path
            content      : "This assignment is due\n\n   #{due_date.toLocaleString()}"
            project_id   : store.get('course_project_id')
            path         : src_path + '/' + due_date_fn
            due_date_fn  : due_date_fn

        webapp_client.write_text_file_to_project
            project_id : locals.project_id
            path       : locals.path
            content    : locals.content
            cb         : (err) =>
                @clear_activity(locals.due_id)
                if err
                    cb("Problem writing #{due_date_fn} file ('#{err}'). Try again...")
                else
                    cb()


    copy_assignment: (type, assignment_id, student_id) =>
        # type = assigned, collected, graded
        switch type
            when 'assigned'
                # create_due_date_file = true
                @copy_assignment_to_student(assignment_id, student_id, true)
            when 'collected'
                @copy_assignment_from_student(assignment_id, student_id)
            when 'graded'
                @return_assignment_to_student(assignment_id, student_id)
            when 'peer-assigned'
                @peer_copy_to_student(assignment_id, student_id)
            when 'peer-collected'
                @peer_collect_from_student(assignment_id, student_id)
            else
                @set_error("copy_assignment -- unknown type: #{type}")

    # Copy the given assignment to all non-deleted students, doing several copies in parallel at once.
<<<<<<< HEAD
    copy_assignment_to_all_students: (assignment, new_only, overwrite) =>
        desc = "Copying assignments to all students #{if new_only then 'who have not already received it' else ''}"
        short_desc = "copy to student"
        @_action_all_students(assignment, new_only, @copy_assignment_to_student, 'assignment', desc, short_desc, overwrite)
=======
    copy_assignment_to_all_students: (assignment, new_only) =>
        store = @get_store()
        if not store? or not @_store_is_initialized()
            return finish("store not yet initialized")
        desc = "Copying assignments to all students #{if new_only then 'who have not already received it' else ''}"
        short_desc = "copy to student"
        async.series([
            (cb) =>
                @copy_assignment_create_due_date_file(assignment, store, cb)
            (cb) =>
                # by default, doesn't create the due file
                @_action_all_students(assignment, new_only, @copy_assignment_to_student, 'assignment', desc, short_desc)
        ])
>>>>>>> 0beaf160

    # Copy the given assignment to all non-deleted students, doing several copies in parallel at once.
    copy_assignment_from_all_students: (assignment, new_only) =>
        desc = "Copying assignment from all students #{if new_only then 'from whom we have not already copied it' else ''}"
        short_desc = "copy from student"
        @_action_all_students(assignment, new_only, @copy_assignment_from_student, 'collect', desc, short_desc)

    peer_copy_to_all_students: (assignment, new_only) =>
        desc = "Copying assignments for peer grading to all students #{if new_only then 'who have not already received their copy' else ''}"
        short_desc = "copy to student for peer grading"
        @_action_all_students(assignment, new_only, @peer_copy_to_student, 'peer_assignment', desc, short_desc)

    peer_collect_from_all_students: (assignment, new_only) =>
        desc = "Copying peer graded assignments from all students #{if new_only then 'from whom we have not already copied it' else ''}"
        short_desc = "copy peer grading from students"
        @_action_all_students(assignment, new_only, @peer_collect_from_student, 'peer_collect', desc, short_desc)

    _action_all_students: (assignment, new_only, action, step, desc, short_desc, overwrite) =>
        id = @set_activity(desc:desc)
        error = (err) =>
            @clear_activity(id)
            err="#{short_desc}: #{err}"
            @set_error(err)
        store = @get_store()
        if not store? or not @_store_is_initialized()
            return error("store not yet initialized")
        if not assignment = store.get_assignment(assignment)
            return error("no assignment")
        errors = ''
        peer = assignment.get('peer_grade')?.get('enabled')
        prev_step = previous_step(step, peer)
        f = (student_id, cb) =>
            if prev_step? and not store.last_copied(prev_step, assignment, student_id, true)
                cb(); return
            if new_only and store.last_copied(step, assignment, student_id, true)
                cb(); return
            n = misc.mswalltime()
            action(assignment, student_id, overwrite)
            store.wait
                timeout : 60*15
                until   : => store.last_copied(step, assignment, student_id) >= n
                cb      : (err) =>
                    if err
                        errors += "\n #{err}"
                    cb()

        async.mapLimit store.get_student_ids(deleted:false), PARALLEL_LIMIT, f, (err) =>
            if errors
                error(errors)
            else
                @clear_activity(id)

    # Copy the collected folders from some students to the given student for peer grading.
    # Assumes folder is non-empty
    peer_copy_to_student: (assignment, student) =>
        if @_start_copy(assignment, student, 'last_peer_assignment')
            return
        id = @set_activity(desc:"Copying peer grading to a student")
        finish = (err) =>
            @clear_activity(id)
            @_finish_copy(assignment, student, 'last_peer_assignment', err)
            if err
                @set_error("copy peer-grading to student: #{err}")
        store = @get_store()
        if not store? or not @_store_is_initialized()
            return finish("store not yet initialized")
        if not student = store.get_student(student)
            return finish("no student")
        if not assignment = store.get_assignment(assignment)
            return finish("no assignment")

        student_name = store.get_student_name(student)
        @set_activity(id:id, desc:"Copying peer grading to #{student_name}")

        @update_peer_assignment(assignment) # synchronous

        # list of student_id's
        peers = store.get_peers_that_student_will_grade(assignment, student)
        if not peers?
            # empty peer assignment for this student (maybe added late)
            return finish()

        student_project_id = student.get('project_id')

        guidelines = assignment.getIn(['peer_grade', 'guidelines']) ? 'Please grade this assignment.'
        due_date = assignment.getIn(['peer_grade', 'due_date'])
        if due_date?
            guidelines = "GRADING IS DUE #{new Date(due_date).toLocaleString()} \n\n " + guidelines

        target_base_path = assignment.get('path') + "-peer-grade"
        f = (student_id, cb) =>
            src_path = assignment.get('collect_path') + '/' + student_id
            target_path = target_base_path + "/" + student_id
            async.series([
                (cb) =>
                    # delete the student's name so that grading is anonymous; also, remove original
                    # due date to avoid confusion.
                    name = store.get_student_name(student_id, true)
                    webapp_client.exec
                        project_id : store.get('course_project_id')
                        command    : 'rm'
                        args       : ['-f', src_path + "/STUDENT - #{name.simple}.txt", src_path + "/DUE_DATE.txt", src_path + "/STUDENT - #{name.simple}.txt~", src_path + "/DUE_DATE.txt~"]
                        cb         : cb
                (cb) =>
                    # copy the files to be peer graded into place for this student
                    webapp_client.copy_path_between_projects
                        src_project_id    : store.get('course_project_id')
                        src_path          : src_path
                        target_project_id : student_project_id
                        target_path       : target_path
                        overwrite_newer   : false
                        delete_missing    : false
                        cb                : cb
            ], cb)

        # write instructions file to the student
        webapp_client.write_text_file_to_project
            project_id : student_project_id
            path       : target_base_path + "/GRADING_GUIDE.md"
            content    : guidelines
            cb         : (err) =>
                if not err
                    # now copy actual stuff to grade
                    async.mapLimit(peers, PARALLEL_LIMIT, f, finish)
                else
                    finish(err)

    # Collect all the peer graading of the given student (not the work the student did, but
    # the grading about the student!).
    peer_collect_from_student: (assignment, student) =>
        if @_start_copy(assignment, student, 'last_peer_collect')
            return
        id = @set_activity(desc:"Collecting peer grading of a student")
        finish = (err) =>
            @clear_activity(id)
            @_finish_copy(assignment, student, 'last_peer_collect', err)
            if err
                @set_error("collecting peer-grading of a student: #{err}")
        store = @get_store()
        if not store? or not @_store_is_initialized()
            return finish("store not yet initialized")
        if not student = store.get_student(student)
            return finish("no student")
        if not assignment = store.get_assignment(assignment)
            return finish("no assignment")

        student_name = store.get_student_name(student)
        @set_activity(id:id, desc:"Collecting peer grading of #{student_name}")

        # list of student_id of students that graded this student
        peers = store.get_peers_that_graded_student(assignment, student)
        if not peers?
            # empty peer assignment for this student (maybe added late)
            return finish()

        our_student_id = student.get('student_id')

        f = (student_id, cb) =>
            s = store.get_student(student_id)
            if s.get('deleted')
                # ignore deleted students
                cb()
                return
            path        = assignment.get('path')
            src_path    = "#{path}-peer-grade/#{our_student_id}"
            target_path = "#{assignment.get('collect_path')}-peer-grade/#{our_student_id}/#{student_id}"
            async.series([
                (cb) =>
                    # copy the files over from the student who did the peer grading
                    webapp_client.copy_path_between_projects
                        src_project_id    : s.get('project_id')
                        src_path          : src_path
                        target_project_id : store.get('course_project_id')
                        target_path       : target_path
                        overwrite_newer   : false
                        delete_missing    : false
                        cb                : cb
                (cb) =>
                    # write local file identifying the grader
                    name = store.get_student_name(student_id, true)
                    webapp_client.write_text_file_to_project
                        project_id : store.get('course_project_id')
                        path       : target_path + "/GRADER - #{name.simple}.txt"
                        content    : "The student who did the peer grading is named #{name.full}."
                        cb         : cb
                (cb) =>
                    # write local file identifying student being graded
                    name = store.get_student_name(student, true)
                    webapp_client.write_text_file_to_project
                        project_id : store.get('course_project_id')
                        path       : target_path + "/STUDENT - #{name.simple}.txt"
                        content    : "This student is #{name.full}."
                        cb         : cb
            ], cb)

        async.mapLimit(peers, PARALLEL_LIMIT, f, finish)

    # This doesn't really stop it yet, since that's not supported by the backend.
    # It does stop the spinner and let the user try to restart the copy.
    stop_copying_assignment: (type, assignment_id, student_id) =>
        switch type
            when 'assigned'
                type = 'last_assignment'
            when 'collected'
                type = 'last_collect'
            when 'graded'
                type = 'last_return_graded'
            when 'peer-assigned'
                type = 'last_peer_assignment'
            when 'peer-collected'
                type = 'last_peer_collect'
        @_stop_copy(assignment_id, student_id, type)

    open_assignment: (type, assignment_id, student_id) =>
        # type = assigned, collected, graded
        store = @get_store()
        if not store?
            return
        assignment = store.get_assignment(assignment_id)
        student    = store.get_student(student_id)
        student_project_id = student.get('project_id')
        if not student_project_id?
            @set_error("open_assignment: student project not yet created")
            return
        # Figure out what to open
        switch type
            when 'assigned' # where project was copied in the student's project.
                path = assignment.get('target_path')
                proj = student_project_id
            when 'collected'   # where collected locally
                path = assignment.get('collect_path') + '/' + student.get('student_id')  # TODO: refactor
                proj = store.get('course_project_id')
            when 'peer-assigned'  # where peer-assigned (in student's project)
                proj = student_project_id
                path = assignment.get('path') + '-peer-grade'
            when 'peer-collected'  # where collected peer-graded work (in our project)
                path = assignment.get('collect_path') + '-peer-grade/' + student.get('student_id')
                proj = store.get('course_project_id')
            when 'graded'  # where project returned
                path = assignment.get('graded_path')  # refactor
                proj = student_project_id
            else
                @set_error("open_assignment -- unknown type: #{type}")
        if not proj?
            @set_error("no such project")
            return
        # Now open it
        @redux.getProjectActions(proj).open_directory(path)

    # Handouts
    add_handout: (path) =>
        target_path = path # folder where we copy the handout to
        @_set
            path        : path
            target_path : target_path
            table       : 'handouts'
            handout_id  : misc.uuid()

    delete_handout: (handout) =>
        store = @get_store()
        return if not store?
        handout = store.get_handout(handout)
        @_set
            deleted    : true
            handout_id : handout.get('handout_id')
            table      : 'handouts'

    undelete_handout: (handout) =>
        store = @get_store()
        return if not store?
        handout = store.get_handout(handout)
        @_set
            deleted    : false
            handout_id : handout.get('handout_id')
            table      : 'handouts'

    _set_handout_field: (handout, name, val) =>
        store = @get_store()
        return if not store?
        handout = store.get_handout(handout)
        @_set
            "#{name}"  : val
            table      : 'handouts'
            handout_id : handout.get('handout_id')

    set_handout_note: (handout, note) =>
        @_set_handout_field(handout, 'note', note)

    _handout_finish_copy: (handout, student, err) =>
        if student? and handout?
            store = @get_store()
            if not store?
                return
            student = store.get_student(student)
            handout = store.get_handout(handout)
            obj = {table:'handouts', handout_id:handout.get('handout_id')}
            status_map = @_get_one(obj)?.status ? {}
            student_id = student.get('student_id')
            status_map[student_id] = {time: misc.mswalltime()}
            if err
                status_map[student_id].error = err
            obj.status = status_map
            @_set(obj)

    _handout_start_copy: (handout, student) =>
        if student? and handout?
            store = @get_store()
            if not store?
                return
            student = store.get_student(student)
            handout = store.get_handout(handout)
            obj   = {table:'handouts', handout_id:handout.get('handout_id')}
            status_map = @_get_one(obj)?.status ? {}
            student_status = (status_map[student.get('student_id')]) ? {}
            if student_status.start? and webapp_client.server_time() - student_status.start <= 15000
                return true  # never retry a copy until at least 15 seconds later.
            student_status.start = misc.mswalltime()
            status_map[student.get('student_id')] = student_status
            obj.status = status_map
            @_set(obj)
        return false

    # "Copy" of `stop_copying_assignment:`
    stop_copying_handout: (handout, student) =>
        if student? and handout?
            store = @get_store()
            if not store?
                return
            student = store.get_student(student)
            handout = store.get_handout(handout)
            obj = {table:'handouts', handout_id:handout.get('handout_id')}
            status = @_get_one(obj)?.status
            if not status?
                return
            student_status = (status[student.get('student_id')])
            if not student_status?
                return
            if student_status.start?
                delete student_status.start
                status[student.get('student_id')] = student_status
                obj.status = status
                @_set(obj)

    # Copy the files for the given handout to the given student. If
    # the student project doesn't exist yet, it will be created.
    # You may also pass in an id for either the handout or student.
    # "overwrite" (boolean, optional): if true, the copy operation will overwrite/delete remote files in student projects -- #1483
    # If the store is initialized and the student and handout both exist,
    # then calling this action will result in this getting set in the store:
    #
    #    handout.status[student_id] = {time:?, error:err}
    #
    # where time >= now is the current time in milliseconds.
    copy_handout_to_student: (handout, student, overwrite) =>
        if @_handout_start_copy(handout, student)
            return
        id = @set_activity(desc:"Copying handout to a student")
        finish = (err) =>
            @clear_activity(id)
            @_handout_finish_copy(handout, student, err)
            if err
                @set_error("copy to student: #{err}")
        store = @get_store()
        if not store? or not @_store_is_initialized()
            return finish("store not yet initialized")
        if not student = store.get_student(student)
            return finish("no student")
        if not handout = store.get_handout(handout)
            return finish("no handout")

        student_name = store.get_student_name(student)
        @set_activity(id:id, desc:"Copying handout to #{student_name}")
        student_project_id = student.get('project_id')
        student_id = student.get('student_id')
        src_path = handout.get('path')
        async.series([
            (cb) =>
                if not student_project_id?
                    @set_activity(id:id, desc:"#{student_name}'s project doesn't exist, so creating it.")
                    @create_student_project(student)
                    store = @get_store()
                    if not store?
                        cb("no store")
                        return
                    store.wait
                        until : => store.get_student_project_id(student_id)
                        cb    : (err, x) =>
                            student_project_id = x
                            cb(err)
                else
                    cb()
            (cb) =>
                @set_activity(id:id, desc:"Copying files to #{student_name}'s project")
                webapp_client.copy_path_between_projects
                    src_project_id    : store.get('course_project_id')
                    src_path          : src_path
                    target_project_id : student_project_id
                    target_path       : handout.get('target_path')
                    overwrite_newer   : !!overwrite        # default is "false"
                    delete_missing    : !!overwrite        # default is "false"
                    backup            : not (!!overwrite)  # default is "true"
                    exclude_history   : true
                    cb                : cb
        ], (err) =>
            finish(err)
        )

    # Copy the given handout to all non-deleted students, doing several copies in parallel at once.
    copy_handout_to_all_students: (handout, new_only, overwrite) =>
        desc = "Copying handouts to all students #{if new_only then 'who have not already received it' else ''}"
        short_desc = "copy to student"

        id = @set_activity(desc:desc)
        error = (err) =>
            @clear_activity(id)
            err="#{short_desc}: #{err}"
            @set_error(err)
        store = @get_store()
        if not store? or not @_store_is_initialized()
            return error("store not yet initialized")
        if not handout = store.get_handout(handout)
            return error("no handout")
        errors = ''
        f = (student_id, cb) =>
            if new_only and store.handout_last_copied(handout, student_id, true)
                cb(); return
            n = misc.mswalltime()
            @copy_handout_to_student(handout, student_id, overwrite)
            store.wait
                timeout : 60*15
                until   : => store.handout_last_copied(handout, student_id) >= n
                cb      : (err) =>
                    if err
                        errors += "\n #{err}"
                    cb()

        async.mapLimit store.get_student_ids(deleted:false), PARALLEL_LIMIT, f, (err) =>
            if errors
                error(errors)
            else
                @clear_activity(id)

    open_handout: (handout_id, student_id) =>
        store = @get_store()
        if not store?
            return
        handout = store.get_handout(handout_id)
        student = store.get_student(student_id)
        student_project_id = student.get('project_id')
        if not student_project_id?
            @set_error("open_handout: student project not yet created")
            return
        path = handout.get('target_path')
        proj = student_project_id
        if not proj?
            @set_error("no such project")
            return
        # Now open it
        @redux.getProjectActions(proj).open_directory(path)<|MERGE_RESOLUTION|>--- conflicted
+++ resolved
@@ -1182,11 +1182,11 @@
     #    assignment.last_assignment[student_id] = {time:?, error:err}
     #
     # where time >= now is the current time in milliseconds.
-<<<<<<< HEAD
-    copy_assignment_to_student: (assignment, student, overwrite) =>
-=======
-    copy_assignment_to_student: (assignment, student, create_due_date_file=false) =>
->>>>>>> 0beaf160
+    copy_assignment_to_student: (assignment, student, opts) =>
+        {overwrite, create_due_date_file} = defaults opts,
+            overwrite            : false
+            create_due_date_file : false
+
         if @_start_copy(assignment, student, 'last_assignment')
             return
         id = @set_activity(desc:"Copying assignment to a student")
@@ -1281,7 +1281,7 @@
         switch type
             when 'assigned'
                 # create_due_date_file = true
-                @copy_assignment_to_student(assignment_id, student_id, true)
+                @copy_assignment_to_student(assignment_id, student_id, create_due_date_file:true)
             when 'collected'
                 @copy_assignment_from_student(assignment_id, student_id)
             when 'graded'
@@ -1294,13 +1294,7 @@
                 @set_error("copy_assignment -- unknown type: #{type}")
 
     # Copy the given assignment to all non-deleted students, doing several copies in parallel at once.
-<<<<<<< HEAD
     copy_assignment_to_all_students: (assignment, new_only, overwrite) =>
-        desc = "Copying assignments to all students #{if new_only then 'who have not already received it' else ''}"
-        short_desc = "copy to student"
-        @_action_all_students(assignment, new_only, @copy_assignment_to_student, 'assignment', desc, short_desc, overwrite)
-=======
-    copy_assignment_to_all_students: (assignment, new_only) =>
         store = @get_store()
         if not store? or not @_store_is_initialized()
             return finish("store not yet initialized")
@@ -1311,9 +1305,8 @@
                 @copy_assignment_create_due_date_file(assignment, store, cb)
             (cb) =>
                 # by default, doesn't create the due file
-                @_action_all_students(assignment, new_only, @copy_assignment_to_student, 'assignment', desc, short_desc)
+                @_action_all_students(assignment, new_only, @copy_assignment_to_student, 'assignment', desc, short_desc, overwrite)
         ])
->>>>>>> 0beaf160
 
     # Copy the given assignment to all non-deleted students, doing several copies in parallel at once.
     copy_assignment_from_all_students: (assignment, new_only) =>
@@ -1351,7 +1344,7 @@
             if new_only and store.last_copied(step, assignment, student_id, true)
                 cb(); return
             n = misc.mswalltime()
-            action(assignment, student_id, overwrite)
+            action(assignment, student_id, overwrite:overwrite)
             store.wait
                 timeout : 60*15
                 until   : => store.last_copied(step, assignment, student_id) >= n
