--- conflicted
+++ resolved
@@ -1944,13 +1944,8 @@
             if (grade != null) {
               // likely undefined when skip_grading true & peer_graded true
               content += `\n\n    ${grade}`;
-<<<<<<< HEAD
               if (comments != null && comments.length > 0) {
-                content += `\n\nInstructor comments:\n\n    ${comments}`;
-=======
-              if (comments != null) {
                 content += `\n\nInstructor comments:\n\n${comments}`;
->>>>>>> 904e5aff
               }
             }
             if (
