##############################################################################
#
#    CoCalc: Collaborative Calculation in the Cloud
#
#    Copyright (C) 2016, Sagemath Inc.
#
#    This program is free software: you can redistribute it and/or modify
#    it under the terms of the GNU General Public License as published by
#    the Free Software Foundation, either version 3 of the License, or
#    (at your option) any later version.
#
#    This program is distributed in the hope that it will be useful,
#    but WITHOUT ANY WARRANTY; without even the implied warranty of
#    MERCHANTABILITY or FITNESS FOR A PARTICULAR PURPOSE.  See the
#    GNU General Public License for more details.
#
#    You should have received a copy of the GNU General Public License
#    along with this program.  If not, see <http://www.gnu.org/licenses/>.
#
##############################################################################

###
ATTENTION!  If you want to refactor this code before working on it (I hope you do!),
put stuff in the new directory project/
###

immutable  = require('immutable')
underscore = require('underscore')
async      = require('async')

{analytics_event}       = require('./tracker')
{webapp_client}         = require('./webapp_client')
misc                    = require('smc-util/misc')
{required, defaults}    = misc
{html_to_text}          = require('./misc_page')
{alert_message}         = require('./alerts')
{project_tasks}         = require('./project_tasks')
{COLORS}                = require('smc-util/theme')

{Alert, Panel, Col, Row, Button, ButtonGroup, ButtonToolbar, FormControl, FormGroup, Well, Checkbox, DropdownButton, MenuItem} = require('react-bootstrap')
{ErrorDisplay, MessageDisplay, Icon, LabeledRow, Loading, ProjectState, SearchInput, TextInput,
 DeletedProjectWarning, NonMemberProjectWarning, NoNetworkProjectWarning, Space, TimeAgo, Tip, UPGRADE_ERROR_STYLE, UpgradeAdjustor, TimeElapsed, A} = require('./r_misc')
{React, ReactDOM, Actions, Store, Table, redux, rtypes, rclass, Redux, Fragment}  = require('./app-framework')
{User} = require('./users')

{HelpEmailLink}   = require('./customize')
{ShowSupportLink} = require('./support')
{SSHKeyAdder, SSHKeyList} = require('./widget-ssh-keys/main')

{PROJECT_UPGRADES} = require('smc-util/schema')

{ProjectSettingsPanel} = require('./project/project-settings-support')
{JupyterServerPanel}   = require('./project/plain-jupyter-server')
<<<<<<< HEAD
{ProjectControlPanel} = require('./project/project-control-panel')
=======
{JupyterLabServerPanel}   = require('./project/jupyterlab-server')
>>>>>>> 618a9370

{AddCollaboratorsPanel,CurrentCollaboratorsPanel} = require("./collaborators")

{CUSTOM_IMG_PREFIX, CUSTOM_SOFTWARE_HELP_URL, compute_image2name, compute_image2basename} = require('./custom-software/util')

URLBox = rclass
    displayName : 'URLBox'

    render: ->
        url = document.URL
        i   = url.lastIndexOf('/settings')
        if i != -1
            url = url.slice(0,i)
        # note -- use of Input below is completely broken on Firefox! Do not naively change this back!!!!
        <pre style={fontSize:'11px'}>{url}</pre>

TitleDescriptionPanel = rclass
    displayName : 'ProjectSettings-TitleDescriptionPanel'

    propTypes :
        project_title : rtypes.string.isRequired
        project_id    : rtypes.string.isRequired
        description   : rtypes.string.isRequired
        actions       : rtypes.object.isRequired # projects actions

    render: ->
        <ProjectSettingsPanel title='Title and description' icon='header'>
            <LabeledRow label='Title'>
                <TextInput
                    text={@props.project_title}
                    on_change={(title)=>@props.actions.set_project_title(@props.project_id, title)}
                />
            </LabeledRow>
            <LabeledRow label='Description'>
                <TextInput
                    type      = 'textarea'
                    rows      = {2}
                    text      = {@props.description}
                    on_change = {(desc)=>@props.actions.set_project_description(@props.project_id, desc)}
                />
            </LabeledRow>
        </ProjectSettingsPanel>

QuotaConsole = rclass
    displayName : 'ProjectSettings-QuotaConsole'

    propTypes :
        project_id                   : rtypes.string.isRequired
        project_settings             : rtypes.object            # settings contains the base values for quotas
        project_status               : rtypes.object
        project_state                : rtypes.string            # opened, running, starting, stopping, etc.  -- only show memory usage when project_state == 'running'
        user_map                     : rtypes.object.isRequired
        quota_params                 : rtypes.object.isRequired # from the schema
        account_groups               : rtypes.array.isRequired
        total_project_quotas         : rtypes.object            # undefined if viewing as admin
        all_upgrades_to_this_project : rtypes.object

    getDefaultProps: ->
        all_upgrades_to_this_project : {}

    getInitialState: ->
        state =
            editing   : false # admin is currently editing
            upgrading : false # user is currently upgrading
        settings = @props.project_settings
        if settings?
            for name, data of @props.quota_params
                factor = data.display_factor
                base_value = settings.get(name) ? 0
                state[name] = misc.round2(base_value * factor)

        return state

    componentWillReceiveProps: (next_props) ->
        settings = next_props.project_settings
        if not immutable.is(@props.project_settings, settings)
            if settings?
                new_state = {}
                for name, data of @props.quota_params
                    new_state[name] = misc.round2(settings.get(name) * data.display_factor)
                @setState(new_state)

    render_quota_row: (name, quota, base_value=0, upgrades, params_data) ->
        factor = params_data.display_factor
        unit   = params_data.display_unit

        text = (val) ->
            amount = misc.round2(val * factor)
            if name == 'mintime'
                return misc.seconds2hm(val)
            else
                return "#{amount} #{misc.plural(amount, unit)}"

        upgrade_list = []
        if upgrades?
            for id, val of upgrades
                li =
                    <li key={id}>
                        {text(val)} given by <User account_id={id} user_map={@props.user_map} />
                    </li>
                upgrade_list.push(li)

        if base_value
            # amount given by free project
            upgrade_list.unshift(<li key='free'>{text(base_value)} given by free project</li>)

        <LabeledRow
            label = {<Tip title={params_data.display}
            tip   = {params_data.desc}>{params_data.display}</Tip>}
            key   = {params_data.display}
            style = {borderBottom:'1px solid #ccc'}
        >
            {if @state.editing then quota.edit else quota.view}
            <ul style={color:'#666'}>
                {upgrade_list}
            </ul>
        </LabeledRow>

    start_admin_editing: ->
        @setState(editing: true)

    save_admin_editing: ->
        webapp_client.project_set_quotas
            project_id  : @props.project_id
            cores       : @state.cores
            cpu_shares  : Math.round(@state.cpu_shares * 256)
            disk_quota  : @state.disk_quota
            memory      : @state.memory
            memory_request : @state.memory_request
            mintime     : Math.floor(@state.mintime * 3600)
            network     : @state.network
            member_host : @state.member_host
            cb          : (err, mesg) ->
                if err
                    alert_message(type:'error', message:err)
                else if mesg.event == 'error'
                    alert_message(type:'error', message:mesg.error)
                else
                    alert_message(type:'success', message: 'Project quotas updated.')
        @setState(editing : false)

    cancel_admin_editing: ->
        settings = @props.project_settings
        if settings?
            # reset user input states
            state = {}
            for name, data of @props.quota_params
                factor = data.display_factor
                base_value = settings.get(name) ? 0
                state[name] = misc.round2(base_value * factor)
            @setState(state)
        @setState(editing : false)

    # Returns true if the admin inputs are valid, i.e.
    #    - at least one has changed
    #    - none are negative
    #    - none are empty
    valid_admin_inputs: ->
        settings = @props.project_settings
        if not settings?
            return false

        for name, data of @props.quota_params
            if not settings.get(name)?
                continue
            factor = data?.display_factor
            cur_val = settings.get(name) * factor
            new_val = misc.parse_number_input(@state[name])
            if not new_val?
                return false
            if cur_val isnt new_val
                changed = true
        return changed

    render_admin_edit_buttons: ->
        if 'admin' in @props.account_groups
            if @state.editing
                <Row>
                    <Col sm={6} smOffset={6}>
                        <ButtonToolbar style={float:'right'}>
                            <Button onClick={@save_admin_editing} bsStyle='warning' disabled={not @valid_admin_inputs()}>
                                <Icon name='thumbs-up' /> Done
                            </Button>
                            <Button onClick={@cancel_admin_editing}>
                                Cancel
                            </Button>
                        </ButtonToolbar>
                    </Col>
                </Row>
            else
                <Row>
                    <Col sm={6} smOffset={6}>
                        <Button onClick={@start_admin_editing} bsStyle='warning' style={float:'right'}>
                            <Icon name='pencil' /> Admin Edit...
                        </Button>
                    </Col>
                </Row>

    admin_input_validation_styles: (input) ->
        if not misc.parse_number_input(input)?
            style =
                outline     : 'none'
                borderColor : 'red'
                boxShadow   : '0 0 10px red'
        return style

    render_input: (label) ->
        if label is 'network' or label is 'member_host'
            <Checkbox
                ref      = {label}
                checked  = {@state[label]}
                style    = {marginLeft:0}
                onChange = {(e)=>@setState("#{label}" : if e.target.checked then 1 else 0)}>
                {if @state[label] then "Enabled" else "Enable"}
            </Checkbox>
        else
            # not using react component so the input stays inline
            <input
                size     = {5}
                type     = 'text'
                ref      = {label}
                value    = {@state[label]}
                style    = {@admin_input_validation_styles(@state[label])}
                onChange = {(e)=>@setState("#{label}":e.target.value)} />

    render_disk_used: (disk) ->
        if not disk
            return
        <span>
            <Space/> (<b>{disk} MB</b> used)
        </span>

    render_memory_used: (memory) ->
        if @props.project_state not in ['running', 'saving']
            return
        <span>
            <Space/> (<b>{memory} MB</b> used)
        </span>

    render: ->
        settings     = @props.project_settings
        if not settings?
            return <Loading/>
        status       = @props.project_status
        total_quotas = @props.total_project_quotas
        if not total_quotas?
            # this happens for the admin -- just ignore any upgrades from the users
            total_quotas = {}
            for name, data of @props.quota_params
                total_quotas[name] = settings.get(name)
        disk_quota = <b>{settings.get('disk_quota')}</b>
        memory     = '?'
        disk       = '?'
        quota_params = @props.quota_params

        if status?
            rss = status.get('memory')?.get('rss')
            if rss?
                memory = Math.round(rss/1000)
            disk = status.get('disk_MB')
            if disk?
                disk = Math.ceil(disk)

        r = misc.round2
        # the keys in quotas have to match those in PROJECT_UPGRADES.field_order
        quotas =
            disk_quota  :
                view : <span><b>{r(total_quotas['disk_quota'] * quota_params['disk_quota'].display_factor)} MB</b> disk usage limit {@render_disk_used(disk)}</span>
                edit : <span><b>{@render_input('disk_quota')} MB</b> disk space limit <Space/> {@render_disk_used(disk)}</span>
            memory      :
                view : <span><b>{r(total_quotas['memory'] * quota_params['memory'].display_factor)} MB</b> shared RAM memory limit {@render_memory_used(memory)}</span>
                edit : <span><b>{@render_input('memory')} MB</b> RAM memory limit {@render_memory_used(memory)} </span>
            memory_request :
                view : <span><b>{r(total_quotas['memory_request'] * quota_params['memory_request'].display_factor)} MB</b> dedicated RAM</span>
                edit : <span><b>{@render_input('memory_request')} MB</b> dedicated RAM memory</span>
            cores       :
                view : <span><b>{r(total_quotas['cores'] * quota_params['cores'].display_factor)} {misc.plural(total_quotas['cores'] * quota_params['cores'].display_factor, 'core')}</b></span>
                edit : <b>{@render_input('cores')} cores</b>
            cpu_shares  :
                view : <b>{r(total_quotas['cpu_shares'] * quota_params['cpu_shares'].display_factor)} {misc.plural(total_quotas['cpu_shares'] * quota_params['cpu_shares'].display_factor, 'core')}</b>
                edit : <b>{@render_input('cpu_shares')} {misc.plural(total_quotas['cpu_shares'], 'core')}</b>
            mintime     :
                # no display factor multiplication, because mintime is in seconds
                view : <span><b>{misc.seconds2hm(total_quotas['mintime'], true)}</b> of non-interactive use before project stops</span>
                edit : <span><b>{@render_input('mintime')} hours</b> of non-interactive use before project stops</span>
            network     :
                view : <b>{if @props.project_settings.get('network') or total_quotas['network'] then 'Yes' else 'Blocked'}</b>
                edit : @render_input('network')
            member_host :
                view : <b>{if @props.project_settings.get('member_host') or total_quotas['member_host'] then 'Yes' else 'No'}</b>
                edit : @render_input('member_host')

        upgrades = @props.all_upgrades_to_this_project

        <div>
            {@render_admin_edit_buttons()}
            {@render_quota_row(name, quotas[name], settings.get(name), upgrades[name], quota_params[name]) for name in PROJECT_UPGRADES.field_order}
        </div>

UsagePanel = rclass
    displayName : 'ProjectSettings-UsagePanel'

    propTypes :
        project_id                           : rtypes.string.isRequired
        project                              : rtypes.object.isRequired
        user_map                             : rtypes.object.isRequired
        account_groups                       : rtypes.array.isRequired
        upgrades_you_can_use                 : rtypes.object
        upgrades_you_applied_to_all_projects : rtypes.object
        upgrades_you_applied_to_this_project : rtypes.object
        total_project_quotas                 : rtypes.object
        all_upgrades_to_this_project         : rtypes.object
        all_projects_have_been_loaded        : rtypes.bool
        actions                              : rtypes.object.isRequired # projects actions

    getInitialState: ->
        show_adjustor : false

    submit_upgrade_quotas: (new_quotas) ->
        @props.actions.apply_upgrades_to_project(@props.project_id, new_quotas)
        @setState(show_adjustor : false)

    render_upgrades_button: ->
        <Row>
            <Col sm={12}>
                <Button bsStyle='primary' disabled={@state.show_adjustor} onClick={=>@setState(show_adjustor : true)} style={float: 'right', marginBottom : '5px'}>
                    <Icon name='arrow-circle-up' /> Adjust your upgrade contributions...
                </Button>
            </Col>
        </Row>

    render_upgrade_adjustor: ->
        if not @props.all_projects_have_been_loaded
            # See https://github.com/sagemathinc/cocalc/issues/3802
            redux.getActions('projects').load_all_projects()
            return <Loading theme={"medium"}  />
        <UpgradeAdjustor
                project_id                           = {@props.project_id}
                upgrades_you_can_use                 = {@props.upgrades_you_can_use}
                upgrades_you_applied_to_all_projects = {@props.upgrades_you_applied_to_all_projects}
                upgrades_you_applied_to_this_project = {@props.upgrades_you_applied_to_this_project}
                quota_params                         = {require('smc-util/schema').PROJECT_UPGRADES.params}
                submit_upgrade_quotas                = {@submit_upgrade_quotas}
                cancel_upgrading                     = {=>@setState(show_adjustor : false)}
                total_project_quotas                 = {@props.total_project_quotas}
        />

    render: ->
        if not require('./customize').commercial
            return null
        <ProjectSettingsPanel title='Project usage and quotas' icon='dashboard'>
            {@render_upgrades_button()}
            {@render_upgrade_adjustor() if @state.show_adjustor}
            <QuotaConsole
                project_id                   = {@props.project_id}
                project_settings             = {@props.project.get('settings')}
                project_status               = {@props.project.get('status')}
                project_state                = {@props.project.get('state')?.get('state')}
                user_map                     = {@props.user_map}
                quota_params                 = {require('smc-util/schema').PROJECT_UPGRADES.params}
                account_groups               = {@props.account_groups}
                total_project_quotas         = {@props.total_project_quotas}
                all_upgrades_to_this_project = {@props.all_upgrades_to_this_project}
                actions                      = {@props.actions} />
            <hr />
            <span style={color:'#666'}>If you have any questions about upgrading a project,
                create a <ShowSupportLink />,
                or email <HelpEmailLink /> and
                include the following URL:
                <URLBox />
            </span>
        </ProjectSettingsPanel>

HideDeletePanel = rclass
    displayName : 'ProjectSettings-HideDeletePanel'

    propTypes :
        project : rtypes.object.isRequired

    getInitialState: ->
        show_delete_conf : false

    show_delete_conf: ->
        @setState(show_delete_conf : true)

    hide_delete_conf: ->
        @setState(show_delete_conf : false)

    toggle_delete_project: ->
        @actions('projects').toggle_delete_project(@props.project.get('project_id'))
        @hide_delete_conf()
        if @props.project.get('deleted')
            analytics_event('project_settings', 'undelete project')
        else
            analytics_event('project_settings', 'delete project')

    toggle_hide_project: ->
        @actions('projects').toggle_hide_project(@props.project.get('project_id'))
        user = @props.project.getIn(['users', webapp_client.account_id])
        if user.get('hide')
            analytics_event('project_settings', 'unhide project')
        else
            analytics_event('project_settings', 'hide project')

    # account_id : String
    # project    : immutable.Map
    user_has_applied_upgrades: (account_id, project) ->
        project.getIn(['users', account_id, 'upgrades'])?.some (val) => val > 0

    delete_message: ->
        if @props.project.get('deleted')
            <DeletedProjectWarning/>
        else
            <span>Delete this project for everyone. You can undo this.</span>

    hide_message: ->
        user = @props.project.getIn(['users', webapp_client.account_id])
        if not user?
            return <span>Does not make sense for admin.</span>
        if user.get('hide')
            <span>
                Unhide this project, so it shows up in your default project listing.
                Right now it only appears when hidden is checked.
            </span>
        else
            <span>
                Hide this project, so it does not show up in your default project listing.
                This only impacts you, not your collaborators, and you can easily unhide it.
            </span>

    render_delete_undelete_button: (is_deleted, is_expanded) ->
        if is_deleted
            text = "Undelete Project"
            onClick = @toggle_delete_project
            disabled = false
        else
            text = "Delete Project..."
            onClick = @show_delete_conf
            disabled = is_expanded

        <Button bsStyle='danger' style={float: 'right'} onClick={onClick} disabled={disabled}>
            <Icon name='trash' /> {text}
        </Button>

    render_expanded_delete_info: ->
        has_upgrades = @user_has_applied_upgrades(webapp_client.account_id, @props.project)
        <Well style={textAlign:'center'} >
            {<Alert bsStyle="info" style={padding:'8px'} >
                All of your upgrades from this project will be removed automatically.
                Undeleting the project will not automatically restore them.
                This will not affect upgrades other people have applied.
            </Alert> if has_upgrades}
            {<div style={marginBottom:'5px'} >
                Are you sure you want to delete this project?
            </div> if not has_upgrades}
            <ButtonToolbar >
                <Button bsStyle='danger' onClick={@toggle_delete_project}>
                    Yes, please delete this project
                </Button>
                <Button onClick={@hide_delete_conf}>
                    Cancel
                </Button>
            </ButtonToolbar>
        </Well>

    render: ->
        user = @props.project.getIn(['users', webapp_client.account_id])
        if not user?
            return <span>Does not make sense for admin.</span>
        hidden = user.get('hide')
        <ProjectSettingsPanel title='Hide or delete project' icon='warning'>
            <Row>
                <Col sm={8}>
                    {@hide_message()}
                </Col>
                <Col sm={4}>
                    <Button bsStyle='warning' onClick={@toggle_hide_project} style={float: 'right'}>
                        <Icon name='eye-slash' /> {if hidden then 'Unhide' else 'Hide'} Project
                    </Button>
                </Col>
            </Row>
            <hr />
            <Row>
                <Col sm={8}>
                    {@delete_message()}
                </Col>
                <Col sm={4}>
                    {@render_delete_undelete_button(@props.project.get('deleted'), @state.show_delete_conf)}
                </Col>
            </Row>
            {<Row style={marginTop:'10px'} >
                <Col sm={12}>
                    {@render_expanded_delete_info()}
                </Col>
            </Row> if @state.show_delete_conf and not @props.project.get('deleted')}
            <hr/>
            <Row style={color: '#666'}>
                <Col sm={12}>
                    If you do need to permanently delete some sensitive information
                    that you accidentally copied into a project, contact <HelpEmailLink/>.
                </Col>
            </Row>
        </ProjectSettingsPanel>

SageWorksheetPanel = rclass
    displayName : 'ProjectSettings-SageWorksheetPanel'

    getInitialState: ->
        loading : false
        message : ''

    componentDidMount: ->
        @_mounted = true

    componentWillUnmount: ->
        delete @_mounted

    propTypes :
        project : rtypes.object.isRequired

    restart_worksheet: ->
        @setState(loading : true)
        webapp_client.exec
            project_id : @props.project.get('project_id')
            command    : 'smc-sage-server stop; smc-sage-server start'
            timeout    : 30
            cb         : (err, output) =>
                if not @_mounted # see https://github.com/sagemathinc/cocalc/issues/1684
                    return
                @setState(loading : false)
                if err
                    @setState(message:'Error trying to restart worksheet server. Try restarting the project server instead.')
                else
                    @setState(message:'Worksheet server restarted. Restarted worksheets will use a new Sage session.')

    render_message: ->
        if @state.message
            <MessageDisplay message={@state.message} onClose={=>@setState(message:'')} />

    render: ->
        <ProjectSettingsPanel title='Sage worksheet server' icon='refresh'>
            <Row>
                <Col sm={8}>
                    Restart this Sage Worksheet server. <br />
                    <span style={color: '#666'}>
                        Existing worksheet sessions are unaffected; restart this
                        server if you customize $HOME/bin/sage, so that restarted worksheets
                        will use the new version of Sage.
                    </span>
                </Col>
                <Col sm={4}>
                    <Button bsStyle='warning' disabled={@state.loading} onClick={@restart_worksheet}>
                        <Icon name='refresh' spin={@state.loading} /> Restart Sage Worksheet Server
                    </Button>
                </Col>
            </Row>
            {@render_message()}
        </ProjectSettingsPanel>

<<<<<<< HEAD
=======

ProjectCapabilitiesPanel = rclass ({name}) ->
    displayName : 'ProjectSettings-ProjectCapabilitiesPanel'

    propTypes :
        project           : rtypes.object.isRequired

    reduxProps :
        "#{name}" :
            configuration         : rtypes.immutable
            configuration_loading : rtypes.bool
            available_features    : rtypes.object

    shouldComponentUpdate: (props) ->
        return misc.is_different(@props, props, [
            'project',
            'configuration',
            'configuration_loading',
            'available_features'
        ])


    render_features: (avail) ->
        {sortBy} = require('lodash')
        feature_map = [['spellcheck', 'Spellchecking'],
               ['rmd', 'RMarkdown'],
               ['sage', 'SageMath Worksheets'],
               ['jupyter_notebook', 'Classical Jupyter Notebook'],
               ['jupyter_lab', 'Jupyter Lab'],
               ['library', 'Library of documents'],
               ['x11', 'Graphical applications'],
               ['latex', 'LaTeX editor']]
        features = []
        any_nonavail = false
        for [key, display] in sortBy(feature_map, ((f) -> f[1]))
            available = avail[key]
            any_nonavail |= not available
            color = if available then COLORS.BS_GREEN_D else COLORS.BS_RED
            icon  = if available then "check-square"    else 'minus-square'
            features.push(
                <Fragment key={key}>
                    <dt><Icon name={icon} style={color: color} /></dt>
                    <dd>{display}</dd>
                </Fragment>
            )

        component = <Fragment>
            <dl className={"dl-horizontal cc-project-settings-features"}>
                {features}
            </dl>
        </Fragment>
        return [component, any_nonavail]

    render_formatter: (formatter) ->
        {sortBy, keys} = require('lodash')
        if formatter == false
            return <div>No code formatters are available</div>
        if formatter == true
            return <div>All code formatters are available</div>

        tool2display = require("smc-util/code-formatter").tool2display

        r_formatters = []
        any_nonavail = false
        for tool in sortBy(keys(formatter), ((x) -> x))
            available = formatter[tool]
            color = if available then COLORS.BS_GREEN_D else COLORS.BS_RED
            icon  = if available then "check-square"    else 'minus-square'
            langs = tool2display[tool]
            # only tell users about tools where we know what for they're used
            continue if (not langs?) or langs.length == 0
            # only consider availiability after eventually ignoring a specific tool,
            # because it will not show up in the UI
            any_nonavail |= not available

            r_formatters.push(
                <Fragment key={tool}>
                    <dt><Icon name={icon} style={color: color} />{' '}</dt>
                    <dd><b>{tool}</b> for {misc.to_human_list(langs)}</dd>
                </Fragment>
            )

        component = <Fragment>
            {@render_debug_info(formatter)}
            <dl className={"dl-horizontal cc-project-settings-features"}>
                {r_formatters}
            </dl>
        </Fragment>
        return [component, any_nonavail]

    render_noavail_info: ->
        <Fragment>
            <hr/>
            <div style={color:COLORS.GRAY}>
                Some features are not available,{' '}
                because this project runs a small{' '}
                {A(CUSTOM_SOFTWARE_HELP_URL, 'customized stack of software')}.
                To enable all features,{' '}
                please create a new project using the default software environment.
            </div>
        </Fragment>

    render_available: ->
        avail = @props.available_features
        if not avail?
            return <div>
                Information about available features will show up here.
                <br/>
                {<Loading /> if @props.configuration_loading}
            </div>

        [features, non_avail_1] = @render_features(avail)
        [formatter, non_avail_2] = @render_formatter(avail.formatting)

        <React.Fragment>
            <h3>Available features</h3>
            {features}
            <h3>Available formatter</h3>
            {formatter}
            {@render_noavail_info() if non_avail_1 or non_avail_2}
        </React.Fragment>

    render_debug_info: (conf) ->
        if conf? and DEBUG
            <pre style={fontSize:'9px', color:'black'}>
                {JSON.stringify(conf, '', 2)}
            </pre>

    render : ->
        conf = @props.configuration

        <ProjectSettingsPanel
            title={'Features and configuration'}
            icon={'clipboard-check'}
        >
            {@render_debug_info(conf)}
            {@render_available()}
        </ProjectSettingsPanel>



ProjectControlPanel = rclass
    displayName : 'ProjectSettings-ProjectControlPanel'

    getInitialState: ->
        restart                : false
        show_ssh               : false
        compute_image          : @props.project.get('compute_image')
        compute_image_changing : false
        compute_image_focused  : false

    propTypes :
        project           : rtypes.object.isRequired
        allow_ssh         : rtypes.bool

    reduxProps :
        customize :
            kucalc        : rtypes.string
        compute_images :
            images        : rtypes.immutable.Map

    componentWillReceiveProps: (props) ->
        return if @state.compute_image_focused
        new_image = props.project.get('compute_image')
        if new_image != @state.compute_image
            @setState(
                compute_image:new_image
                compute_image_changing:false
            )

    open_authorized_keys: (e) ->
        e.preventDefault()
        project_id = @props.project.get('project_id')
        async.series([
            (cb) =>
                project_tasks(project_id).ensure_directory_exists
                    path : '.ssh'
                    cb   : cb
            (cb) =>
                @actions(project_id: project_id).open_file
                    path       : '.ssh/authorized_keys'
                    foreground : true
                cb()
        ])


    render_state: ->
        <span style={fontSize : '12pt', color: '#666'}>
            <ProjectState show_desc={true} state={@props.project.get('state')} />
        </span>

    render_idle_timeout: ->
        # get_idle_timeout_horizon depends on the project object, so this will update properly....
        date = redux.getStore('projects').get_idle_timeout_horizon(@props.project.get('project_id'))
        if not date  # e.g., viewing as admin...
            return
        return <span style={color:'#666'}>
            <Icon name='hourglass-half' /> <b>About <TimeAgo date={date}/></b> project will stop unless somebody actively edits.
        </span>

    restart_project: ->
        @actions('projects').restart_project(@props.project.get('project_id'))
        analytics_event('project_settings', 'restart project')

    stop_project: ->
        @actions('projects').stop_project(@props.project.get('project_id'))
        analytics_event('project_settings', 'stop project')

    render_confirm_restart: ->
        if @state.restart
            <LabeledRow key='restart' label=''>
                <Well>
                    Restarting the project server will kill all processes, update the project code,
                    and start the project running again.  It takes a few seconds, and can fix
                    some issues in case things are not working properly.
                    <hr />
                    <ButtonToolbar>
                        <Button bsStyle='warning' onClick={(e)=>e.preventDefault(); @setState(restart:false); @restart_project()}>
                            <Icon name='refresh' /> Restart Project Server
                        </Button>
                        <Button onClick={(e)=>e.preventDefault(); @setState(restart:false)}>
                             Cancel
                        </Button>
                    </ButtonToolbar>
                </Well>
            </LabeledRow>

    render_confirm_stop: ->
        if @state.show_stop_confirmation
            <LabeledRow key='stop' label=''>
                <Well>
                    Stopping the project server will kill all processes.
                    After stopping a project, it will not start until a
                    collaborator restarts the project.
                    <hr />
                    <ButtonToolbar>
                        <Button bsStyle='warning' onClick={(e)=>e.preventDefault(); @setState(show_stop_confirmation:false); @stop_project()}>
                            <Icon name='stop' /> Stop Project Server
                        </Button>
                        <Button onClick={(e)=>e.preventDefault(); @setState(show_stop_confirmation:false)}>
                             Cancel
                        </Button>
                    </ButtonToolbar>
                </Well>
            </LabeledRow>

    render_action_buttons: ->
        {COMPUTE_STATES} = require('smc-util/schema')
        state = @props.project.get('state')?.get('state')
        commands = COMPUTE_STATES[state]?.commands ? ['save', 'stop', 'start']
        <ButtonToolbar style={marginTop:'10px', marginBottom:'10px'}>
            <Button bsStyle='warning' disabled={'start' not in commands and 'stop' not in commands} onClick={(e)=>e.preventDefault(); @setState(show_stop_confirmation:false,restart:true)}>
                <Icon name='refresh' /> Restart Project...
            </Button>
            <Button bsStyle='warning' disabled={'stop' not in commands} onClick={(e)=>e.preventDefault(); @setState(show_stop_confirmation:true,restart:false)}>
                <Icon name='stop' /> Stop Project...
            </Button>
        </ButtonToolbar>

    render_idle_timeout_row: ->
        if @props.project.getIn(['state', 'state']) != 'running'
            return
        <LabeledRow key='idle-timeout' label='Idle Timeout' style={@rowstyle()}>
            {@render_idle_timeout()}
        </LabeledRow>

    render_uptime: ->
        # start_ts is e.g. 1508576664416
        start_ts = @props.project.getIn(['status', 'start_ts'])
        return if not start_ts?
        return if @props.project.getIn(['state', 'state']) != 'running'

        <LabeledRow key='uptime' label='Uptime' style={@rowstyle()}>
            <span style={color:'#666'}>
                 <Icon name='clock-o' /> project started <b>
                     {<TimeElapsed start_ts={start_ts} />}
                 </b> ago
            </span>
        </LabeledRow>

    render_cpu_usage: ->
        cpu = @props.project.getIn(['status', 'cpu', 'usage'])
        return if not cpu?
        return if @props.project.getIn(['state', 'state']) != 'running'
        cpu_str = misc.seconds2hms(cpu, true)
        <LabeledRow key='cpu-usage' label='CPU Usage' style={@rowstyle(true)}>
            <span style={color:'#666'}>
                <Icon name='calculator' /> used <b>{cpu_str}</b> of CPU time since project started
            </span>
        </LabeledRow>

    cancel_compute_image: (current_image) ->
        @setState(
            compute_image: current_image
            compute_image_changing : false
            compute_image_focused : false
        )


    save_compute_image: (current_image) ->
        # image is reset to the previous name and componentWillReceiveProps will set it when new
        @setState(
            compute_image: current_image
            compute_image_changing : true
            compute_image_focused : false
        )
        new_image = @state.compute_image
        actions = redux.getProjectActions(@props.project.get('project_id'))
        analytics_event('project_settings', 'change compute image')
        try
            await actions.set_compute_image(new_image)
            @restart_project()
        catch err
            alert_message(type:'error', message:err)
            @setState(compute_image_changing: false)

    set_compute_image: (name) ->
        @setState(compute_image: name)

    compute_image_info: (name, type) ->
         COMPUTE_IMAGES.getIn([name, type])

    render_compute_image_items: ->
        COMPUTE_IMAGES.entrySeq().map (entry) =>
            [name, data] = entry
            <MenuItem key={name} eventKey={name} onSelect={@set_compute_image}>
                {data.get('title')}
            </MenuItem>

    render_select_compute_image_row: ->
        if @props.kucalc != 'yes'
            return
        <div>
            <LabeledRow key='cpu-usage' label='Software Environment' style={@rowstyle(true)}>
                {@render_select_compute_image()}
            </LabeledRow>
        </div>

    render_select_compute_image_error: ->
        err = COMPUTE_IMAGES.get('error')
        <Alert bsStyle='warning' style={margin:'10px'}>
            <h4>Problem loading compute images</h4>
            <code>{err}</code>
        </Alert>

    render_custom_compute_image: ->
        current_image = @props.project.get('compute_image')
        name = compute_image2name(current_image)
        return null if not @props.images?
        img_id = compute_image2basename(current_image)
        img_data = @props.images.get(img_id)
        if not img_data?
            # this is quite unlikely, use ID as fallback
            display = img_id
        else
            display = <Fragment>
                        {img_data.get("display")}
                        <div style={color:COLORS.GRAY, fontFamily: "monospace"}>
                            ({name})
                        </div>
                      </Fragment>

        <div style={color:'#666'}>
            <div style={fontSize : '11pt'}>
                <div>
                    <Icon name={'hdd'} /> Custom image:
                </div>
                {display}
                <Space/>
                <span style={color:COLORS.GRAY, fontSize : '11pt'}>
                    <br/> You cannot change a custom software image.{' '}
                    Instead, create a new project and select it there.{' '}
                    <a href={CUSTOM_SOFTWARE_HELP_URL} target={'_blank'} rel={'noopener'}>
                        Learn more...
                    </a>
                </span>
            </div>
        </div>

    render_select_compute_image: ->
        current_image = @props.project.get('compute_image')
        return if not current_image?

        if current_image.startsWith(CUSTOM_IMG_PREFIX)
            return @render_custom_compute_image()

        no_value = not @state.compute_image?
        return <Loading/> if no_value or @state.compute_image_changing
        return @render_select_compute_image_error() if COMPUTE_IMAGES.has('error')
        # this will at least return a suitable default value
        selected_image = @state.compute_image
        default_title = @compute_image_info(DEFAULT_COMPUTE_IMAGE, 'title')
        selected_title = @compute_image_info(selected_image, 'title')

        <div style={color:'#666'}>
            <div style={fontSize : '12pt'}>
                <Icon name={'hdd'} />
                <Space/>
                Selected image
                <Space/>
                <DropdownButton
                    title={selected_title ? selected_image}
                    id={selected_image}
                    onToggle={(open)=>@setState(compute_image_focused:open)}
                    onBlur={=>@setState(compute_image_focused:false)}
                >
                    {this.render_compute_image_items()}
                </DropdownButton>
                <Space/>
                {
                    if selected_image != DEFAULT_COMPUTE_IMAGE
                        <span style={color:COLORS.GRAY, fontSize : '11pt'}>
                            <br/> (If in doubt, select "{default_title}".)
                        </span>
                }
            </div>
            <div style={marginTop:'10px'}>
                <span>
                    <i>{@compute_image_info(selected_image, 'descr')}</i>
                </span>
            </div>
            {
                if selected_image != current_image
                    <div style={marginTop:'10px'}>
                        <Button
                            onClick={=>@save_compute_image(current_image)}
                            bsStyle='warning'
                        >
                            Save and Restart
                        </Button>
                        <Space />
                        <Button onClick={=>@cancel_compute_image(current_image)}>
                            Cancel
                        </Button>
                    </div>
            }
        </div>

    rowstyle: (delim) ->
        style =
            marginBottom:  '5px'
            paddingBottom: '10px'
        if delim
            style.borderBottom = '1px solid #ccc'
            style.borderTop = '1px solid #ccc'
        return style

    render: ->
        <ProjectSettingsPanel title='Project control' icon='gears'>
            <LabeledRow key='state' label='State' style={@rowstyle(true)}>
                {@render_state()}
            </LabeledRow>
            {@render_idle_timeout_row()}
            {@render_uptime()}
            {@render_cpu_usage()}
            <LabeledRow key='action' label='Actions'>
                {@render_action_buttons()}
            </LabeledRow>
            {@render_confirm_restart()}
            {@render_confirm_stop()}
            <LabeledRow key='project_id' label='Project id'>
                <pre>{@props.project.get('project_id')}</pre>
            </LabeledRow>
            {<hr /> if @props.kucalc != 'yes'}
            {@render_select_compute_image_row()}
        </ProjectSettingsPanel>

>>>>>>> 618a9370
SSHPanel = rclass
    displayName: 'ProjectSettings-SSHPanel'

    propTypes :
        project    : rtypes.immutable.Map.isRequired
        user_map   : rtypes.immutable.Map
        account_id : rtypes.string

    add_ssh_key: (opts) ->
        opts.project_id = @props.project.get('project_id')
        @actions('projects').add_ssh_key_to_project(opts)
        analytics_event('project_settings', 'add project ssh key')

    delete_ssh_key: (fingerprint) ->
        @actions('projects').delete_ssh_key_from_project
            fingerprint : fingerprint
            project_id  : @props.project.get('project_id')
        analytics_event('project_settings', 'remove project ssh key')

    render_ssh_notice: ->
        user = misc.replace_all(@props.project.get('project_id'), '-', '')
        addr = "#{user}@ssh.cocalc.com"
        <div>
            <span>Use the following username@host:</span>
            <pre>{addr}</pre>
            <a href="https://github.com/sagemathinc/cocalc/wiki/AllAboutProjects#create-ssh-key" target="_blank" rel="noopener">
                <Icon name='life-ring'/> How to create SSH keys
            </a>
        </div>

    render: ->
        <div>
            <SSHKeyList
                ssh_keys   = {@props.project.getIn(['users', webapp_client.account_id, 'ssh_keys'])}
                delete_key = {@delete_ssh_key}
            >
            <div>
            <span>NOTE: If you want to use the same ssh key for all your projects, add a key using the "SSH keys" tab under Account Settings. If you have done that, there is no need to configure an ssh key here.</span>
            </div>
                <SSHKeyAdder
                    add_ssh_key  = {@add_ssh_key}
                    toggleable   = {true}
                    style        = {marginBottom:'10px'}
                    account_id   = {@props.account_id} />
            {@render_ssh_notice()}
            </SSHKeyList>
        </div>

ProjectSettingsBody = rclass ({name}) ->
    displayName : 'ProjectSettings-ProjectSettingsBody'

    propTypes :
        project_id    : rtypes.string.isRequired
        account_id    : rtypes.string.isRequired
        project       : rtypes.immutable.Map.isRequired
        user_map      : rtypes.immutable.Map.isRequired
        customer      : rtypes.object
        email_address : rtypes.string
        project_map   : rtypes.object  # if this changes, then available upgrades change, so we may have to re-render, if editing upgrades.
        name          : rtypes.string

    reduxProps :
        account :
            get_total_upgrades : rtypes.func
            groups : rtypes.array
        customize :
            kucalc : rtypes.string
        projects :
            get_course_info : rtypes.func
            get_total_upgrades_you_have_applied : rtypes.func
            get_upgrades_you_applied_to_project : rtypes.func
            get_total_project_quotas : rtypes.func
            get_upgrades_to_project : rtypes.func
            compute_images : rtypes.immutable.Map
            all_projects_have_been_loaded : rtypes.bool
        "#{name}" :
            configuration         : rtypes.immutable
            available_features    : rtypes.object

    shouldComponentUpdate: (props) ->
        return misc.is_different(@props, props, [
            'project',
            'user_map',
            'project_map',
            'compute_images',
            'configuration',
            'available_features',
            'all_projects_have_been_loaded'
        ]) or \
        (props.customer? and not props.customer.equals(@props.customer))

    render: ->
        # get the description of the share, in case the project is being shared
        id = @props.project_id

        upgrades_you_can_use                 = @props.get_total_upgrades()

        course_info                          = @props.get_course_info(@props.project_id)
        upgrades_you_applied_to_all_projects = @props.get_total_upgrades_you_have_applied()
        upgrades_you_applied_to_this_project = @props.get_upgrades_you_applied_to_project(id)
        total_project_quotas                 = @props.get_total_project_quotas(id)  # only available for non-admin for now.
        all_upgrades_to_this_project         = @props.get_upgrades_to_project(id)
        allow_urls                           = redux.getStore("projects").allow_urls_in_emails(@props.project_id)

        {commercial} = require('./customize')

        {is_available} = require('./project_configuration')
        available = is_available(@props.configuration)
        have_jupyter_lab = available.jupyter_lab
        have_jupyter_notebook = available.jupyter_notebook

        <div>
            {if commercial and total_project_quotas? and not total_project_quotas.member_host then <NonMemberProjectWarning upgrade_type='member_host' upgrades_you_can_use={upgrades_you_can_use} upgrades_you_applied_to_all_projects={upgrades_you_applied_to_all_projects} course_info={course_info} account_id={webapp_client.account_id} email_address={@props.email_address} />}
            {if commercial and total_project_quotas? and not total_project_quotas.network then <NoNetworkProjectWarning upgrade_type='network' upgrades_you_can_use={upgrades_you_can_use} upgrades_you_applied_to_all_projects={upgrades_you_applied_to_all_projects} /> }
            <h1 style={marginTop:"0px"}><Icon name='wrench' /> Project Settings</h1>
            <Row>
                <Col sm={6}>
                    <TitleDescriptionPanel
                        project_id    = {id}
                        project_title = {@props.project.get('title') ? ''}
                        description   = {@props.project.get('description') ? ''}
                        actions       = {@actions('projects')} />
                    <UsagePanel
                        project_id                           = {id}
                        project                              = {@props.project}
                        actions                              = {@actions('projects')}
                        user_map                             = {@props.user_map}
                        account_groups                       = {@props.groups}
                        upgrades_you_can_use                 = {upgrades_you_can_use}
                        upgrades_you_applied_to_all_projects = {upgrades_you_applied_to_all_projects}
                        upgrades_you_applied_to_this_project = {upgrades_you_applied_to_this_project}
                        total_project_quotas                 = {total_project_quotas}
                        all_upgrades_to_this_project         = {all_upgrades_to_this_project}
                        all_projects_have_been_loaded        = {@props.all_projects_have_been_loaded}
                    />

                    <HideDeletePanel key='hidedelete' project={@props.project} />
                    {<SSHPanel key='ssh-keys' project={@props.project} user_map={@props.user_map} account_id={@props.account_id} /> if @props.kucalc == 'yes'}
                    <ProjectCapabilitiesPanel
                        name={name}
                        key={'capabilities'}
                        project={@props.project}
                    />
                </Col>
                <Col sm={6}>
                    <CurrentCollaboratorsPanel key='current-collabs'  project={@props.project} user_map={@props.user_map} />
<<<<<<< HEAD
                    <AddCollaboratorsPanel key='new-collabs' project={@props.project} user_map={@props.user_map} />
                    <ProjectControlPanel key='control' project={@props.project} allow_ssh={@props.kucalc != 'yes'} name={@props.name} />
=======
                    <AddCollaboratorsPanel key='new-collabs' project={@props.project} user_map={@props.user_map} on_invite={=>analytics_event('project_settings', 'add collaborator')} allow_urls = {allow_urls}/>
                    <ProjectControlPanel key='control' project={@props.project} allow_ssh={@props.kucalc != 'yes'} />
>>>>>>> 618a9370
                    <SageWorksheetPanel  key='worksheet' project={@props.project} />
                    {
                        if have_jupyter_notebook
                            <JupyterServerPanel  key='jupyter' project_id={@props.project_id} />
                    }
                    {
                        if have_jupyter_lab
                            <JupyterLabServerPanel  key='jupyterlab' project_id={@props.project_id} />
                    }
                </Col>
            </Row>
        </div>

exports.ProjectSettings = rclass ({name}) ->
    displayName : 'ProjectSettings-ProjectSettings'

    reduxProps :
        projects :
            project_map : rtypes.immutable # SMELL isRequired doesn't seem to work here
        users :
            user_map    : rtypes.immutable
        account :
            # NOT used directly -- instead, the QuotaConsole component depends on this in that it calls something in the account store!
            stripe_customer : rtypes.immutable
            email_address   : rtypes.string
            user_type       : rtypes.string    # needed for projects get_my_group call in render
            account_id      : rtypes.string
        billing :
            customer : rtypes.immutable  # similar to stripe_customer

    propTypes :
        project_id : rtypes.string.isRequired
        group      : rtypes.string

    getInitialState: ->
        admin_project : undefined  # used in case visitor to project is admin

    componentWillUnmount: ->
        delete @_admin_project
        @_table?.close()  # if admin, stop listening for changes

    init_admin_view: ->
        # try to load it directly for future use
        @_admin_project = 'loading'
        query = {}
        for k in misc.keys(require('smc-util/schema').SCHEMA.projects.user_query.get.fields)
            query[k] = if k == 'project_id' then @props.project_id else null
        @_table = webapp_client.sync_table2({projects_admin : query}, []);
        @_table.on 'change', =>
            @setState(admin_project : @_table.get(@props.project_id))

    render_admin_message: ->
        <Alert bsStyle='warning' style={margin:'10px'}>
            <h4><strong>Warning:</strong> you are editing the project settings as an <strong>administrator</strong>.</h4>
            <ul>
                <li> You are not a collaborator on this project, but can edit files, etc. </li>
                <li> You are an admin: actions will not be logged to the project log.</li>
            </ul>
        </Alert>

    render: ->
        if not @props.project_map? or not @props.user_map?
            return <Loading />
        user_map = @props.user_map
        project = @props.project_map?.get(@props.project_id) ? @state.admin_project
        if @props.group == 'admin'
            project = @state.admin_project
            if @_admin_project? and @_admin_project != 'loading'
                return <ErrorDisplay error={@_admin_project} />
            if not project? and not @_admin_project?
                @init_admin_view()

        if not project?
            return <Loading />
        else
            <div style={padding:'15px'}>
                {@render_admin_message() if @state.admin_project?}
                <ProjectSettingsBody
                    project_id    = {@props.project_id}
                    account_id    = {@props.account_id}
                    project       = {project}
                    user_map      = {@props.user_map}
                    customer      = {@props.customer}
                    email_address = {@props.email_address}
                    project_map   = {@props.project_map}
                    name          = {name}
                />
            </div><|MERGE_RESOLUTION|>--- conflicted
+++ resolved
@@ -51,11 +51,8 @@
 
 {ProjectSettingsPanel} = require('./project/project-settings-support')
 {JupyterServerPanel}   = require('./project/plain-jupyter-server')
-<<<<<<< HEAD
 {ProjectControlPanel} = require('./project/project-control-panel')
-=======
 {JupyterLabServerPanel}   = require('./project/jupyterlab-server')
->>>>>>> 618a9370
 
 {AddCollaboratorsPanel,CurrentCollaboratorsPanel} = require("./collaborators")
 
@@ -615,8 +612,6 @@
             {@render_message()}
         </ProjectSettingsPanel>
 
-<<<<<<< HEAD
-=======
 
 ProjectCapabilitiesPanel = rclass ({name}) ->
     displayName : 'ProjectSettings-ProjectCapabilitiesPanel'
@@ -758,333 +753,6 @@
 
 
 
-ProjectControlPanel = rclass
-    displayName : 'ProjectSettings-ProjectControlPanel'
-
-    getInitialState: ->
-        restart                : false
-        show_ssh               : false
-        compute_image          : @props.project.get('compute_image')
-        compute_image_changing : false
-        compute_image_focused  : false
-
-    propTypes :
-        project           : rtypes.object.isRequired
-        allow_ssh         : rtypes.bool
-
-    reduxProps :
-        customize :
-            kucalc        : rtypes.string
-        compute_images :
-            images        : rtypes.immutable.Map
-
-    componentWillReceiveProps: (props) ->
-        return if @state.compute_image_focused
-        new_image = props.project.get('compute_image')
-        if new_image != @state.compute_image
-            @setState(
-                compute_image:new_image
-                compute_image_changing:false
-            )
-
-    open_authorized_keys: (e) ->
-        e.preventDefault()
-        project_id = @props.project.get('project_id')
-        async.series([
-            (cb) =>
-                project_tasks(project_id).ensure_directory_exists
-                    path : '.ssh'
-                    cb   : cb
-            (cb) =>
-                @actions(project_id: project_id).open_file
-                    path       : '.ssh/authorized_keys'
-                    foreground : true
-                cb()
-        ])
-
-
-    render_state: ->
-        <span style={fontSize : '12pt', color: '#666'}>
-            <ProjectState show_desc={true} state={@props.project.get('state')} />
-        </span>
-
-    render_idle_timeout: ->
-        # get_idle_timeout_horizon depends on the project object, so this will update properly....
-        date = redux.getStore('projects').get_idle_timeout_horizon(@props.project.get('project_id'))
-        if not date  # e.g., viewing as admin...
-            return
-        return <span style={color:'#666'}>
-            <Icon name='hourglass-half' /> <b>About <TimeAgo date={date}/></b> project will stop unless somebody actively edits.
-        </span>
-
-    restart_project: ->
-        @actions('projects').restart_project(@props.project.get('project_id'))
-        analytics_event('project_settings', 'restart project')
-
-    stop_project: ->
-        @actions('projects').stop_project(@props.project.get('project_id'))
-        analytics_event('project_settings', 'stop project')
-
-    render_confirm_restart: ->
-        if @state.restart
-            <LabeledRow key='restart' label=''>
-                <Well>
-                    Restarting the project server will kill all processes, update the project code,
-                    and start the project running again.  It takes a few seconds, and can fix
-                    some issues in case things are not working properly.
-                    <hr />
-                    <ButtonToolbar>
-                        <Button bsStyle='warning' onClick={(e)=>e.preventDefault(); @setState(restart:false); @restart_project()}>
-                            <Icon name='refresh' /> Restart Project Server
-                        </Button>
-                        <Button onClick={(e)=>e.preventDefault(); @setState(restart:false)}>
-                             Cancel
-                        </Button>
-                    </ButtonToolbar>
-                </Well>
-            </LabeledRow>
-
-    render_confirm_stop: ->
-        if @state.show_stop_confirmation
-            <LabeledRow key='stop' label=''>
-                <Well>
-                    Stopping the project server will kill all processes.
-                    After stopping a project, it will not start until a
-                    collaborator restarts the project.
-                    <hr />
-                    <ButtonToolbar>
-                        <Button bsStyle='warning' onClick={(e)=>e.preventDefault(); @setState(show_stop_confirmation:false); @stop_project()}>
-                            <Icon name='stop' /> Stop Project Server
-                        </Button>
-                        <Button onClick={(e)=>e.preventDefault(); @setState(show_stop_confirmation:false)}>
-                             Cancel
-                        </Button>
-                    </ButtonToolbar>
-                </Well>
-            </LabeledRow>
-
-    render_action_buttons: ->
-        {COMPUTE_STATES} = require('smc-util/schema')
-        state = @props.project.get('state')?.get('state')
-        commands = COMPUTE_STATES[state]?.commands ? ['save', 'stop', 'start']
-        <ButtonToolbar style={marginTop:'10px', marginBottom:'10px'}>
-            <Button bsStyle='warning' disabled={'start' not in commands and 'stop' not in commands} onClick={(e)=>e.preventDefault(); @setState(show_stop_confirmation:false,restart:true)}>
-                <Icon name='refresh' /> Restart Project...
-            </Button>
-            <Button bsStyle='warning' disabled={'stop' not in commands} onClick={(e)=>e.preventDefault(); @setState(show_stop_confirmation:true,restart:false)}>
-                <Icon name='stop' /> Stop Project...
-            </Button>
-        </ButtonToolbar>
-
-    render_idle_timeout_row: ->
-        if @props.project.getIn(['state', 'state']) != 'running'
-            return
-        <LabeledRow key='idle-timeout' label='Idle Timeout' style={@rowstyle()}>
-            {@render_idle_timeout()}
-        </LabeledRow>
-
-    render_uptime: ->
-        # start_ts is e.g. 1508576664416
-        start_ts = @props.project.getIn(['status', 'start_ts'])
-        return if not start_ts?
-        return if @props.project.getIn(['state', 'state']) != 'running'
-
-        <LabeledRow key='uptime' label='Uptime' style={@rowstyle()}>
-            <span style={color:'#666'}>
-                 <Icon name='clock-o' /> project started <b>
-                     {<TimeElapsed start_ts={start_ts} />}
-                 </b> ago
-            </span>
-        </LabeledRow>
-
-    render_cpu_usage: ->
-        cpu = @props.project.getIn(['status', 'cpu', 'usage'])
-        return if not cpu?
-        return if @props.project.getIn(['state', 'state']) != 'running'
-        cpu_str = misc.seconds2hms(cpu, true)
-        <LabeledRow key='cpu-usage' label='CPU Usage' style={@rowstyle(true)}>
-            <span style={color:'#666'}>
-                <Icon name='calculator' /> used <b>{cpu_str}</b> of CPU time since project started
-            </span>
-        </LabeledRow>
-
-    cancel_compute_image: (current_image) ->
-        @setState(
-            compute_image: current_image
-            compute_image_changing : false
-            compute_image_focused : false
-        )
-
-
-    save_compute_image: (current_image) ->
-        # image is reset to the previous name and componentWillReceiveProps will set it when new
-        @setState(
-            compute_image: current_image
-            compute_image_changing : true
-            compute_image_focused : false
-        )
-        new_image = @state.compute_image
-        actions = redux.getProjectActions(@props.project.get('project_id'))
-        analytics_event('project_settings', 'change compute image')
-        try
-            await actions.set_compute_image(new_image)
-            @restart_project()
-        catch err
-            alert_message(type:'error', message:err)
-            @setState(compute_image_changing: false)
-
-    set_compute_image: (name) ->
-        @setState(compute_image: name)
-
-    compute_image_info: (name, type) ->
-         COMPUTE_IMAGES.getIn([name, type])
-
-    render_compute_image_items: ->
-        COMPUTE_IMAGES.entrySeq().map (entry) =>
-            [name, data] = entry
-            <MenuItem key={name} eventKey={name} onSelect={@set_compute_image}>
-                {data.get('title')}
-            </MenuItem>
-
-    render_select_compute_image_row: ->
-        if @props.kucalc != 'yes'
-            return
-        <div>
-            <LabeledRow key='cpu-usage' label='Software Environment' style={@rowstyle(true)}>
-                {@render_select_compute_image()}
-            </LabeledRow>
-        </div>
-
-    render_select_compute_image_error: ->
-        err = COMPUTE_IMAGES.get('error')
-        <Alert bsStyle='warning' style={margin:'10px'}>
-            <h4>Problem loading compute images</h4>
-            <code>{err}</code>
-        </Alert>
-
-    render_custom_compute_image: ->
-        current_image = @props.project.get('compute_image')
-        name = compute_image2name(current_image)
-        return null if not @props.images?
-        img_id = compute_image2basename(current_image)
-        img_data = @props.images.get(img_id)
-        if not img_data?
-            # this is quite unlikely, use ID as fallback
-            display = img_id
-        else
-            display = <Fragment>
-                        {img_data.get("display")}
-                        <div style={color:COLORS.GRAY, fontFamily: "monospace"}>
-                            ({name})
-                        </div>
-                      </Fragment>
-
-        <div style={color:'#666'}>
-            <div style={fontSize : '11pt'}>
-                <div>
-                    <Icon name={'hdd'} /> Custom image:
-                </div>
-                {display}
-                <Space/>
-                <span style={color:COLORS.GRAY, fontSize : '11pt'}>
-                    <br/> You cannot change a custom software image.{' '}
-                    Instead, create a new project and select it there.{' '}
-                    <a href={CUSTOM_SOFTWARE_HELP_URL} target={'_blank'} rel={'noopener'}>
-                        Learn more...
-                    </a>
-                </span>
-            </div>
-        </div>
-
-    render_select_compute_image: ->
-        current_image = @props.project.get('compute_image')
-        return if not current_image?
-
-        if current_image.startsWith(CUSTOM_IMG_PREFIX)
-            return @render_custom_compute_image()
-
-        no_value = not @state.compute_image?
-        return <Loading/> if no_value or @state.compute_image_changing
-        return @render_select_compute_image_error() if COMPUTE_IMAGES.has('error')
-        # this will at least return a suitable default value
-        selected_image = @state.compute_image
-        default_title = @compute_image_info(DEFAULT_COMPUTE_IMAGE, 'title')
-        selected_title = @compute_image_info(selected_image, 'title')
-
-        <div style={color:'#666'}>
-            <div style={fontSize : '12pt'}>
-                <Icon name={'hdd'} />
-                <Space/>
-                Selected image
-                <Space/>
-                <DropdownButton
-                    title={selected_title ? selected_image}
-                    id={selected_image}
-                    onToggle={(open)=>@setState(compute_image_focused:open)}
-                    onBlur={=>@setState(compute_image_focused:false)}
-                >
-                    {this.render_compute_image_items()}
-                </DropdownButton>
-                <Space/>
-                {
-                    if selected_image != DEFAULT_COMPUTE_IMAGE
-                        <span style={color:COLORS.GRAY, fontSize : '11pt'}>
-                            <br/> (If in doubt, select "{default_title}".)
-                        </span>
-                }
-            </div>
-            <div style={marginTop:'10px'}>
-                <span>
-                    <i>{@compute_image_info(selected_image, 'descr')}</i>
-                </span>
-            </div>
-            {
-                if selected_image != current_image
-                    <div style={marginTop:'10px'}>
-                        <Button
-                            onClick={=>@save_compute_image(current_image)}
-                            bsStyle='warning'
-                        >
-                            Save and Restart
-                        </Button>
-                        <Space />
-                        <Button onClick={=>@cancel_compute_image(current_image)}>
-                            Cancel
-                        </Button>
-                    </div>
-            }
-        </div>
-
-    rowstyle: (delim) ->
-        style =
-            marginBottom:  '5px'
-            paddingBottom: '10px'
-        if delim
-            style.borderBottom = '1px solid #ccc'
-            style.borderTop = '1px solid #ccc'
-        return style
-
-    render: ->
-        <ProjectSettingsPanel title='Project control' icon='gears'>
-            <LabeledRow key='state' label='State' style={@rowstyle(true)}>
-                {@render_state()}
-            </LabeledRow>
-            {@render_idle_timeout_row()}
-            {@render_uptime()}
-            {@render_cpu_usage()}
-            <LabeledRow key='action' label='Actions'>
-                {@render_action_buttons()}
-            </LabeledRow>
-            {@render_confirm_restart()}
-            {@render_confirm_stop()}
-            <LabeledRow key='project_id' label='Project id'>
-                <pre>{@props.project.get('project_id')}</pre>
-            </LabeledRow>
-            {<hr /> if @props.kucalc != 'yes'}
-            {@render_select_compute_image_row()}
-        </ProjectSettingsPanel>
-
->>>>>>> 618a9370
 SSHPanel = rclass
     displayName: 'ProjectSettings-SSHPanel'
 
@@ -1231,13 +899,8 @@
                 </Col>
                 <Col sm={6}>
                     <CurrentCollaboratorsPanel key='current-collabs'  project={@props.project} user_map={@props.user_map} />
-<<<<<<< HEAD
-                    <AddCollaboratorsPanel key='new-collabs' project={@props.project} user_map={@props.user_map} />
-                    <ProjectControlPanel key='control' project={@props.project} allow_ssh={@props.kucalc != 'yes'} name={@props.name} />
-=======
                     <AddCollaboratorsPanel key='new-collabs' project={@props.project} user_map={@props.user_map} on_invite={=>analytics_event('project_settings', 'add collaborator')} allow_urls = {allow_urls}/>
                     <ProjectControlPanel key='control' project={@props.project} allow_ssh={@props.kucalc != 'yes'} />
->>>>>>> 618a9370
                     <SageWorksheetPanel  key='worksheet' project={@props.project} />
                     {
                         if have_jupyter_notebook
