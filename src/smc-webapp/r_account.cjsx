##############################################################################
#
#    CoCalc: Collaborative Calculation in the Cloud
#
#    Copyright (C) 2016, Sagemath Inc.
#
#    This program is free software: you can redistribute it and/or modify
#    it under the terms of the GNU General Public License as published by
#    the Free Software Foundation, either version 3 of the License, or
#    (at your option) any later version.
#
#    This program is distributed in the hope that it will be useful,
#    but WITHOUT ANY WARRANTY; without even the implied warranty of
#    MERCHANTABILITY or FITNESS FOR A PARTICULAR PURPOSE.  See the
#    GNU General Public License for more details.
#
#    You should have received a copy of the GNU General Public License
#    along with this program.  If not, see <http://www.gnu.org/licenses/>.
#
###############################################################################

async = require('async')

{React, ReactDOM, rtypes, rclass, redux}  = require('./app-framework')

{Button, ButtonToolbar, Checkbox, Panel, Grid, Row, Col, FormControl, FormGroup, Well, Modal, ProgressBar, Alert, Radio} = require('react-bootstrap')

{A, ErrorDisplay, Icon, LabeledRow, Loading, NumberInput, Saving, SelectorInput, Tip, Space, TimeAgo} = require('./r_misc')

{SiteName, TermsOfService, Footer} = require('./customize')

{ColorPicker} = require('./colorpicker')
{Avatar} = require('./other-users')
{ProfileImageSelector} = require('./r_profile_image')
{PHYSICAL_KEYBOARDS, KEYBOARD_VARIANTS} = require('./frame-editors/x11-editor/xpra/keyboards')
{JUPYTER_CLASSIC_MODERN} = require('smc-util/theme')
{NewFilenameFamilies, NewFilenames} = require('smc-webapp/project/utils')
{NEW_FILENAMES} = require('smc-util/db-schema')

{SignOut} =require('./account/sign-out')

{log} = require("./user-tracking")

{alert_message} = require('./alerts')

md5 = require('md5')

misc       = require('smc-util/misc')

smc_version = require('smc-util/smc-version')

{webapp_client} = require('./webapp_client')

{PROJECT_UPGRADES} = require('smc-util/schema')

{APIKeySetting} = require('./api-key')

{ PRIMARY_SSO } = require("./passport-types")

log_strategy = (is_anonymous, name) ->
    if is_anonymous
        log("add_passport", {passport: name, source: "anonymous_account"})

# Define a component for working with the user's basic
# account information.

set_account_table = (obj) ->
    table = redux.getTable('account')
    if table?
        table.set(obj)
    return;

# in a grid:   Title [text input]
TextSetting = rclass
    displayName : 'Account-TextSetting'

    propTypes :
        label     : rtypes.string.isRequired
        value     : rtypes.string
        onChange  : rtypes.func.isRequired
        onBlur    : rtypes.func
        maxLength : rtypes.number
        disabled  : rtypes.bool

    getValue: ->
        ReactDOM.findDOMNode(@refs.input).value

    render: ->
        <LabeledRow label={@props.label} style={if @props.disabled then {color:"#666"}}>
            <FormGroup>
                <FormControl
                    ref      = 'input'
                    type     = 'text'
                    value    = {@props.value}
                    onChange = {@props.onChange}
                    onBlur   = {@props.onBlur}
                    maxLength= {@props.maxLength}
                    disabled = {@props.disabled}
                />
            </FormGroup>
        </LabeledRow>


EmailVerification = rclass
    displayName : 'Account-EmailVerification'

    propTypes :
        account_id             : rtypes.string
        email_address          : rtypes.string
        email_address_verified : rtypes.immutable.Map

    getInitialState: ->
        disabled_button : false

    componentWillReceiveProps: (next) ->
        if next.email_address != @props.email_address
            @setState(disabled_button: false)

    verify : ->
        try
            await webapp_client.account_client.send_verification_email(@props.account_id)
        catch err
            err_msg = "Problem sending email verification: #{err}"
            console.log(err_msg)
            alert_message(type:"error", message:err_msg)
        finally
            @setState(disabled_button: true)

    test : ->
        if not @props.email_address?
            <span>Unknown</span>
        else
            if @props.email_address_verified?.get(@props.email_address)
                <span style={color: 'green'}>Verified</span>
            else
                <React.Fragment>
                    <span key={1} style={color: 'red', paddingRight: '3em'}>Not Verified</span>
                    <Button
                        key        = {2}
                        onClick    = {@verify}
                        bsStyle    = 'success'
                        disabled   = {@state.disabled_button}
                    >
                        {
                            if @state.disabled_button
                                'Email Sent'
                            else
                                'Send Verification Email'
                        }
                    </Button>
                </React.Fragment>

    render : ->
        <LabeledRow label='Email verification' style={marginBottom: '15px'}>
            <div>
                Status: {@test()}
            </div>
        </LabeledRow>

EmailAddressSetting = rclass
    displayName : 'Account-EmailAddressSetting'

    propTypes :
        account_id    : rtypes.string
        email_address : rtypes.string
        redux         : rtypes.object
        disabled      : rtypes.bool
        is_anonymous  : rtypes.bool
        verify_emails : rtypes.bool

    getInitialState: ->
        state      : 'view'   # view --> edit --> saving --> view or edit
        password   : ''
        email_address : ''    # The new email address

    start_editing: ->
        @setState
            state    : 'edit'
            email_address : @props.email_address ? ''
            error    : ''
            password : ''

    cancel_editing: ->
        @setState
            state    : 'view'
            password : ''  # more secure...

    save_editing: ->
        if @state.password.length < 6
            @setState
                state : 'edit'
                error : 'Password must be at least 6 characters long.'
            return
        @setState
            state : 'saving'
        try
            await webapp_client.account_client.change_email(@state.email_address, @state.password)
        catch err
            @setState
                state    : 'edit'
                error    : "Error -- #{err}"
            return
        if @props.is_anonymous
            log("email_sign_up", {source: "anonymous_account"});
        @setState
            state    : 'view'
            error    : ''
            password : ''
        # if email verification is enabled, send out a token
        # in any case, send a welcome email to an anonymous user, possibly including an email verification link
        if not (@props.verify_emails or @props.is_anonymous)
            return
        try
            # anonymouse users will get the "welcome" email
            await webapp_client.account_client.send_verification_email(@props.account_id, not @props.is_anonymous)
        catch err
            err_msg = "Problem sending welcome email: #{err}"
            console.log(err_msg)
            alert_message(type:"error", message:err_msg)

    is_submittable: ->
        return @state.password != '' and @state.email_address != @props.email_address

    change_button: ->
        <Button disabled={not @is_submittable()} onClick={@save_editing} bsStyle='success'>{@button_label()}</Button>

    render_error: ->
        if @state.error
            <ErrorDisplay error={@state.error} onClose={=>@setState(error:'')} style={marginTop:'15px'} />

    render_edit: ->
        password_label = if @props.email_address then "Current password" else "Choose a password"
        <Well style={marginTop: '3ex'}>
            <FormGroup>
                New email address
                <FormControl
                    autoFocus
                    type        = 'email_address'
                    ref         = 'email_address'
                    value       = {@state.email_address}
                    placeholder = 'user@example.com'
                    onChange    = {=>@setState(email_address : ReactDOM.findDOMNode(@refs.email_address).value)}
                    maxLength   = {254}
                />
            </FormGroup>
            {password_label}
            <form onSubmit={(e)=>e.preventDefault();if @is_submittable() then @save_editing()}>
                <FormGroup>
                    <FormControl
                        type        = 'password'
                        ref         = 'password'
                        value       = {@state.password}
                        placeholder = {password_label}
                        onChange    = {=>@setState(password : ReactDOM.findDOMNode(@refs.password).value)}
                    />
                </FormGroup>
            </form>
            <ButtonToolbar>
                {@change_button()}
                <Button bsStyle='default' onClick={@cancel_editing}>Cancel</Button>
            </ButtonToolbar>
            {@render_error()}
            {@render_saving()}
        </Well>

    render_saving: ->
        if @state.state == 'saving'
            <Saving />

    button_label: ->
        if @props.is_anonymous
            return "Sign up using an email address and password"
        else if @props.email_address
            return "Change email address"
        else
            return "Set email address and password"

    render: ->
        label = if @props.is_anonymous then <h5 style={color:"#666"}>Sign up using an email address and password</h5> else 'Email address'
        <LabeledRow label={label}  style={if @props.disabled then {color:"#666"}}>
            <div>
                {@props.email_address}
                {if @state.state == 'view' then <Button disabled={@props.disabled} className='pull-right' onClick={@start_editing}>{@button_label()}...</Button>}
            </div>
            {@render_edit() if @state.state != 'view'}
        </LabeledRow>

NewsletterSetting = rclass
    displayName : 'Account-NewsletterSetting'

    propTypes :
        other_settings : rtypes.object
        email_address  : rtypes.string
        redux          : rtypes.object

    on_change: (value) ->
        set_account_table({"other_settings": {"newsletter" : value}})

    blog: ->
        {BLOG_URL} = require('smc-util/theme')
        return if not BLOG_URL
        return <span>(<a href={BLOG_URL} target="_blank">check out our blog</a>)</span>

    render_checkbox: ->
        <Checkbox
            style    = {margin: '0'}
            checked  = {@props.other_settings.get('newsletter')}
            ref      = 'newsletter'
            onChange = {(e)=>@on_change(e.target.checked)}
        >
            <span>
                Receive periodic updates {@blog()}
                <br/>
                (Changes take up to 24 hours to be effective.)
            </span>
        </Checkbox>

    render: ->
        has_email = @props.email_address?.length > 0
        <LabeledRow label='Newsletter'  style={marginBottom: '15px'}>
        {
            if has_email
                @render_checkbox()
            else
                <span style={fontWeight: 'bold'}>
                    You need to enter an email address above!
                </span>
        }
        </LabeledRow>

PasswordSetting = rclass
    displayName : 'Account-PasswordSetting'

    getInitialState: ->
        state        : 'view'   # view --> edit --> saving --> view
        old_password : ''
        new_password : ''
        strength     : 0
        error        : ''

    change_password: ->
        @setState
            state    : 'edit'
            error    : ''
            zxcvbn   : undefined
            old_password : ''
            new_password : ''
            strength     : 0

    cancel_editing: ->
        @setState
            state    : 'view'
            old_password : ''
            new_password : ''
            zxcvbn   : undefined
            strength     : 0

    save_new_password: ->
        @setState
            state : 'saving'
        try
            await webapp_client.account_client.change_password(@state.old_password, @state.new_password)
        catch err
            @setState
                state        : 'edit'
                error        : "Error changing password -- #{err}"
            return
        @setState
            state        : 'view'
            error        : ''
            old_password : ''
            new_password : ''
            strength     : 0

    is_submittable: ->
        return @state.new_password.length >= 6 and @state.new_password and @state.new_password != @state.old_password and (not @state.zxcvbn? or @state.zxcvbn?.score > 0)

    change_button: ->
        if @is_submittable()
            <Button onClick={@save_new_password} bsStyle='success'>
                Change Password
            </Button>
        else
            <Button disabled bsStyle='success'>Change Password</Button>

    render_error: ->
        if @state.error
            <ErrorDisplay error={@state.error} onClose={=>@setState(error:'')} style={marginTop:'15px'}  />

    password_meter: ->
        result = @state.zxcvbn
        if result?
            score = ['Very weak', 'Weak', 'So-so', 'Good', 'Awesome!']
            return <div style={marginBottom: '1em'}>
                <ProgressBar striped bsStyle='info' now={2*result.entropy} />
                {score[result.score]} (crack time: {result.crack_time_display})
            </div>

    render_edit: ->
        <Well style={marginTop:'3ex'}>
            <FormGroup>
                Current password <span color='#888'>(leave blank if you have not set a password)</span>
                <FormControl
                    autoFocus
                    type        = 'password'
                    ref         = 'old_password'
                    value       = {@state.old_password}
                    placeholder = 'Current password'
                    onChange    = {=>@setState(old_password : ReactDOM.findDOMNode(@refs.old_password).value)}
                />
            </FormGroup>
            New password
            <form onSubmit={(e)=>e.preventDefault();if @is_submittable() then @save_new_password()}>
                <FormGroup>
                    <FormControl
                        type        = 'password'
                        ref         = 'new_password'
                        value       = {@state.new_password}
                        placeholder = 'New password'
                        onChange    = {=>x=ReactDOM.findDOMNode(@refs.new_password).value; @setState(zxcvbn:password_score(x), new_password:x)}
                    />
                </FormGroup>
            </form>
            {@password_meter()}
            <ButtonToolbar>
                {@change_button()}
                <Button bsStyle='default' onClick={@cancel_editing}>Cancel</Button>
            </ButtonToolbar>
            {@render_error()}
            {@render_saving()}
        </Well>

    render_saving: ->
        if @state.state == 'saving'
            <Saving />

    render: ->
        <LabeledRow label='Password' style={marginBottom: '15px'}>
            <div style={height:'30px'}>
                <Button className='pull-right' disabled={@state.state != 'view'} onClick={@change_password}>
                    Change Password...
                </Button>
            </div>
            {@render_edit() if @state.state != 'view'}
        </LabeledRow>

# WARNING: issue -- if edit an account setting in another browser and in the middle of editing
# a field here, this one will get overwritten on the prop update.  I think using state would
# fix that.
exports.AccountSettings = rclass
    displayName : 'AccountSettings'

    propTypes :
        account_id             : rtypes.string
        first_name             : rtypes.string
        last_name              : rtypes.string
        email_address          : rtypes.string
        email_address_verified : rtypes.immutable.Map
        passports              : rtypes.immutable.Map
        sign_out_error         : rtypes.string
        everywhere             : rtypes.bool
        redux                  : rtypes.object
        delete_account_error   : rtypes.string
        other_settings         : rtypes.object
        is_anonymous           : rtypes.bool
        email_enabled          : rtypes.bool
        verify_emails          : rtypes.bool
        created                : rtypes.object

    getInitialState: ->
        add_strategy_link      : undefined
        remote_strategy_button : undefined
        terms_checkbox         : false

    handle_change: (evt, field) ->
        # value = ReactDOM.findDOMNode(@refs[field]).value
        value = evt.target.value
        if not value and (field == 'first_name' or field == 'last_name')
            if not @props.is_anonymous
                # special case -- don't let them make their name empty;
                # that's just annoying (not enforced server side).
                # For anonymous users we do allow this, since they may start typing
                # their name, then want to backspace it away.
                return
        @actions('account').setState("#{field}": value)

    save_change: (evt, field) ->
        value = evt.target.value
        set_account_table("#{field}": value)

    render_add_strategy_link: ->
        if not @state.add_strategy_link
            return
        strategy = @state.add_strategy_link
        name = misc.capitalize(strategy)
        <Well>
            <h4><Icon name={strategy}/> {name}</h4>
            Link to your {name} account, so you can use {name} to
            login to your <SiteName/> account.
            <br /> <br />
            <ButtonToolbar style={textAlign: 'center'}>
                <Button href={"#{window.app_base_url}/auth/#{@state.add_strategy_link}"} target="_blank"
                    onClick={=>@setState(add_strategy_link:undefined); log_strategy(@props.is_anonymous, name)}>
                    <Icon name="external-link" /> Link My {name} Account
                </Button>
                <Button onClick={=>@setState(add_strategy_link:undefined)} >
                    Cancel
                </Button>
            </ButtonToolbar>
        </Well>

    remove_strategy_click: ->
        strategy = @state.remove_strategy_button
        @setState(remove_strategy_button:undefined, add_strategy_link:undefined)
        for k, _ of @props.passports?.toJS() ? {}
            if misc.startswith(k, strategy.name)
                id = k.split('-')[1]
                break
        if not id
            return
        try
            await webapp_client.account_client.unlink_passport(strategy.name, id)
        catch err
            ugly_error(err)

    render_remove_strategy_button: ->
        if not @state.remove_strategy_button
            return
        strategy = @state.remove_strategy_button
        name = misc.capitalize(strategy)
        if @props.passports?.size <= 1 and not @props.email_address
            <Well>
                You must set an email address above or add another login method before
                you can disable login to your <SiteName/> account using your {name} account.
                Otherwise you would completely lose access to your account!
            </Well>
        else
            <Well>
                <h4><Icon name={strategy}/> {name}</h4>
                Your <SiteName/> account is linked to your {name} account, so you can
                login using it.
                <br /> <br />
                If you delink your {name} account, you will no longer be able to
                use your account to log into <SiteName/>.
                <br /> <br />
                <ButtonToolbar style={textAlign: 'center'}>
                    <Button bsStyle='danger' onClick={@remove_strategy_click} >
                        <Icon name="unlink" /> Delink My {name} Account
                    </Button>
                    <Button onClick={=>@setState(remove_strategy_button:undefined)} >
                        Cancel
                    </Button>
                </ButtonToolbar>
            </Well>

    render_strategy_icon: (strategy) ->
        if strategy.icon?
            style =
                verticalAlign: 'text-bottom'
                borderRadius: '50%'
                width:'20px'
                height:'auto'
            return <img src={strategy.icon} style={style} />
        else if PRIMARY_SSO.indexOf(strategy.name) >= 0
            return <Icon name={strategy.name} />
        else
            return undefined

    render_strategy: (strategy, strategies) ->
        sname = strategy.name
        if sname != 'email'
            <Button
                disabled={@props.is_anonymous and not @state.terms_checkbox}
                onClick = {=>@setState(if sname in strategies then {remove_strategy_button:strategy, add_strategy_link:undefined} else {add_strategy_link:strategy, remove_strategy_button:undefined})}
                key     = {sname}
                bsStyle = {if sname in strategies then 'info' else 'default'}>
                {@render_strategy_icon(strategy)} {strategy.display ? misc.capitalize(sname)}...
            </Button>

    render_sign_out_error: ->
        if not @props.sign_out_error
            return
        <ErrorDisplay style={margin: '5px 0'}
            error={@props.sign_out_error}
            onClose={=>@actions('account').setState(sign_out_error : '')}
        />

    render_sign_out_buttons: ->
        <Row style={marginTop: '15px', borderTop: '1px solid #ccc', paddingTop: '15px'}>
            <Col xs={12}>
                <div className='pull-right'>
                    <SignOut everywhere={false}/>
                    {if not @props.is_anonymous then <Space/>}
                    {if not @props.is_anonymous then <SignOut everywhere={true}/>}
                </div>
            </Col>
        </Row>

    render_linked_external_accounts: () ->
        if not STRATEGIES? or STRATEGIES.length <= 1
            # not configured by server
            return
        configured_strategies = (x.slice(0,x.indexOf('-')) for x in misc.keys(@props.passports?.toJS() ? {}))
        linked = (strategy for strategy in STRATEGIES when strategy != 'email' and strategy in configured_strategies)
        if linked.length == 0
            return
        <div>
            <hr key='hr0' />
            <h5 style={color:"#666"}>Your account is linked with (click to unlink)</h5>
            <ButtonToolbar style={marginBottom:'10px'} >
                {(@render_strategy(strategy, configured_strategies) for strategy in linked)}
            </ButtonToolbar>
            {@render_remove_strategy_button()}
        </div>

    render_available_to_link: () ->
        if not STRATEGIES? or STRATEGIES.length <= 1
            # not configured by server
            return
        configured_strategies = (x.slice(0,x.indexOf('-')) for x in misc.keys(@props.passports?.toJS() ? {}))
        not_linked = (strategy for strategy in STRATEGIES when strategy != 'email' and strategy not in configured_strategies)
        if not_linked.length == 0
            return
        heading = if @props.is_anonymous then "Sign up using your account at" else "Click to link your account"
        <div>
            <hr key='hr0' />
            <h5 style={color:"#666"}>{heading}</h5>
            <ButtonToolbar style={marginBottom:'10px'} >
                {(@render_strategy(strategy, configured_strategies) for strategy in not_linked)}
            </ButtonToolbar>
            {@render_add_strategy_link()}
        </div>

    render_anonymous_warning:  ()  ->
        if not @props.is_anonymous
            return
        # makes no sense to delete an account that is anonymous; it'll
        # get automatically deleted.
        <div>
            <Alert bsStyle='warning' style={marginTop:'10px'}>
                <h4>Sign up</h4>
                <ul>
                    <li>It is free</li>
                    <li><b><i>Avoid losing all your work</i></b></li>
                    <li>Get added to courses and projects that you were invited to</li>
                    <li>Create support tickets</li>
                    <li>Unlock additional features and controls, including unlimited additional projects, realtime collaboration and much, much more</li>
                </ul>
                <br/>
                <h4>Sign in</h4>
                If you already have a <SiteName/> account,                     <SignOut sign_in={true}/>
            </Alert>
            <hr/>
        </div>

    render_delete_account: () ->
        if @props.is_anonymous
            return
        <Row>
            <Col xs={12}>
                <DeleteAccount
                    style={marginTop:'1ex'}
                    initial_click = {=>@setState(show_delete_confirmation:true)}
                    confirm_click = {=>@actions('account').delete_account()}
                    cancel_click  = {=>@setState(show_delete_confirmation:false)}
                    user_name     = {(@props.first_name + ' ' + @props.last_name).trim()}
                    show_confirmation={@state.show_delete_confirmation}
                    />
            </Col>
        </Row>

    render_password: () ->
        if not @props.email_address
            # makes no sense to change password if don't have an email address
            return
        <PasswordSetting
            ref   = 'password'
            maxLength = {64}
            />

    render_newsletter: ->
        return # disabling this since we don't have a newsletter these days...
        <NewsletterSetting
            redux          = {@props.redux}
            email_address  = {@props.email_address}
            other_settings = {@props.other_settings}
            />

    render_terms_of_service: () ->
        if not @props.is_anonymous
            return
        style = {padding:'10px 20px'}
        if @state.terms_checkbox
            style.border = '2px solid #ccc'
        else
            style.border = '2px solid red'
        <FormGroup style={ style }>
            <Checkbox
              onChange={(e) => this.setState({ terms_checkbox: e.target.checked })}
            >
                 <TermsOfService />
            </Checkbox>
        </FormGroup>

    render_header: ->
        if @props.is_anonymous
            return <h2><b>Thank you for using CoCalc!</b></h2>
        else
            return <h2> <Icon name='user' /> Account</h2>

    render_created: ->
        if @props.is_anonymous or not @props.created
            return
        <Row style={marginBottom:'15px'}>
            <Col md={4}>
                Created
            </Col>
            <Col md={8}>
                <TimeAgo date={@props.created} />
            </Col>
        </Row>

    render: ->
        <Panel header={@render_header()}>
            {@render_anonymous_warning()}
            {@render_terms_of_service()}
            {@render_created()}
            <TextSetting
                label     = 'First name'
                value     = {@props.first_name}
                ref       = 'first_name'
                onChange  = {(e)=>@handle_change(e, 'first_name')}
                onBlur    = {(e)=>@save_change(e, 'first_name')}
                maxLength = {254}
                disabled  = {@props.is_anonymous and not @state.terms_checkbox}
            />
            <TextSetting
                label    = 'Last name'
                value    = {@props.last_name}
                ref      = 'last_name'
                onChange = {(e)=>@handle_change(e, 'last_name')}
                onBlur   = {(e)=>@save_change(e, 'last_name')}
                maxLength = {254}
                disabled  = {@props.is_anonymous and not @state.terms_checkbox}
            />
            <EmailAddressSetting
                account_id    = {@props.account_id}
                email_address = {@props.email_address}
                redux         = {@props.redux}
                ref           = 'email_address'
                maxLength     = {254}
                is_anonymous  = {@props.is_anonymous}
                disabled      = {@props.is_anonymous and not @state.terms_checkbox}
                verify_emails = {@props.verify_emails}
            />
            <div style={marginBottom:'15px'}></div>
            {<EmailVerification
                account_id             = {@props.account_id}
                email_address          = {@props.email_address}
                email_address_verified = {@props.email_address_verified}
                ref                    = {'email_address_verified'}
              /> if @props.email_enabled and @props.verify_emails and not @props.is_anonymous}
            {@render_newsletter()}
            {@render_password()}
            {if not @props.is_anonymous then <APIKeySetting />}
            {@render_delete_account()}
            {@render_linked_external_accounts()}
            {@render_available_to_link()}
            {@render_sign_out_buttons()}
            {@render_sign_out_error()}
        </Panel>

DeleteAccount = rclass
    displayName : 'Account-DeleteAccount'

    propTypes:
        initial_click     : rtypes.func.isRequired
        confirm_click     : rtypes.func.isRequired
        cancel_click      : rtypes.func.isRequired
        user_name         : rtypes.string.isRequired
        show_confirmation : rtypes.bool
        style             : rtypes.object

    render: ->
        <div>
            <div style={height:'26px'}>
                <Button
                    disabled  = {@props.show_confirmation}
                    className = 'pull-right'
                    bsStyle   = 'danger'
                    style     = {@props.style}
                    onClick   = {@props.initial_click}
                >
                <Icon name='trash' /> Delete Account...
                </Button>
            </div>
            {<DeleteAccountConfirmation
                confirm_click = {@props.confirm_click}
                cancel_click  = {@props.cancel_click}
                required_text = {@props.user_name}
             /> if @props.show_confirmation}
        </div>

# Concious choice to make them actually click the confirm delete button.
DeleteAccountConfirmation = rclass
    displayName : 'Account-DeleteAccountConfirmation'

    propTypes:
        confirm_click : rtypes.func.isRequired
        cancel_click  : rtypes.func.isRequired
        required_text : rtypes.string.isRequired

    reduxProps:
        account :
            account_deletion_error : rtypes.string

    # Loses state on rerender from cancel. But this is what we want.
    getInitialState: ->
        confirmation_text : ''

    render_error: ->
        if not @props.account_deletion_error?
            return
        <ErrorDisplay error={@props.account_deletion_error} />

    render: ->
        <Well style={marginTop: '26px', textAlign:'center', fontSize: '15pt', backgroundColor: 'darkred', color: 'white'}>
            Are you sure you want to DELETE YOUR ACCOUNT?<br/>
            You will <span style={fontWeight:'bold'}>immediately</span> lose access to <span style={fontWeight:'bold'}>all</span> of your projects, and any subscriptions will be canceled.<br/>
            <hr style={marginTop:'10px', marginBottom:'10px'}/>
            Do NOT delete your account if you are a current student in a course on CoCalc! <a href="https://github.com/sagemathinc/cocalc/issues/3243" target="_blank">Why?</a>
            <hr style={marginTop:'10px', marginBottom:'10px'}/>
            To DELETE YOUR ACCOUNT, enter your first and last name below.
            <FormGroup>
                <FormControl
                    autoFocus
                    value       = {@state.confirmation_text}
                    type        = 'text'
                    ref         = 'confirmation_field'
                    onChange    = {=>@setState(confirmation_text : ReactDOM.findDOMNode(@refs.confirmation_field).value)}
                    style       = {marginTop : '1ex'}
                />
            </FormGroup>
            <ButtonToolbar style={textAlign: 'center', marginTop: '15px'}>
                <Button
                    disabled = {@state.confirmation_text != @props.required_text}
                    bsStyle  = 'danger'
                    onClick  = {=>@props.confirm_click()}
                >
                    <Icon name='trash' /> Yes, please DELETE MY ACCOUNT
                </Button>
                <Button
                    style   = {paddingRight:'8px'}
                    bsStyle = 'primary'
                    onClick = {@props.cancel_click}
                >
                    Cancel
                </Button>
            </ButtonToolbar>
            {@render_error()}
        </Well>

    # Make this the render function to disable account deletion
    xxx_render: ->
        <Well  style={marginTop: '26px', textAlign:'center', fontSize: '12pt'}>
            To delete your account, contact us at <a href="mailto:help@cocalc.com" target="_blank">help@cocalc.com</a>{" "}
            or open a support request by clicking "Help" in the top right menu.<br/>
            <Button
                style = {marginTop:'5px'}
                bsStyle = 'primary'
                onClick = {@props.cancel_click}
            >
                Cancel
            </Button>
        </Well>

###
# Terminal
###

# Plan: have this exact same control be available directly when using a terminal (?)
# Here Terminal = term.js global object
TERMINAL_COLOR_SCHEMES = {}
for theme, val of Terminal.color_schemes
    TERMINAL_COLOR_SCHEMES[theme] = val.comment

TERMINAL_FONT_FAMILIES =
    'droid-sans-mono': 'Droid Sans Mono'
    'Courier New'    : 'Courier New'
    'monospace'      : 'Monospace'

exports.ProfileSettings = rclass
    displayName : 'Account-ProfileSettings'

    propTypes :
        redux         : rtypes.object
        email_address : rtypes.string
        first_name    : rtypes.string
        last_name     : rtypes.string

    reduxProps:
        account :
            account_id : rtypes.string
            profile    : rtypes.immutable.Map

    getInitialState: ->
        show_instructions : false

    onColorChange: (value) ->
        set_account_table(profile : {color: value})

    render_header: ->
        <h2>
            <Avatar
                account_id = {@props.account_id}
                size       = {40}
            />
            <Space />
            <Space />
            Profile
        </h2>

    render: ->
        if not @props.account_id? or not @props.profile?
            return <Loading />
        <Panel header={@render_header()}>
            <LabeledRow label='Color'>
                <ColorPicker color={@props.profile.get('color')} style={maxWidth:"150px"} onChange={@onColorChange}/>
            </LabeledRow>
            <LabeledRow label='Picture'>
                <ProfileImageSelector
                    account_id={@props.account_id}
                    email_address={@props.email_address}
                    redux={@props.redux}
                    profile={@props.profile}
                />
             </LabeledRow>
        </Panel>

# WARNING: in console.coffee there is also code to set the font size,
# which our store ignores...
exports.TerminalSettings = rclass
    displayName : 'Account-TerminalSettings'

    propTypes :
        terminal : rtypes.immutable.Map
        redux    : rtypes.object

    shouldComponentUpdate: (props) ->
        return @props.terminal != props.terminal

    handleChange: (obj) ->
        set_account_table(terminal: obj)

    render_color_scheme: ->
        <LabeledRow label='Terminal color scheme'>
            <SelectorInput
                selected  = {@props.terminal.get('color_scheme')}
                options   = {TERMINAL_COLOR_SCHEMES}
                on_change = {(color_scheme)=>@handleChange(color_scheme : color_scheme)}
            />
        </LabeledRow>

    render_font_family: ->
        return  # disabled due to https://github.com/sagemathinc/cocalc/issues/3304
        <LabeledRow label='Terminal font family'>
            <SelectorInput
                selected  = {@props.terminal.get('font')}
                options   = {TERMINAL_FONT_FAMILIES}
                on_change = {(font)=>@handleChange(font:font)}
            />
        </LabeledRow>


    render: ->
        if not @props.terminal?
            return <Loading />
        <Panel header={<h2> <Icon name='terminal' /> Terminal</h2>}>
            {@render_color_scheme()}
            {@render_font_family()}
        </Panel>

EDITOR_SETTINGS_CHECKBOXES =
    line_wrapping             : 'wrap long lines'
    line_numbers              : 'show line numbers'
    code_folding              : 'fold code using control+Q'
    smart_indent              : 'context sensitive indentation'
    electric_chars            : 'sometimes reindent current line'
    match_brackets            : 'highlight matching brackets near cursor'
    auto_close_brackets       : 'automatically close brackets'
    match_xml_tags            : 'automatically match XML tags'
    auto_close_xml_tags       : 'automatically close XML tags'
    auto_close_latex          : 'automatically close LaTeX environments'
    strip_trailing_whitespace : 'remove whenever file is saved'
    show_trailing_whitespace  : 'show spaces at ends of lines'
    spaces_instead_of_tabs    : 'send spaces when the tab key is pressed'
    extra_button_bar          : 'more editing functions (mainly in Sage worksheets)'
    build_on_save             : 'build LaTex file whenever it is saved to disk'
    show_exec_warning         : 'warn that certain files are not directly executable'
    ask_jupyter_kernel        : 'ask which kernel to use for a new Jupyter Notebook'
    jupyter_classic           : <span>use classical Jupyter notebook <a href={JUPYTER_CLASSIC_MODERN} target='_blank'>(DANGER: this can cause trouble...)</a></span>
    disable_jupyter_windowing         : 'never use windowing with Jupyter notebooks (windowing is sometimes used to make very large notebooks render quickly, but can lead to trouble in edge cases)'

EditorSettingsCheckboxes = rclass
    displayName : 'Account-EditorSettingsCheckboxes'

    propTypes :
        editor_settings : rtypes.immutable.Map.isRequired
        email_address : rtypes.string
        on_change       : rtypes.func.isRequired

    shouldComponentUpdate: (props) ->
        return @props.editor_settings != props.editor_settings

    label_checkbox: (name, desc) ->
        <span>
            {misc.capitalize(name.replace(/_/g,' ').replace(/-/g,' ').replace('xml','XML').replace('latex','LaTeX')) + ': '}
            {desc}
        </span>

    render_checkbox: (name, desc) ->
        if @props.email_address?.indexOf('minervaproject.com') != -1 and name == 'jupyter_classic'
            return
        <Checkbox checked  = {@props.editor_settings.get(name)}
               key      = {name}
               ref      = {name}
               onChange = {(e)=>@props.on_change(name, e.target.checked)}>
            {@label_checkbox(name, desc)}
        </Checkbox>

    render: ->
        <span>
            {(@render_checkbox(name, desc) for name, desc of EDITOR_SETTINGS_CHECKBOXES)}
        </span>

EditorSettingsAutosaveInterval = rclass
    displayName : 'Account-EditorSettingsAutosaveInterval'

    propTypes :
        autosave  : rtypes.number.isRequired
        on_change : rtypes.func.isRequired

    render: ->
        <LabeledRow label='Autosave interval'>
            <NumberInput
                on_change = {(n)=>@props.on_change('autosave',n)}
                min       = {15}
                max       = {900}
                number    = {@props.autosave}
                unit      = "seconds" />
        </LabeledRow>

EditorSettingsIndentSize = rclass
    displayName : 'Account-EditorSettings-IndentSize'

    propTypes :
        tab_size  : rtypes.number.isRequired
        on_change : rtypes.func.isRequired

    render: ->
        <LabeledRow label='Indent size'>
            <NumberInput
                on_change = {(n)=>@props.on_change('tab_size',n)}
                min       = {2}
                max       = {32}
                number    = {@props.tab_size} />
        </LabeledRow>



EditorSettingsFontSize = rclass
    displayName : 'Account-EditorSettingsFontSize'

    propTypes :
        font_size : rtypes.number.isRequired
        on_change : rtypes.func.isRequired

    render: ->
        <LabeledRow label='Font Size' className='cc-account-prefs-font-size'>
            <NumberInput
                on_change = {(n)=>@props.on_change('font_size',n)}
                min       = {5}
                max       = {32}
                number    = {@props.font_size}
                unit      = "px" />
        </LabeledRow>

EDITOR_COLOR_SCHEMES = exports.EDITOR_COLOR_SCHEMES =
    'default'                 : 'Default'
    '3024-day'                : '3024 day'
    '3024-night'              : '3024 night'
    'abcdef'                  : 'abcdef'
    #'ambiance-mobile'         : 'Ambiance mobile'  # doesn't highlight python, confusing
    'ambiance'                : 'Ambiance'
    'base16-dark'             : 'Base 16 dark'
    'base16-light'            : 'Base 16 light'
    'bespin'                  : 'Bespin'
    'blackboard'              : 'Blackboard'
    'cobalt'                  : 'Cobalt'
    'colorforth'              : 'Colorforth'
    'darcula'                 : 'Darcula'
    'dracula'                 : 'Dracula'
    'duotone-dark'            : 'Duotone Dark'
    'duotone-light'           : 'Duotone Light'
    'eclipse'                 : 'Eclipse'
    'elegant'                 : 'Elegant'
    'erlang-dark'             : 'Erlang dark'
    'gruvbox-dark'            : 'Gruvbox-Dark'
    'hopscotch'               : 'Hopscotch'
    'icecoder'                : 'Icecoder'
    'idea'                    : 'Idea'  # this messes with the global hinter CSS!
    'isotope'                 : 'Isotope'
    'lesser-dark'             : 'Lesser dark'
    'liquibyte'               : 'Liquibyte'
    'lucario'                 : 'Lucario'
    'material'                : 'Material'
    'mbo'                     : 'mbo'
    'mdn-like'                : 'MDN like'
    'midnight'                : 'Midnight'
    'monokai'                 : 'Monokai'
    'neat'                    : 'Neat'
    'neo'                     : 'Neo'
    'night'                   : 'Night'
    'oceanic-next'            : 'Oceanic next'
    'panda-syntax'            : 'Panda syntax'
    'paraiso-dark'            : 'Paraiso dark'
    'paraiso-light'           : 'Paraiso light'
    'pastel-on-dark'          : 'Pastel on dark'
    'railscasts'              : 'Railscasts'
    'rubyblue'                : 'Rubyblue'
    'seti'                    : 'Seti'
    'shadowfox'               : 'Shadowfox'
    'solarized dark'          : 'Solarized dark'
    'solarized light'         : 'Solarized light'
    'ssms'                    : 'ssms'
    'the-matrix'              : 'The Matrix'
    'tomorrow-night-bright'   : 'Tomorrow Night - Bright'
    'tomorrow-night-eighties' : 'Tomorrow Night - Eighties'
    'ttcn'                    : 'ttcn'
    'twilight'                : 'Twilight'
    'vibrant-ink'             : 'Vibrant ink'
    'xq-dark'                 : 'Xq dark'
    'xq-light'                : 'Xq light'
    'yeti'                    : 'Yeti'
    'zenburn'                 : 'Zenburn'


EditorSettingsColorScheme = rclass
    displayName : 'Account-EditorSettingsColorScheme'

    propTypes :
        theme     : rtypes.string.isRequired
        on_change : rtypes.func.isRequired

    render: ->
        <LabeledRow label='Editor color scheme'>
            <SelectorInput
                options   = {EDITOR_COLOR_SCHEMES}
                selected  = {@props.theme}
                on_change = {@props.on_change}
            />
        </LabeledRow>

EDITOR_BINDINGS =
    standard : 'Standard'
    sublime  : 'Sublime'
    vim      : 'Vim'
    emacs    : 'Emacs'

EditorSettingsKeyboardBindings = rclass
    displayName : 'Account-EditorSettingsKeyboardBindings'

    propTypes :
        bindings  : rtypes.string.isRequired
        on_change : rtypes.func.isRequired

    render: ->
        <LabeledRow label='Editor keyboard bindings'>
            <SelectorInput
                options   = {EDITOR_BINDINGS}
                selected  = {@props.bindings}
                on_change = {@props.on_change}
            />
        </LabeledRow>

EditorSettingsPhysicalKeyboard = rclass
    displayName : 'Account-EditorSettingsPhysicalKeyboard'

    propTypes :
        physical_keyboard  : rtypes.string.isRequired
        on_change          : rtypes.func.isRequired

    render: ->
        if @props.physical_keyboard == 'NO_DATA'
            <Loading />
        else
            <LabeledRow label='Keyboard layout (for X11 Desktop)'>
                <SelectorInput
                    options   = {PHYSICAL_KEYBOARDS}
                    selected  = {@props.physical_keyboard}
                    on_change = {@props.on_change}
                />
            </LabeledRow>

EditorSettingsKeyboardVariant = rclass
    displayName : 'Account-EditorSettingsKeyboardVariant'

    propTypes :
        keyboard_variant         : rtypes.string.isRequired
        on_change                : rtypes.func.isRequired
        keyboard_variant_options : rtypes.array.isRequired

    render: ->
        if @props.keyboard_variant == 'NO_DATA'
            <Loading />
        else
            <LabeledRow label='Keyboard variant (for X11 Desktop)'>
                <SelectorInput
                    options   = {@props.keyboard_variant_options}
                    selected  = {@props.keyboard_variant}
                    on_change = {@props.on_change}
                />
            </LabeledRow>


exports.EditorSettings = rclass
    displayName : 'Account-EditorSettings'

    propTypes :
        redux           : rtypes.object
        autosave        : rtypes.number
        tab_size        : rtypes.number
        font_size       : rtypes.number
        email_address   : rtypes.string
        editor_settings : rtypes.immutable.Map

    shouldComponentUpdate: (props) ->
        return misc.is_different(@props, props, ['autosave', 'font_size', 'editor_settings', 'tab_size'])

    get_keyboard_variant_options: (val) ->
        val ?= @props.editor_settings.get('physical_keyboard')
        options = misc.deep_copy(KEYBOARD_VARIANTS[val] ? [])
        options.unshift({value:"", display: "No variant"})
        return options

    on_change: (name, val) ->
        if name == 'autosave' or name == 'font_size'
            set_account_table("#{name}" : val)
        else
            set_account_table(editor_settings:{"#{name}":val})

        if name == 'physical_keyboard'
            options = @get_keyboard_variant_options(val)
            @actions('account').setState(keyboard_variant_options: options)
            for opt in options
                if opt.value == 'nodeadkeys'
                    @on_change('keyboard_variant', opt.value)
                    return
            # otherwise, select default
            @on_change('keyboard_variant', '')

    render: ->
        if not @props.editor_settings?
            return <Loading />
        <Panel header={<h2> <Icon name='edit' /> Editor</h2>}>
            <EditorSettingsFontSize
                on_change={@on_change} font_size={@props.font_size} />
            <EditorSettingsAutosaveInterval
                on_change={@on_change} autosave={@props.autosave} />
            <EditorSettingsIndentSize
                on_change={@on_change} tab_size={@props.tab_size} />
            <EditorSettingsColorScheme
                on_change={(value)=>@on_change('theme',value)} theme={@props.editor_settings.get('theme')} />
            <EditorSettingsKeyboardBindings
                on_change={(value)=>@on_change('bindings',value)} bindings={@props.editor_settings.get('bindings')} />
            <EditorSettingsPhysicalKeyboard
                on_change={(value)=>@on_change('physical_keyboard',value)} physical_keyboard={@props.editor_settings.get('physical_keyboard')} />
            <EditorSettingsKeyboardVariant
                on_change={(value)=>@on_change('keyboard_variant',value)} keyboard_variant={@props.editor_settings.get('keyboard_variant')} keyboard_variant_options = {@get_keyboard_variant_options()} />
            <EditorSettingsCheckboxes
                on_change={@on_change} editor_settings={@props.editor_settings} email_address={@props.email_address}/>
        </Panel>

KEYBOARD_SHORTCUTS =
    #'Next file tab'                : 'control+]'  # temporarily disabled since broken in many ways
    #'Previous file tab'            : 'control+['
    'Build project / run code'     : 'shift+enter; alt+T; command+T'
    'Force build project'          : 'shift+alt+enter; shift+alt+T; shift+command+T'
    'LaTeX forward sync'           : 'alt+enter; cmd+enter'
    'Smaller text'                 : 'control+<'
    'Bigger text'                  : 'control+>'
    'Toggle comment'               : 'control+/'
    'Go to line'                   : 'control+L'
    'Find'                         : 'control+F'
    'Find next'                    : 'control+G'
    'Fold/unfold selected code'    : 'control+Q'
    'Shift selected text right'    : 'tab'
    'Shift selected text left'     : 'shift+tab'
    'Split view in Sage worksheet' : 'shift+control+I'
    'Autoindent selection'         : "control+'"
    'Format code (use Prettier, etc)' : 'control+shift+F'
    'Multiple cursors'             : 'control+click'
    'Simple autocomplete'          : 'control+space'
    'Sage autocomplete'            : 'tab'
    'Split cell in Sage worksheet' : 'control+;'

EVALUATE_KEYS =
    'Shift-Enter' : 'shift+enter'
    'Enter'       : 'enter (shift+enter for newline)'

exports.KeyboardSettings = rclass
    displayName : 'Account-KeyboardSettings'

    propTypes :
        redux        : rtypes.object
        evaluate_key : rtypes.string

    render_keyboard_shortcuts: ->
        for desc, shortcut of KEYBOARD_SHORTCUTS
            <LabeledRow key={desc} label={desc}>
                {shortcut}
            </LabeledRow>

    eval_change: (value) ->
        set_account_table(evaluate_key : value)

    render_eval_shortcut: ->
        if not @props.evaluate_key?
            return <Loading />
        <LabeledRow label='Sage Worksheet evaluate key'>
            <SelectorInput
                options   = {EVALUATE_KEYS}
                selected  = {@props.evaluate_key}
                on_change = {@eval_change}
            />
        </LabeledRow>

    render: ->
        <Panel header={<h2> <Icon name='keyboard-o' /> Keyboard shortcuts</h2>}>
            {@render_keyboard_shortcuts()}
            {@render_eval_shortcut()}
        </Panel>

exports.OtherSettings = rclass
    displayName : 'Account-OtherSettings'

    propTypes :
        redux              : rtypes.object
        other_settings     : rtypes.immutable.Map
        is_stripe_customer : rtypes.bool

    on_change: (name, value) ->
        set_account_table(other_settings:{"#{name}":value})

    toggle_global_banner: (val) ->
        if val
            # this must be "null", not "undefined" – otherwise the data isn't stored in the DB.
            @on_change('show_global_info2', null)
        else
            @on_change('show_global_info2', webapp_client.server_time())

    render_first_steps: ->
        <Checkbox
            checked  = {!!@props.other_settings.get('first_steps')}
            ref      = 'first_steps'
            onChange = {(e)=>@on_change('first_steps', e.target.checked)}
        >
            Offer to setup the "First Steps" guide (if available).
        </Checkbox>

    render_global_banner: ->
        <Checkbox
            checked  = {!@props.other_settings.get('show_global_info2')}
            ref      = 'global_banner'
            onChange = {(e)=>@toggle_global_banner(e.target.checked)}
        >
            Show announcement banner (only shows up if there is a message)
        </Checkbox>

    render_time_ago_absolute: ->
        <Checkbox
            checked  = {!!@props.other_settings.get('time_ago_absolute')}
            ref      = 'time_ago_absolute'
            onChange = {(e)=>@on_change('time_ago_absolute', e.target.checked)}
        >
            Display timestamps as absolute points in time – otherwise they are relative to the current time.
        </Checkbox>

    render_katex: ->
        <Checkbox
            checked  = {!!@props.other_settings.get('katex')}
            ref      = 'katex'
            onChange = {(e)=>@on_change('katex', e.target.checked)}
        >
            KaTeX: render using <a href="https://khan.github.io/KaTeX/" target="_blank">KaTeX</a> when possible, instead of <a href="https://www.mathjax.org/" target="_blank">MathJax</a>
        </Checkbox>

    render_confirm: ->
        if not require('./feature').IS_MOBILE
            <Checkbox
                checked  = {!!@props.other_settings.get('confirm_close')}
                ref      = 'confirm_close'
                onChange = {(e)=>@on_change('confirm_close', e.target.checked)}
            >
                Confirm: always ask for confirmation before closing the browser window
            </Checkbox>

    render_page_size_warning: ->
        BIG_PAGE_SIZE = 5000
        if @props.other_settings.get('page_size') > BIG_PAGE_SIZE
            <Alert bsStyle='warning'>
                Your file listing page size is set to {@props.other_settings.get('page_size')}. Sizes above {BIG_PAGE_SIZE} may cause the file listing to render slowly for directories with lots of files.
            </Alert>

    render_standby_timeout: ->
        if require('./feature').IS_TOUCH
            return
        <LabeledRow label='Standby timeout'>
            <NumberInput
                on_change = {(n)=>@on_change('standby_timeout_m',n)}
                min       = {1}
                max       = {180}
                unit      = "minutes"
                number    = {@props.other_settings.get('standby_timeout_m')} />
        </LabeledRow>

    render_mask_files: ->
        <Checkbox
            checked  = {!!@props.other_settings.get('mask_files')}
            ref      = 'mask_files'
            onChange = {(e)=>@on_change('mask_files', e.target.checked)}
        >
            Mask files: grey-out files in the files viewer that you probably do not want to open
        </Checkbox>

    render_default_file_sort: ->
        <LabeledRow label='Default file sort'>
            <SelectorInput
                selected  = {@props.other_settings.get('default_file_sort')}
                options   = {time:'Sort by time', name:'Sort by name'}
                on_change = {(value)=>@on_change('default_file_sort', value)}
            />
        </LabeledRow>


    render_new_filenames: ->
        selected = @props.other_settings.get(NEW_FILENAMES) ? NewFilenames.default_family
        <LabeledRow label='Generated filenames'>
            <SelectorInput
                selected  = {selected}
                options   = {NewFilenameFamilies}
                on_change = {(value)=>@on_change(NEW_FILENAMES, value)}
            />
        </LabeledRow>


    render_page_size: ->
        <LabeledRow label='Number of files per page'>
            <NumberInput
                    on_change = {(n)=>@on_change('page_size',n)}
                    min       = {1}
                    max       = {1000000}
                    number    = {@props.other_settings.get('page_size')} />
        </LabeledRow>

    render_no_free_warnings: ->
        if not @props.is_stripe_customer
            extra = <span>(only available to customers)</span>
        else
            extra = <span>(thanks for being a customer)</span>
        <Checkbox
            disabled = {not @props.is_stripe_customer}
            checked  = {!!@props.other_settings.get('no_free_warnings')}
            ref      = 'no_free_warnings'
            onChange = {(e)=>@on_change('no_free_warnings', e.target.checked)}
        >
            Hide free warnings: do <b><i>not</i></b> show a warning banner when using a free trial project {extra}
        </Checkbox>

    render_allow_mentions: ->
        <Checkbox
            checked  = {!!@props.other_settings.get('allow_mentions')}
            ref      = 'allow_mentions'
            onChange = {(e)=>@on_change('allow_mentions', e.target.checked)}
        >
            Allow mentioning others in chats (disable to work around a bug)
        </Checkbox>


    render_dark_mode: ->
        <Checkbox
            checked  = {!!@props.other_settings.get('dark_mode')}
            ref      = 'allow_mentions'
            onChange = {(e)=>@on_change('dark_mode', e.target.checked)}
            style    = {color: 'rgba(229, 224, 216, 0.65)', backgroundColor: 'rgb(36, 37, 37)', marginLeft: '-5px', padding: '5px', borderRadius: '3px'}
        >
            Dark mode: reduce eye strain by showing a dark background (via <A href="https://darkreader.org/">Dark Reader</A>)
        </Checkbox>

    render: ->
        if not @props.other_settings
            return <Loading />
        <Panel header={<h2> <Icon name='gear' /> Other</h2>}>
            {@render_dark_mode()}
            {@render_confirm()}
            {@render_first_steps()}
            {@render_global_banner()}
            {@render_allow_mentions()}
            {@render_time_ago_absolute()}
            {### @render_katex() ###}
            {@render_mask_files()}
            {@render_no_free_warnings()}
            {@render_new_filenames()}
            {@render_default_file_sort()}
            {@render_page_size()}
            {@render_standby_timeout()}
            {@render_page_size_warning()}
        </Panel>



<<<<<<< HEAD
# Render the entire settings component
exports.AccountSettingsTop = rclass
    displayName : 'AccountSettingsTop'

    propTypes :
        redux                  : rtypes.object
        account_id             : rtypes.string
        first_name             : rtypes.string
        last_name              : rtypes.string
        email_address          : rtypes.string
        email_address_verified : rtypes.immutable.Map
        passports              : rtypes.immutable.Map
        sign_out_error         : rtypes.string
        everywhere             : rtypes.bool
        terminal               : rtypes.immutable.Map
        evaluate_key           : rtypes.string
        autosave               : rtypes.number
        tab_size               : rtypes.number
        font_size              : rtypes.number
        editor_settings        : rtypes.immutable.Map
        other_settings         : rtypes.immutable.Map
        groups                 : rtypes.immutable.List
        stripe_customer        : rtypes.immutable.Map
        is_anonymous           : rtypes.bool
        email_enabled          : rtypes.bool
        verify_emails          : rtypes.bool
        created                : rtypes.object

    render_account_settings: ->
        <AccountSettings
            account_id             = {@props.account_id}
            first_name             = {@props.first_name}
            last_name              = {@props.last_name}
            email_address          = {@props.email_address}
            email_address_verified = {@props.email_address_verified}
            passports              = {@props.passports}
            sign_out_error         = {@props.sign_out_error}
            everywhere             = {@props.everywhere}
            other_settings         = {@props.other_settings}
            is_anonymous           = {@props.is_anonymous}
            email_enabled          = {@props.email_enabled}
            verify_emails          = {@props.verify_emails}
            created                = {@props.created}
            redux                  = {@props.redux}
        />


    render: ->
        if @props.is_anonymous
            return @render_account_settings()
        <div style={marginTop:'1em'}>
            <Row>
                <Col xs={12} md={6}>
                    {@render_account_settings()}
                    <OtherSettings
                        other_settings     = {@props.other_settings}
                        is_stripe_customer = {!!@props.stripe_customer?.getIn(['subscriptions', 'total_count'])}
                        redux              = {@props.redux} />
                    <ProfileSettings
                        email_address = {@props.email_address}
                        first_name    = {@props.first_name}
                        last_name     = {@props.last_name}
                        redux         = {@props.redux} />
                </Col>
                <Col xs={12} md={6}>
                    <EditorSettings
                        autosave        = {@props.autosave}
                        tab_size        = {@props.tab_size}
                        font_size       = {@props.font_size}
                        editor_settings = {@props.editor_settings}
                        email_address   = {@props.email_address}
                        redux           = {@props.redux} />
                    <TerminalSettings
                        terminal = {@props.terminal}
                        redux    = {@props.redux} />
                    <KeyboardSettings
                        evaluate_key = {@props.evaluate_key}
                        redux        = {@props.redux} />
                </Col>
            </Row>
            <Footer/>
        </div>

STRATEGIES = [{name:'email'}]
(->
    $.get "#{window.app_base_url}/auth/strategies?v=2", (strategies, status) ->
=======
STRATEGIES = ['email']
f = () ->
    $.get "#{window.app_base_url}/auth/strategies", (strategies, status) ->
>>>>>>> 80ab0f7e
        if status == 'success'
            STRATEGIES = strategies

            ###
            # Pro Tip:
            # Type the following in the javascript console to make all strategy
            # buttons appear, purely for UI testing:
            #  smc.redux.getActions('account').setState({strategies:["email","facebook","github","google","twitter"]})
            ###

            # OPTIMIZATION: this forces re-render of the strategy part of the component above!
            # It should directly depend on the store, but instead right now still
            # depends on STRATEGIES.
            redux.getActions('account').setState(strategies:strategies)
        else
            setTimeout(f, 60000)
)()

ugly_error = (err) ->
    if typeof(err) != 'string'
        err = misc.to_json(err)
    alert_message(type:"error", message:"Settings error -- #{err}")

# returns password score if password checker library
# loaded; otherwise returns undefined and starts load
zxcvbn = undefined
password_score = (password) ->
    return  # temporary until loading iof zxcvbn below is fixed. See https://github.com/sagemathinc/cocalc/issues/687
    # if the password checking library is loaded, render a password strength indicator -- otherwise, don't
    ###
    if zxcvbn?
        if zxcvbn != 'loading'
            # explicitly ban some words.
            return zxcvbn(password, ['sagemath','salvus','sage','sagemathcloud','smc','mathematica','pari'])
    else
        zxcvbn = 'loading'
        require.ensure [], =>
            zxcvbn = require("script!zxcvbn/zxcvbn.js")
            # $.getScript '/static/zxcvbn/zxcvbn.js', () =>
            #    zxcvbn = window.zxcvbn
    return
    ###<|MERGE_RESOLUTION|>--- conflicted
+++ resolved
@@ -1518,99 +1518,9 @@
         </Panel>
 
 
-
-<<<<<<< HEAD
-# Render the entire settings component
-exports.AccountSettingsTop = rclass
-    displayName : 'AccountSettingsTop'
-
-    propTypes :
-        redux                  : rtypes.object
-        account_id             : rtypes.string
-        first_name             : rtypes.string
-        last_name              : rtypes.string
-        email_address          : rtypes.string
-        email_address_verified : rtypes.immutable.Map
-        passports              : rtypes.immutable.Map
-        sign_out_error         : rtypes.string
-        everywhere             : rtypes.bool
-        terminal               : rtypes.immutable.Map
-        evaluate_key           : rtypes.string
-        autosave               : rtypes.number
-        tab_size               : rtypes.number
-        font_size              : rtypes.number
-        editor_settings        : rtypes.immutable.Map
-        other_settings         : rtypes.immutable.Map
-        groups                 : rtypes.immutable.List
-        stripe_customer        : rtypes.immutable.Map
-        is_anonymous           : rtypes.bool
-        email_enabled          : rtypes.bool
-        verify_emails          : rtypes.bool
-        created                : rtypes.object
-
-    render_account_settings: ->
-        <AccountSettings
-            account_id             = {@props.account_id}
-            first_name             = {@props.first_name}
-            last_name              = {@props.last_name}
-            email_address          = {@props.email_address}
-            email_address_verified = {@props.email_address_verified}
-            passports              = {@props.passports}
-            sign_out_error         = {@props.sign_out_error}
-            everywhere             = {@props.everywhere}
-            other_settings         = {@props.other_settings}
-            is_anonymous           = {@props.is_anonymous}
-            email_enabled          = {@props.email_enabled}
-            verify_emails          = {@props.verify_emails}
-            created                = {@props.created}
-            redux                  = {@props.redux}
-        />
-
-
-    render: ->
-        if @props.is_anonymous
-            return @render_account_settings()
-        <div style={marginTop:'1em'}>
-            <Row>
-                <Col xs={12} md={6}>
-                    {@render_account_settings()}
-                    <OtherSettings
-                        other_settings     = {@props.other_settings}
-                        is_stripe_customer = {!!@props.stripe_customer?.getIn(['subscriptions', 'total_count'])}
-                        redux              = {@props.redux} />
-                    <ProfileSettings
-                        email_address = {@props.email_address}
-                        first_name    = {@props.first_name}
-                        last_name     = {@props.last_name}
-                        redux         = {@props.redux} />
-                </Col>
-                <Col xs={12} md={6}>
-                    <EditorSettings
-                        autosave        = {@props.autosave}
-                        tab_size        = {@props.tab_size}
-                        font_size       = {@props.font_size}
-                        editor_settings = {@props.editor_settings}
-                        email_address   = {@props.email_address}
-                        redux           = {@props.redux} />
-                    <TerminalSettings
-                        terminal = {@props.terminal}
-                        redux    = {@props.redux} />
-                    <KeyboardSettings
-                        evaluate_key = {@props.evaluate_key}
-                        redux        = {@props.redux} />
-                </Col>
-            </Row>
-            <Footer/>
-        </div>
-
 STRATEGIES = [{name:'email'}]
-(->
+f = () ->
     $.get "#{window.app_base_url}/auth/strategies?v=2", (strategies, status) ->
-=======
-STRATEGIES = ['email']
-f = () ->
-    $.get "#{window.app_base_url}/auth/strategies", (strategies, status) ->
->>>>>>> 80ab0f7e
         if status == 'success'
             STRATEGIES = strategies
 
@@ -1626,8 +1536,9 @@
             # depends on STRATEGIES.
             redux.getActions('account').setState(strategies:strategies)
         else
-            setTimeout(f, 60000)
-)()
+            setTimeout(f, 10000)
+f()
+
 
 ugly_error = (err) ->
     if typeof(err) != 'string'
