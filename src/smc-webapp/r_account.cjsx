--- conflicted
+++ resolved
@@ -1351,13 +1351,9 @@
         <Panel header={<h2> <Icon name='gear' /> Other settings</h2>}>
             {@render_confirm()}
             {@render_first_steps()}
-<<<<<<< HEAD
             {@render_announcement_high()}
             {@render_announcement_info()}
-=======
-            {@render_global_banner()}
             {@render_allow_mentions()}
->>>>>>> ce1ff02d
             {@render_time_ago_absolute()}
             {### @render_katex() ###}
             {@render_mask_files()}
