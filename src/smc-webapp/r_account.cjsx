###############################################################################
#
# SageMathCloud: A collaborative web-based interface to Sage, IPython, LaTeX and the Terminal.
#
#    Copyright (C) 2015, William Stein
#
#    This program is free software: you can redistribute it and/or modify
#    it under the terms of the GNU General Public License as published by
#    the Free Software Foundation, either version 3 of the License, or
#    (at your option) any later version.
#
#    This program is distributed in the hope that it will be useful,
#    but WITHOUT ANY WARRANTY; without even the implied warranty of
#    MERCHANTABILITY or FITNESS FOR A PARTICULAR PURPOSE.  See the
#    GNU General Public License for more details.
#
#    You should have received a copy of the GNU General Public License
#    along with this program.  If not, see <http://www.gnu.org/licenses/>.
#
###############################################################################

{React, ReactDOM, rtypes, rclass, redux, Redux}  = require('./smc-react')

{Button, ButtonToolbar, Checkbox, Panel, Grid, Row, Col, FormControl, FormGroup, Well, Modal, ProgressBar, Alert} = require('react-bootstrap')

{ErrorDisplay, Icon, LabeledRow, Loading, NumberInput, Saving, SelectorInput, Tip, Footer} = require('./r_misc')

{SiteName} = require('./customize')

{ColorPicker} = require('./colorpicker')
{Avatar} = require('./profile')

md5 = require('md5')

misc       = require('smc-util/misc')

{salvus_client} = require('./salvus_client')

{PROJECT_UPGRADES} = require('smc-util/schema')

# Define a component for working with the user's basic
# account information.

# in a grid:   Title [text input]
TextSetting = rclass
    displayName : 'Account-TextSetting'

    propTypes :
        label    : rtypes.string.isRequired
        value    : rtypes.string
        onChange : rtypes.func.isRequired
        onBlur   : rtypes.func

    getValue : ->
        ReactDOM.findDOMNode(@refs.input).value

    render : ->
        <LabeledRow label={@props.label}>
            <FormGroup>
                <FormControl
                    ref      = 'input'
                    type     = 'text'
                    value    = {@props.value}
                    onChange = {@props.onChange}
                    onBlur   = {@props.onBlur}
                />
            </FormGroup>
        </LabeledRow>

EmailAddressSetting = rclass
    displayName : 'Account-EmailAddressSetting'

    propTypes :
        email_address : rtypes.string
        redux         : rtypes.object

    getInitialState : ->
        state      : 'view'   # view --> edit --> saving --> view or edit
        password   : ''
        email_address : ''    # The new email address

    start_editing : ->
        @setState
            state    : 'edit'
            email_address : @props.email_address
            error    : ''
            password : ''

    cancel_editing : ->
        @setState
            state    : 'view'
            password : ''  # more secure...

    save_editing : ->
        @setState
            state : 'saving'
        salvus_client.change_email
            old_email_address : @props.email_address
            new_email_address : @state.email_address
            password          : @state.password
            cb                : (err, resp) =>
                if not err and resp.error?
                    err = resp.error
                if err
                    @setState
                        state    : 'edit'
                        error    : "Error saving -- #{err}"
                else
                    @props.redux.getTable('account').set(email_address: @state.email_address)
                    @setState
                        state    : 'view'
                        error    : ''
                        password : ''
    is_submittable: ->
        return @state.password and @state.email_address != @props.email_address

    change_button : ->
        if @is_submittable()
            <Button onClick={@save_editing} bsStyle='success'>Change email address</Button>
        else
            <Button disabled bsStyle='success'>Change email address</Button>

    render_error : ->
        if @state.error
            <ErrorDisplay error={@state.error} onClose={=>@setState(error:'')} style={marginTop:'15px'} />

<<<<<<< HEAD
    render_edit : ->
        <Well style={marginTop: '3ex'}>
            New email address
            <Input
                autoFocus
                type        = 'email_address'
                ref         = 'email_address'
                value       = {@state.email_address}
                placeholder = 'user@example.com'
                onChange    = {=>@setState(email_address : @refs.email_address.getValue())}
            />
            Current password
            <form onSubmit={(e)=>e.preventDefault();if @is_submittable() then @save_editing()}>
                <Input
                    type        = 'password'
                    ref         = 'password'
                    value       = {@state.password}
                    placeholder = 'Current password'
                    onChange    = {=>@setState(password : @refs.password.getValue())}
                />
            </form>
            <ButtonToolbar>
                {@change_button()}
                <Button bsStyle='default' onClick={@cancel_editing}>Cancel</Button>
            </ButtonToolbar>
            {@render_error()}
            {@render_saving()}
        </Well>
=======
    render_value : ->
        switch @state.state
            when 'view'
                <div>{@props.email_address}
                     <Button className='pull-right' onClick={@start_editing}>Change email</Button>
                </div>
            when 'edit', 'saving'
                <Well>
                    <FormGroup>
                        Current email address
                        <pre>{@props.email_address}</pre>
                    </FormGroup>
                    <FormGroup>
                        New email address
                        <FormControl
                            autoFocus
                            type        = 'email'
                            ref         = 'email_address'
                            value       = {@state.email_address}
                            placeholder = 'user@example.com'
                            onChange    = {=>@setState(email_address : ReactDOM.findDOMNode(@refs.email_address).value)}
                        />
                    </FormGroup>
                    <form onSubmit={(e)=>e.preventDefault();if @is_submittable() then @save_editing()}>
                        <FormGroup>
                            Current password
                            <FormControl
                                type        = 'password'
                                ref         = 'password'
                                value       = {@state.password}
                                placeholder = 'Current password'
                                onChange    = {=>@setState(password : ReactDOM.findDOMNode(@refs.password).value)}
                            />
                        </FormGroup>
                    </form>
                    <ButtonToolbar>
                        {@change_button()}
                        <Button bsStyle='default' onClick={@cancel_editing}>Cancel</Button>
                    </ButtonToolbar>
                    {@render_error()}
                    {@render_saving()}
                </Well>
>>>>>>> 3c395f6b

    render_saving : ->
        if @state.state == 'saving'
            <Saving />

    render : ->
        <LabeledRow label='Email address'>
            <div>
                {@props.email_address}
                <Button className='pull-right'  disabled={@state.state != 'view'} onClick={@start_editing}>Change email...</Button>
            </div>
            {@render_edit() if @state.state != 'view'}
        </LabeledRow>

PasswordSetting = rclass
    displayName : 'Account-PasswordSetting'

    propTypes :
        email_address : rtypes.string

    getInitialState : ->
        state        : 'view'   # view --> edit --> saving --> view
        old_password : ''
        new_password : ''
        strength     : 0
        error        : ''

    change_password : ->
        @setState
            state    : 'edit'
            error    : ''
            zxcvbn   : undefined
            old_password : ''
            new_password : ''
            strength     : 0

    cancel_editing : ->
        @setState
            state    : 'view'
            old_password : ''
            new_password : ''
            zxcvbn   : undefined
            strength     : 0

    save_new_password : ->
        @setState
            state : 'saving'
        salvus_client.change_password
            email_address : @props.email_address
            old_password  : @state.old_password
            new_password  : @state.new_password
            cb            : (err, resp) =>
                if not err and resp.error
                    err = misc.to_json(resp.error)
                if err
                    @setState
                        state        : 'edit'
                        error        : "Error changing password -- #{err}"
                else
                    @setState
                        state        : 'view'
                        error        : ''
                        old_password : ''
                        new_password : ''
                        strength     : 0

    is_submittable: ->
        return @state.new_password and @state.new_password != @state.old_password and (not @state.zxcvbn? or @state.zxcvbn?.score > 0)

    change_button : ->
        if @is_submittable()
            <Button onClick={@save_new_password} bsStyle='success'>
                Change password
                </Button>
        else
            <Button disabled bsStyle='success'>Change password</Button>

    render_error : ->
        if @state.error
            <ErrorDisplay error={@state.error} onClose={=>@setState(error:'')} style={marginTop:'15px'}  />

    password_meter : ->
        result = @state.zxcvbn
        if result?
            score = ['Very weak', 'Weak', 'So-so', 'Good', 'Awesome!']
            return <div style={marginBottom: '1em'}>
                <ProgressBar striped bsStyle='info' now={2*result.entropy} />
                {score[result.score]} (crack time: {result.crack_time_display})
            </div>

<<<<<<< HEAD
    render_edit : ->
        <Well style={marginTop:'3ex'}>
            Current password
            <Input
                autoFocus
                type        = 'password'
                ref         = 'old_password'
                value       = {@state.old_password}
                placeholder = 'Current password'
                onChange    = {=>@setState(old_password : @refs.old_password.getValue())}
            />
            New password
            <form onSubmit={(e)=>e.preventDefault();if @is_submittable() then @save_new_password()}>
                <Input
                    type        = 'password'
                    ref         = 'new_password'
                    value       = {@state.new_password}
                    placeholder = 'New password'
                    onChange    = {=>x=@refs.new_password.getValue(); @setState(zxcvbn:password_score(x), new_password:x)}
                />
            </form>
            {@password_meter()}
            <ButtonToolbar>
                {@change_button()}
                <Button bsStyle='default' onClick={@cancel_editing}>Cancel</Button>
            </ButtonToolbar>
            {@render_error()}
            {@render_saving()}
        </Well>
=======
    render_value : ->
        switch @state.state
            when 'view'
                <Button className='pull-right' onClick={@change_password}  style={marginTop: '8px'}>
                    Change password
                </Button>
            when 'edit', 'saving'
                <Well style={marginTop:'10px'}>
                    <FormGroup>
                        Current password
                        <FormControl
                            autoFocus
                            type        = 'password'
                            ref         = 'old_password'
                            value       = {@state.old_password}
                            placeholder = 'Current password'
                            onChange    = {=>@setState(old_password : ReactDOM.findDOMNode(@refs.old_password).value)}
                        />
                    </FormGroup>
                    <form onSubmit={(e)=>e.preventDefault();if @is_submittable() then @save_new_password()}>
                        <FormGroup>
                            New password
                            <FormControl
                                type        = 'password'
                                ref         = 'new_password'
                                value       = {@state.new_password}
                                placeholder = 'New password'
                                onChange    = {=>x=ReactDOM.findDOMNode(@refs.new_password).value; @setState(zxcvbn:password_score(x), new_password:x)}
                            />
                        </FormGroup>
                    </form>
                    {@password_meter()}
                    <ButtonToolbar>
                        {@change_button()}
                        <Button bsStyle='default' onClick={@cancel_editing}>Cancel</Button>
                    </ButtonToolbar>
                    {@render_error()}
                    {@render_saving()}
                </Well>
>>>>>>> 3c395f6b

    render_saving : ->
        if @state.state == 'saving'
            <Saving />

    render : ->
        <LabeledRow label='Password'>
            <div style={height:'30px'}>
                <Button className='pull-right' disabled={@state.state != 'view'} onClick={@change_password}  style={marginTop: '8px'}>
                    Change password...
                </Button>
            </div>
            {@render_edit() if @state.state != 'view'}
        </LabeledRow>

# TODO: issue -- if edit an account setting in another browser and in the middle of editing
# a field here, this one will get overwritten on the prop update.  I think using state would
# fix that.
AccountSettings = rclass
    displayName : 'AccountSettings'

    propTypes :
        first_name           : rtypes.string
        last_name            : rtypes.string
        email_address        : rtypes.string
        passports            : rtypes.object
        show_sign_out        : rtypes.bool
        sign_out_error       : rtypes.string
        everywhere           : rtypes.bool
        redux                : rtypes.object
        delete_account_error : rtypes.string

    getInitialState: ->
        add_strategy_link      : undefined
        remote_strategy_button : undefined

    handle_change : (field) ->
        value = ReactDOM.findDOMNode(@refs[field]).value
        if field in ['first_name', 'last_name'] and not value and (not @props.first_name or not @props.last_name)
            # special case -- don't let them make their name empty -- that's just annoying (not enforced server side)
            return
        @props.redux.getActions('account').setState("#{field}": value)

    save_change : (field) ->
        @props.redux.getTable('account').set("#{field}": ReactDOM.findDOMNode(@refs[field]).value)

    render_add_strategy_link: ->
        if not @state.add_strategy_link
            return
        strategy = @state.add_strategy_link
        name = misc.capitalize(strategy)
        <Well>
            <h4><Icon name={strategy}/> {name}</h4>
            Link to your {name} account, so you can use {name} to
            login to your <SiteName/> account.
            <br /> <br />
            <ButtonToolbar style={textAlign: 'center'}>
                <Button href={"#{window.smc_base_url}/auth/#{@state.add_strategy_link}"} target="_blank"
                    onClick={=>@setState(add_strategy_link:undefined)}>
                    <Icon name="external-link" /> Link my {name} account
                </Button>
                <Button onClick={=>@setState(add_strategy_link:undefined)} >
                    Cancel
                </Button>
            </ButtonToolbar>
        </Well>

    remove_strategy_click: ->
        strategy = @state.remove_strategy_button
        @setState(remove_strategy_button:undefined, add_strategy_link:undefined)
        for k, _ of @props.passports
            if misc.startswith(k, strategy)
                id = k.split('-')[1]
                break
        if not id
            return
        salvus_client.unlink_passport
            strategy : strategy
            id       : id
            cb       : (err) ->
                if err
                    ugly_error(err)

    render_remove_strategy_button: ->
        if not @state.remove_strategy_button
            return
        strategy = @state.remove_strategy_button
        name = misc.capitalize(strategy)
        if misc.len(@props.passports) <= 1 and not @props.email_address
            <Well>
                You must set an email address above or add another login method before
                you can disable login to your <SiteName/> account using your {name} account.
                Otherwise you would completely lose access to your account!
            </Well>
        else
            <Well>
                <h4><Icon name={strategy}/> {name}</h4>
                Your <SiteName/> account is linked to your {name} account, so you can
                login using it.
                <br /> <br />
                If you delink your {name} account, you will no longer be able to
                use your account to log into <SiteName/>.
                <br /> <br />
                <ButtonToolbar style={textAlign: 'center'}>
                    <Button bsStyle='danger' onClick={@remove_strategy_click} >
                        <Icon name="unlink" /> Delink my {name} account
                    </Button>
                    <Button onClick={=>@setState(remove_strategy_button:undefined)} >
                        Cancel
                    </Button>
                </ButtonToolbar>
            </Well>

    render_strategy : (strategy, strategies) ->
        if strategy != 'email'
            <Button
                onClick = {=>@setState(if strategy in strategies then {remove_strategy_button:strategy, add_strategy_link:undefined} else {add_strategy_link:strategy, remove_strategy_button:undefined})}
                key     = {strategy}
                bsStyle = {if strategy in strategies then 'info' else 'default'}>
                <Icon name={strategy} /> {misc.capitalize(strategy)}...
            </Button>

    render_sign_out_error : ->
        <ErrorDisplay error={@props.sign_out_error} onClose={=>@props.redux.getActions('account').setState(sign_out_error : '')} />

    render_sign_out_confirm : ->
        if @props.everywhere
            text = "Are you sure you want to sign out on all web browsers?  Every web browser will have to reauthenticate before using this account again."
        else
            text = "Are you sure you want to sign out of your account on this web browser?"
        <Well style={marginTop: '15px'}>
            {text}
            <ButtonToolbar style={textAlign: 'center', marginTop: '15px'}>
                <Button bsStyle="primary" onClick={=>@props.redux.getActions('account').sign_out(everywhere : @props.everywhere)}>
                    <Icon name="external-link" /> Sign out
                </Button>
                <Button onClick={=>@props.redux.getActions('account').setState(show_sign_out : false)}} >
                    Cancel
                </Button>
            </ButtonToolbar>
            {render_sign_out_error() if @props.sign_out_error}
        </Well>

    render_sign_out_buttons : ->
        <ButtonToolbar className='pull-right'>
            <Button bsStyle='warning' disabled={@props.show_sign_out and not @props.everywhere}
                onClick={=>@props.redux.getActions('account').setState(show_sign_out : true, everywhere : false)}>
                <Icon name='sign-out'/> Sign out...
            </Button>
            <Button bsStyle='warning' disabled={@props.show_sign_out and @props.everywhere}
                onClick={=>@props.redux.getActions('account').setState(show_sign_out : true, everywhere : true)}>
                <Icon name='sign-out'/> Sign out everywhere...
            </Button>
        </ButtonToolbar>

    render_sign_in_strategies : ->
        if not STRATEGIES? or STRATEGIES.length <= 1
            return
        strategies = (x.slice(0,x.indexOf('-')) for x in misc.keys(@props.passports ? {}))
        <div>
            <hr key='hr0' />
            <h5 style={color:"#666"}>Linked accounts (only used for sign in)</h5>
            <ButtonToolbar style={marginBottom:'10px'} >
                {(@render_strategy(strategy, strategies) for strategy in STRATEGIES)}
            </ButtonToolbar>
            {@render_add_strategy_link()}
            {@render_remove_strategy_button()}
        </div>

    render : ->
        <Panel header={<h2> <Icon name='user' /> Account settings</h2>}>
            <TextSetting
                label    = 'First name'
                value    = {@props.first_name}
                ref      = 'first_name'
                onChange = {=>@handle_change('first_name')}
                onBlur   = {=>@save_change('first_name')}
                />
            <TextSetting
                label    = 'Last name'
                value    = {@props.last_name}
                ref      = 'last_name'
                onChange = {=>@handle_change('last_name')}
                onBlur   = {=>@save_change('last_name')}
                />
            <EmailAddressSetting
                email_address = {@props.email_address}
                redux      = {@props.redux}
                ref        = 'email_address'
                />
            <PasswordSetting
                email_address = {@props.email_address}
                ref   = 'password'
                />
            <Row style={marginTop: '1ex'}>
                <Col xs=12>
                    {@render_sign_out_buttons()}
                </Col>
            </Row>
            {@render_sign_out_confirm() if @props.show_sign_out}
            <Row>
                <Col xs=12>
                    <DeleteAccount
                        style={marginTop:'1ex'}
                        initial_click = {()=>@setState(show_delete_confirmation:true)}
                        confirm_click = {=>@props.redux.getActions('account').delete_account()}
                        cancel_click  = {()=>@setState(show_delete_confirmation:false)}
                        user_name     = {@props.first_name + ' ' + @props.last_name}
                        show_confirmation={@state.show_delete_confirmation}
                        />
                </Col>
            </Row>
            {@render_sign_in_strategies()}
        </Panel>

DeleteAccount = rclass
    displayName : 'Account-DeleteAccount'

    propTypes:
        initial_click     : rtypes.func.isRequired
        confirm_click     : rtypes.func.isRequired
        cancel_click      : rtypes.func.isRequired
        user_name         : rtypes.string.isRequired
        show_confirmation : rtypes.bool
        style             : rtypes.object

    render : ->
        <div>
            <div style={height:'26px'}>
                <Button
                    disabled={@props.show_confirmation}
                    className='pull-right'
                    bsStyle='danger'
                    style={@props.style}
                    onClick=@props.initial_click>
                <Icon name='trash' /> Delete Account...
                </Button>
            </div>
            {<DeleteAccountConfirmation
                confirm_click={@props.confirm_click}
                cancel_click={@props.cancel_click}
                required_text={@props.user_name}
             /> if @props.show_confirmation}
        </div>

# Concious choice to make them actually click the confirm delete button.
DeleteAccountConfirmation = rclass
    displayName : 'Account-DeleteAccountConfirmation'

    propTypes:
        confirm_click : rtypes.func.isRequired
        cancel_click  : rtypes.func.isRequired
        required_text : rtypes.string.isRequired

    # Loses state on rerender from cancel. But this is what we want.
    getInitialState: ->
        confirmation_text : ''

    render : ->
        <Well style={marginTop: '26px', textAlign:'center'}>
            Are you sure you want to do this?<br/>
            You will <span style={fontWeight:'bold'}>immediately</span> lose access to <span style={fontWeight:'bold'}>all</span> of your projects.<br/>
            <hr style={marginTop:'10px', marginBottom:'10px'}/>
<<<<<<< HEAD
            To proceed, enter your first and last name below.
            <Input
                autoFocus
                value       = {@state.confirmation_text}
                type        = 'text'
                ref         = 'confirmation_field'
                onChange    = {=>@setState(confirmation_text : @refs.confirmation_field.getValue())}
                style       = {marginTop : '1ex'}
            />
=======
            To proceed, type <span style={fontWeight:'bold'}>delete this account</span> below.
            <FormGroup>
                <FormControl
                    autoFocus
                    value       = {@state.confirmation_text}
                    type        = 'text'
                    ref         = 'confirmation_field'
                    onChange    = {=>@setState(confirmation_text : ReactDOM.findDOMNode(@refs.confirmation_field).value)}
                    style       = {marginTop : '1ex'}
                />
            </FormGroup>
>>>>>>> 3c395f6b
            <ButtonToolbar style={textAlign: 'center', marginTop: '15px'}>
                <Button
                    disabled={@state.confirmation_text != @props.required_text}
                    bsStyle='danger'
                    onClick={@props.confirm_click}
                >
                    <Icon name='trash' /> Confirm Deletion
                </Button>
                <Button
                    style={paddingRight:'8px'}
                    bsStyle='primary'
                    onClick={@props.cancel_click}}
                >
                    Cancel
                </Button>
            </ButtonToolbar>
        </Well>

###
# Terminal
###

# Plan: have this exact same control be available directly when using a terminal (?)
# Here Terminal = term.js global object
TERMINAL_COLOR_SCHEMES = {}
for theme, val of Terminal.color_schemes
    TERMINAL_COLOR_SCHEMES[theme] = val.comment

TERMINAL_FONT_FAMILIES =
    'droid-sans-mono': 'Droid Sans Mono'
    'Courier New'    : 'Courier New'
    'monospace'      : 'Monospace'

ProfileSettings = rclass
    displayName : 'Account-ProfileSettings'

    propTypes :
        redux         : rtypes.object
        email_address : rtypes.string
        profile       : rtypes.object
        first_name    : rtypes.string
        last_name     : rtypes.string

    getInitialState: ->
        show_instructions : false

    onColorChange : (value) ->
        @props.redux.getTable('account').set(profile : {color: value})

    onGravatarSelect : (e) ->
        if e.target.checked
            email = @props.email_address
            gravatar_url = "https://www.gravatar.com/avatar/#{md5 email.toLowerCase()}?d=identicon&s=#{30}"
            @props.redux.getTable('account').set(profile : {image: gravatar_url})
        else
            @props.redux.getTable('account').set(profile : {image: ""})

    render_gravatar_button: ->
        <Button bsStyle='info' onClick={=>@setState(show_instructions:true)}>
            Set Gravatar...
        </Button>

    render_instruction_well: ->
        <Well style={marginTop:'10px', marginBottom:'10px'}>
            Go to the <a href="https://en.gravatar.com" target="_blank"> Wordpress Gravatar site </a> and
            sign in (or create an account) using {@props.email_address}.
            <br/><br/>
            <br/><br/>
            <Button onClick={=>@setState(show_instructions:false)}>
                Close
            </Button>
        </Well>

    render_set_gravatar: ->
        <Row>
            <Col md=6 key='checkbox'>
                <Checkbox
                    ref="checkbox"
                    checked={@props.profile?.image? and (@props.profile.image isnt "")}
                    onChange={@onGravatarSelect}>
                    Use gravatar
                </Checkbox>
            </Col>
            <Col md=6 key='set'>
                {@render_gravatar_button() if not @state.show_instructions}
            </Col>
        </Row>

    render : ->
        <Panel header={<h2> <Avatar size=30 account={@props} /> Profile </h2>}>
            <LabeledRow label='Color'>
                <ColorPicker color={@props.profile?.color} style={maxWidth:"150px"} onChange={@onColorChange}/>
            </LabeledRow>
            <LabeledRow label='Color'>
                {if @state.show_instructions then @render_instruction_well() else @render_set_gravatar()}
             </LabeledRow>
        </Panel>

# TODO: in console.coffee there is also code to set the font size,
# which our store ignores...
TerminalSettings = rclass
    displayName : 'Account-TerminalSettings'

    propTypes :
        terminal : rtypes.object
        redux    : rtypes.object

    handleChange: (obj) ->
        @props.redux.getTable('account').set(terminal: obj)

    render : ->
        if not @props.terminal?
            return <Loading />
        <Panel header={<h2> <Icon name='terminal' /> Terminal <span className='lighten'>(settings applied to newly opened terminals)</span></h2>}>
            <LabeledRow label='Terminal font size'>
                <NumberInput
                    on_change = {(font_size)=>@handleChange(font_size:font_size)}
                    min       = 3
                    max       = 80
                    number    = {@props.terminal.font_size}
                    unit      = "px" />
            </LabeledRow>
            <LabeledRow label='Terminal font family'>
                <SelectorInput
                    selected  = {@props.terminal.font}
                    options   = {TERMINAL_FONT_FAMILIES}
                    on_change = {(font)=>@handleChange(font:font)}
                />
            </LabeledRow>
            <LabeledRow label='Terminal color scheme'>
                <SelectorInput
                    selected  = {@props.terminal.color_scheme}
                    options   = {TERMINAL_COLOR_SCHEMES}
                    on_change = {(color_scheme)=>@handleChange(color_scheme : color_scheme)}
                />
            </LabeledRow>
        </Panel>

EDITOR_SETTINGS_CHECKBOXES =
    line_wrapping             : 'wrap long lines'
    line_numbers              : 'show line numbers'
    code_folding              : 'fold code using control+Q'
    smart_indent              : 'context sensitive indentation'
    electric_chars            : 'sometimes reindent current line'
    match_brackets            : 'highlight matching brackets near cursor'
    auto_close_brackets       : 'automatically close brackets'
    match_xml_tags            : 'automatically match XML tags'
    auto_close_xml_tags       : 'automatically close XML tags'
    strip_trailing_whitespace : 'remove whenever file is saved'
    show_trailing_whitespace  : 'show spaces at ends of lines'
    spaces_instead_of_tabs    : 'send 4 spaces when the tab key is pressed'
    extra_button_bar          : 'more editing functions (mainly in Sage worksheets)'

EditorSettingsCheckboxes = rclass
    displayName : 'Account-EditorSettingsCheckboxes'

    propTypes :
        editor_settings : rtypes.object.isRequired
        on_change       : rtypes.func.isRequired

    label_checkbox : (name, desc) ->
        return misc.capitalize(name.replace(/_/g,' ').replace(/-/g,' ').replace('xml','XML')) + ': ' + desc

    render_checkbox : (name, desc) ->
        <Checkbox checked  = {@props.editor_settings[name]}
               key      = {name}
               ref      = {name}
               onChange = {(e)=>@props.on_change(name, e.target.checked)}>
            {@label_checkbox(name, desc)}]
        </Checkbox>

    render : ->
        <span>
            {(@render_checkbox(name, desc) for name, desc of EDITOR_SETTINGS_CHECKBOXES)}
        </span>

EditorSettingsAutosaveInterval = rclass
    displayName : 'Account-EditorSettingsAutosaveInterval'

    propTypes :
        autosave  : rtypes.number.isRequired
        on_change : rtypes.func.isRequired

    render : ->
        <LabeledRow label='Autosave interval'>
            <NumberInput
                on_change = {(n)=>@props.on_change('autosave',n)}
                min       = 15
                max       = 900
                number    = {@props.autosave}
                unit      = "seconds" />
        </LabeledRow>

EditorSettingsFontSize = rclass
    displayName : 'Account-EditorSettingsFontSize'

    propTypes :
        font_size : rtypes.number.isRequired
        on_change : rtypes.func.isRequired

    render : ->
        <LabeledRow label='Font Size'>
            <NumberInput
                on_change = {(n)=>@props.on_change('font_size',n)}
                min       = 6
                max       = 32
                number    = {@props.font_size}
                unit      = "px" />
        </LabeledRow>

EDITOR_COLOR_SCHEMES =
    'default'                 : 'Default'
    '3024-day'                : '3024 day'
    '3024-night'              : '3024 night'
    'ambiance-mobile'         : 'Ambiance mobile'
    'ambiance'                : 'Ambiance'
    'base16-dark'             : 'Base 16 dark'
    'base16-light'            : 'Base 16 light'
    'blackboard'              : 'Blackboard'
    'cobalt'                  : 'Cobalt'
    'eclipse'                 : 'Eclipse'
    'elegant'                 : 'Elegant'
    'erlang-dark'             : 'Erlang dark'
    'lesser-dark'             : 'Lesser dark'
    'the-matrix'              : 'The Matrix'
    'midnight'                : 'Midnight'
    'monokai'                 : 'Monokai'
    'neat'                    : 'Neat'
    'night'                   : 'Night'
    'paraiso-dark'            : 'Paraiso dark'
    'paraiso-light'           : 'Paraiso light'
    'pastel-on-dark'          : 'Pastel on dark'
    'rubyblue'                : 'Rubyblue'
    'solarized dark'          : 'Solarized dark'
    'solarized light'         : 'Solarized light'
    'tomorrow-night-eighties' : 'Tomorrow Night - Eighties'
    'twilight'                : 'Twilight'
    'vibrant-ink'             : 'Vibrant ink'
    'xq-dark'                 : 'Xq dark'
    'xq-light'                : 'Xq light'

EditorSettingsColorScheme = rclass
    displayName : 'Account-EditorSettingsColorScheme'

    propTypes :
        theme     : rtypes.string.isRequired
        on_change : rtypes.func.isRequired

    render : ->
        <LabeledRow label='Editor color scheme'>
            <SelectorInput
                options   = {EDITOR_COLOR_SCHEMES}
                selected  = {@props.theme}
                on_change = {@props.on_change}
            />
        </LabeledRow>

EDITOR_BINDINGS =
    standard : 'Standard'
    sublime  : 'Sublime'
    vim      : 'Vim'
    emacs    : 'Emacs'

EditorSettingsKeyboardBindings = rclass
    displayName : 'Account-EditorSettingsKeyboardBindings'

    propTypes :
        bindings  : rtypes.string.isRequired
        on_change : rtypes.func.isRequired

    render : ->
        <LabeledRow label='Editor keyboard bindings'>
            <SelectorInput
                options   = {EDITOR_BINDINGS}
                selected  = {@props.bindings}
                on_change = {@props.on_change}
            />
        </LabeledRow>

EditorSettings = rclass
    displayName : 'Account-EditorSettings'

    propTypes :
        redux    : rtypes.object
        autosave : rtypes.number
        font_size: rtypes.number
        editor_settings : rtypes.object

    on_change : (name, val) ->
        if name == 'autosave'
            @props.redux.getTable('account').set(autosave : val)
        else if name == 'font_size'
            @props.redux.getTable('account').set(font_size : val)
        else
            @props.redux.getTable('account').set(editor_settings:{"#{name}":val})

    render : ->
        if not @props.editor_settings?
            return <Loading />
        <Panel header={<h2> <Icon name='edit' /> Editor (settings apply to newly (re-)opened files)</h2>}>
            <EditorSettingsFontSize
                on_change={@on_change} font_size={@props.font_size} />
            <EditorSettingsAutosaveInterval
                on_change={@on_change} autosave={@props.autosave} />
            <EditorSettingsColorScheme
                on_change={(value)=>@on_change('theme',value)} theme={@props.editor_settings.theme} />
            <EditorSettingsKeyboardBindings
                on_change={(value)=>@on_change('bindings',value)} bindings={@props.editor_settings.bindings} />
            <EditorSettingsCheckboxes
                on_change={@on_change} editor_settings={@props.editor_settings} />
        </Panel>

KEYBOARD_SHORTCUTS =
    #'Next file tab'                : 'control+]'  # temporarily disabled since broken in many ways
    #'Previous file tab'            : 'control+['
    'Smaller text'                 : 'control+<'
    'Bigger text'                  : 'control+>'
    'Go to line'                   : 'control+L'
    'Find'                         : 'control+F'
    'Find next'                    : 'control+G'
    'Fold/unfold selected code'    : 'control+Q'
    'Shift selected text right'    : 'tab'
    'Shift selected text left'     : 'shift+tab'
    'Split view in any editor'     : 'control+I'
    'Autoindent selection'         : 'control+'
    'Multiple cursors'             : 'control+click'
    'Simple autocomplete'          : 'control+space'
    'Sage autocomplete'            : 'tab'
    'Split cell in Sage worksheet' : 'control+;'

EVALUATE_KEYS =
    'Shift-Enter' : 'shift+enter'
    'Enter'       : 'enter (shift+enter for newline)'

KeyboardSettings = rclass
    displayName : 'Account-KeyboardSettings'

    propTypes :
        redux        : rtypes.object
        evaluate_key : rtypes.string

    render_keyboard_shortcuts : ->
        for desc, shortcut of KEYBOARD_SHORTCUTS
            <LabeledRow key={desc} label={desc}>
                {shortcut}
            </LabeledRow>

    eval_change : (value) ->
        @props.redux.getTable('account').set(evaluate_key : value)

    render_eval_shortcut : ->
        if not @props.evaluate_key?
            return <Loading />
        <LabeledRow label='Sage Worksheet evaluate key'>
            <SelectorInput
                options   = {EVALUATE_KEYS}
                selected  = {@props.evaluate_key}
                on_change = {@eval_change}
            />
        </LabeledRow>

    render : ->
        <Panel header={<h2> <Icon name='keyboard-o' /> Keyboard shortcuts</h2>}>
            {@render_keyboard_shortcuts()}
            {@render_eval_shortcut()}
        </Panel>

OtherSettings = rclass
    displayName : 'Account-OtherSettings'

    propTypes :
        other_settings : rtypes.object
        redux          : rtypes.object

    on_change : (name, value) ->
        @props.redux.getTable('account').set(other_settings:{"#{name}":value})

    render_confirm : ->
        if not require('./feature').IS_MOBILE
                <Checkbox
                    checked  = {@props.other_settings.confirm_close}
                    ref      = 'confirm_close'
                    onChange = {(e)=>@on_change('confirm_close', e.target.checked)}>
                    Confirm: always ask for confirmation before closing the browser window]
                </Checkbox>
    render_page_size_warning : ->
        BIG_PAGE_SIZE = 500
        if @props.other_settings.page_size > BIG_PAGE_SIZE
            <Alert bsStyle='warning'>
                Your file listing page size is set to {@props.other_settings.page_size}. Sizes above {BIG_PAGE_SIZE} may cause the file listing to render slowly for directories with lots of files.
            </Alert>

    render : ->
        if not @props.other_settings
            return <Loading />
        <Panel header={<h2> <Icon name='gear' /> Other settings</h2>}>
            {@render_confirm()}
            <Checkbox
                checked  = {@props.other_settings.mask_files}
                ref      = 'mask_files'
                onChange = {(e)=>@on_change('mask_files', e.target.checked)}
            >
                Mask files: grey-out files in the files viewer that you probably do not want to open
            </Checkbox>
            <LabeledRow label='Default file sort'>
                <SelectorInput
                    selected  = {@props.other_settings.default_file_sort}
                    options   = {time:'Sort by time', name:'Sort by name'}
                    on_change = {(value)=>@on_change('default_file_sort', value)}
                />
            </LabeledRow>
            <LabeledRow label='Number of files per page'>
                <NumberInput
                        on_change = {(n)=>@on_change('page_size',n)}
                        min       = 1
                        max       = 1000000
                        number    = {@props.other_settings.page_size} />
            </LabeledRow>
            <LabeledRow label='Standby timeout'>
                <NumberInput
                    on_change = {(n)=>@on_change('standby_timeout_m',n)}
                    min       = 1
                    max       = 180
                    unit      = "minutes"
                    number    = {@props.other_settings.standby_timeout_m} />
            </LabeledRow>
            {@render_page_size_warning()}
        </Panel>

AccountCreationToken = rclass
    displayName : 'AccountCreationToken'

    getInitialState : ->
        state : 'view'   # view --> edit --> save --> view
        token : ''
        error : ''

    edit : ->
        @setState(state:'edit')

    save : ->
        @setState(state:'save')
        token = @state.token
        salvus_client.query
            query :
                server_settings : {name:'account_creation_token',value:token}
            cb : (err) =>
                if err
                    @setState(state:'edit', error:err)
                else
                    @setState(state:'view', error:'', token:'')

    render_save_button : ->
        <Button style={marginRight:'1ex'} onClick={@save} bsStyle='success'>Save token</Button>

    render_control : ->
        switch @state.state
            when 'view'
                <Button onClick={@edit} bsStyle='warning'>Change token...</Button>
            when 'load'
                <Loading />
            when 'edit', 'save'
                <Well>
                    <form onSubmit={@save}>
                        <FormGroup>
                            <FormControl
                                ref      = 'input'
                                type     = 'text'
                                value    = {@state.token}
                                onChange = {=>@setState(token:ReactDOM.findDOMNode(@refs.input).value)}}
                            />
                        </FormGroup>
                    </form>
                    {@render_save_button()}
                    <Button onClick={=>@setState(state:'view', token:'')}>Cancel</Button>
                    <br /><br />
                    (Set to empty to not require a token.)
                </Well>

    render_error : ->
        if @state.error
            <ErrorDisplay error={@state.error} onClose={=>@setState(error:'')} />

    render_save : ->
        if @state.state == 'save'
            <Saving />

    render : ->
        <div>
             {@render_control()}
             {@render_save()}
             {@render_error()}
        </div>


StripeKeys = rclass
    displayName : 'Account-StripeKeys'

    getInitialState : ->
        state           : 'view'   # view --> edit --> save --> view
        secret_key      : undefined
        publishable_key : undefined
        error           : undefined

    edit : ->
        @setState(state:'edit')

    save : ->
        @setState(state:'save')
        f = (name, cb) =>
        query = (server_settings : {name:"stripe_#{name}_key", value:@state["#{name}_key"]} for name in ['secret', 'publishable'])
        salvus_client.query
            query : query
            cb    : (err) =>
                if err
                    @setState(state:'edit', error:err)
                else
                    @setState(state:'view', error:'', secret_key:'', publishable_key:'')

    cancel : ->
        @setState(state:'view', error:'', secret_key:'', publishable_key:'')

    render : ->
        <div>
            {@render_main()}
            {@render_error()}
        </div>

    render_main :->
        switch @state.state
            when 'view'
                <Button bsStyle='warning' onClick={@edit}>Change stripe keys...</Button>
            when 'save'
                <div>Saving stripe keys...</div>
            when 'edit'
                <Well>
                    <LabeledRow label='Secret key'>
                        <FormGroup>
                            <FormControl ref='input_secret_key' type='text' value={@state.secret_key}
                                onChange={=>@setState(secret_key:ReactDOM.findDOMNode(@refs.input_secret_key).value)} />
                        </FormGroup>
                    </LabeledRow>
                    <LabeledRow label='Publishable key'>
                        <FormGroup>
                            <FormControl ref='input_publishable_key' type='text' value={@state.publishable_key}
                                onChange={=>@setState(publishable_key:ReactDOM.findDOMNode(@refs.input_publishable_key).value)} />
                        </FormGroup>
                    </LabeledRow>
                    <ButtonToolbar>
                        <Button bsStyle='success' onClick={@save}>Save stripe keys...</Button>
                        <Button onClick={@cancel}>Cancel</Button>
                    </ButtonToolbar>
                </Well>

    render_error : ->
        if @state.error
            <ErrorDisplay error={@state.error} onClose={=>@setState(error:'')} />

site_settings_conf = require('smc-util/schema').site_settings_conf
async = require('async')
underscore = require('underscore')
SiteSettings = rclass
    displayName : 'Account-SiteSettings'

    getInitialState : ->
        return {state :'view'}  # view --> load --> edit --> save --> view, and error

    render_error : ->
        if @state.error
            <ErrorDisplay error={@state.error} onClose={=>@setState(error:'')} />

    render : ->
        <div>
            {@render_main()}
            {@render_error()}
        </div>

    load: ->
        @setState(state:'load')
        salvus_client.query
            query :
                site_settings : [{name:null, value:null}]
            cb : (err, result) =>
                if err
                    @setState(state:'error', error:err)
                else
                    data = {}
                    for x in result.query.site_settings
                        data[x.name] = x.value
                    @setState
                        state  : 'edit'
                        error  : undefined
                        data   : data
                        edited : misc.deep_copy(data)

    render_edit_button: ->
        <Button onClick={=>@load()}>Edit...</Button>

    save: ->
        @setState(state:'save')
        f = (x, cb) =>
            salvus_client.query
                query :
                    site_settings : {name: x.name, value: x.value}
                cb : cb
        v = []
        for name, value of @state.edited
            if not underscore.isEqual(value, @state.data[name])
                v.push({name:name, value:value})
        async.map v, f, (err) =>
            if err
                @setState(state:'error', error:err)
            else
                @setState(state:'view')

    render_save_button: ->
        <Button onClick={@save}>Save</Button>

    render_row: (name, value) ->
        if not value?
            value = site_settings_conf[name].default
        conf = site_settings_conf[name]
        label = <Tip key={name} title={conf.name} tip={conf.desc}>{conf.name}</Tip>
        <LabeledRow key={name} label={label}>
            <FormGroup>
                <FormControl ref={name} type='text' value={value}
                    onChange={=>e = misc.copy(@state.edited); e[name]=ReactDOM.findDOMNode(@refs[name]).value; @setState(edited:e)} />
            </FormGroup>
        </LabeledRow>

    render_editor: ->
        for name in misc.keys(site_settings_conf)
            @render_row(name, @state.edited[name])

    render_main : ->
        switch @state.state
            when 'view'
                @render_edit_button()
            when 'edit'
                <Well>
                    {@render_editor()}
                    {@render_save_button()}
                </Well>
            when 'save'
                <div>Saving site configuration...</div>
            when 'load'
                <div>Loading site configuration...</div>

SystemMessage = rclass
    displayName : 'Account-SystemMessage'

    reduxProps :
        system_notifications :
            notifications : rtypes.immutable

    getInitialState : ->
        return {state :'view'}  # view <--> edit

    render_buttons: ->
        open = 0
        @props.notifications.map (mesg, id) ->
            if not mesg.get('done')
                open += 1
        <ButtonToolbar>
            <Button onClick={=>@setState(state:'edit')}>Compose...</Button>
            {<Button onClick={@mark_all_done}>Mark {open} {misc.plural(open, 'notification')} done</Button> if open > 0}
            {<Button disabled=true>No outstanding notifications</Button> if open == 0}
        </ButtonToolbar>


    render_editor: ->
        <Well>
            <FormGroup>
                <FormControl autofocus value={@state.mesg} ref='input' rows=3 componentClass='textarea' onChange={=>@setState(mesg:ReactDOM.findDOMNode(@refs.input).value)} />
            </FormGroup>
            <ButtonToolbar>
                <Button onClick={@send} bsStyle="danger"><Icon name='paper-plane-o'/> Send</Button>
                <Button onClick={=>@setState(state:'view')}>Cancel</Button>
            </ButtonToolbar>
        </Well>

    send: ->
        @setState(state:'view')
        mesg = @state.mesg?.trim()  # mesg need not be defined
        if mesg
            redux.getActions('system_notifications').send_message
                text     : mesg
                priority : 'high'

    mark_all_done: ->
        redux.getActions('system_notifications').mark_all_done()

    render : ->
        if not @props.notifications?
            return <Loading/>
        switch @state.state
            when 'view'
                @render_buttons()
            when 'edit'
                @render_editor()

AdminSettings = rclass
    propTypes :
        groups : rtypes.array

    render : ->
        if not @props.groups? or 'admin' not in @props.groups
            return <span />
        <Panel header={<h2> <Icon name='users' /> Administrative server settings</h2>}>
            <LabeledRow label='Account Creation Token'>
                <AccountCreationToken />
            </LabeledRow>
            <LabeledRow label='Stripe API Keys' style={marginTop:'15px'}>
                <StripeKeys />
            </LabeledRow>
            <LabeledRow label='Site Settings' style={marginTop:'15px'}>
                <SiteSettings />
            </LabeledRow>
            <LabeledRow label='System Notifications' style={marginTop:'15px'}>
                <Redux redux={redux}>
                    <SystemMessage />
                </Redux>
            </LabeledRow>
        </Panel>

# Render the entire settings component
exports.AccountSettingsTop = rclass
    displayName : 'AccountSettingsTop'

    propTypes :
        redux           : rtypes.object
        first_name      : rtypes.string
        last_name       : rtypes.string
        email_address   : rtypes.string
        passports       : rtypes.object
        show_sign_out   : rtypes.bool
        sign_out_error  : rtypes.string
        everywhere      : rtypes.bool
        terminal        : rtypes.object
        evaluate_key    : rtypes.string
        autosave        : rtypes.number
        font_size       : rtypes.number
        editor_settings : rtypes.object
        other_settings  : rtypes.object
        profile         : rtypes.object
        groups          : rtypes.array

    render : ->
        <div style={marginTop:'1em'}>
            <Row>
                <Col xs=12 md=6>
                    <AccountSettings
                        first_name     = {@props.first_name}
                        last_name      = {@props.last_name}
                        email_address  = {@props.email_address}
                        passports      = {@props.passports}
                        show_sign_out  = {@props.show_sign_out}
                        sign_out_error = {@props.sign_out_error}
                        everywhere     = {@props.everywhere}
                        redux          = {@props.redux} />
                    <TerminalSettings
                        terminal = {@props.terminal}
                        redux    = {@props.redux} />
                    <KeyboardSettings
                        evaluate_key = {@props.evaluate_key}
                        redux        = {@props.redux} />
                </Col>
                <Col xs=12 md=6>
                    <EditorSettings
                        autosave        = {@props.autosave}
                        font_size       = {@props.font_size}
                        editor_settings = {@props.editor_settings}
                        redux           = {@props.redux} />
                    <OtherSettings
                        other_settings  = {@props.other_settings}
                        redux           = {@props.redux} />
                    <ProfileSettings
                        email_address = {@props.email_address}
                        profile       = {@props.profile}
                        first_name    = {@props.first_name}
                        last_name     = {@props.last_name}
                        redux         = {@props.redux} />
                    <AdminSettings groups={@props.groups} />
                </Col>
            </Row>
            <Footer/>
        </div>

STRATEGIES = ['email']
f = () ->
    $.get "#{window.smc_base_url}/auth/strategies", (strategies, status) ->
        if status == 'success'
            STRATEGIES = strategies
            # TODO: this forces re-render of the strategy part of the component above!
            # It should directly depend on the store, but instead right now still
            # depends on STRATEGIES.
            redux.getActions('account').setState(strategies:strategies)
        else
            setTimeout(f, 60000)
f()

ugly_error = (err) ->
    if typeof(err) != 'string'
        err = misc.to_json(err)
    require('./alerts').alert_message(type:"error", message:"Settings error -- #{err}")



# returns password score if password checker library
# loaded; otherwise returns undefined and starts load
zxcvbn = undefined
password_score = (password) ->
    return  # temporary until loading iof zxcvbn below is fixed. See https://github.com/sagemathinc/smc/issues/687
    # if the password checking library is loaded, render a password strength indicator -- otherwise, don't
    if zxcvbn?
        if zxcvbn != 'loading'
            # explicitly ban some words.
            return zxcvbn(password, ['sagemath','salvus','sage','sagemathcloud','smc','mathematica','pari'])
    else
        zxcvbn = 'loading'
        require.ensure [], =>
            zxcvbn = require("script!zxcvbn/zxcvbn.js")
            # $.getScript '/static/zxcvbn/zxcvbn.js', () =>
            #    zxcvbn = window.zxcvbn
    return


###
Top Navbar button label at the top
###

AccountName = rclass
    displayName : 'AccountName'

    reduxProps :
        account :
            first_name : rtypes.string
            last_name  : rtypes.string

    shouldComponentUpdate: (next) ->
        return @props.first_name != next.first_name or @props.last_name != next.last_name

    render : ->
        name = ''
        if @props.first_name? and @props.last_name?
            name = misc.trunc_middle(@props.first_name + ' ' + @props.last_name, 32)
        if not name.trim()
            name = "Account"
        <span><Icon name='cog' style={fontSize:'20px'}/> {name}</span>

render_top_navbar_button = ->
    <Redux redux={redux}>
        <AccountName />
    </Redux>

if not window.FULLY_REACT
    ReactDOM.render render_top_navbar_button(), require('./top_navbar').top_navbar.pages['account'].button.find('.button-label')[0]<|MERGE_RESOLUTION|>--- conflicted
+++ resolved
@@ -124,27 +124,30 @@
         if @state.error
             <ErrorDisplay error={@state.error} onClose={=>@setState(error:'')} style={marginTop:'15px'} />
 
-<<<<<<< HEAD
     render_edit : ->
         <Well style={marginTop: '3ex'}>
-            New email address
-            <Input
-                autoFocus
-                type        = 'email_address'
-                ref         = 'email_address'
-                value       = {@state.email_address}
-                placeholder = 'user@example.com'
-                onChange    = {=>@setState(email_address : @refs.email_address.getValue())}
-            />
+            <FormGroup>
+                New email address
+                <FormControl
+                    autoFocus
+                    type        = 'email_address'
+                    ref         = 'email_address'
+                    value       = {@state.email_address}
+                    placeholder = 'user@example.com'
+                    onChange    = {=>@setState(email_address : ReactDOM.findDOMNode(@refs.email_address).value)}
+                />
+            </FormGroup>
             Current password
             <form onSubmit={(e)=>e.preventDefault();if @is_submittable() then @save_editing()}>
-                <Input
-                    type        = 'password'
-                    ref         = 'password'
-                    value       = {@state.password}
-                    placeholder = 'Current password'
-                    onChange    = {=>@setState(password : @refs.password.getValue())}
-                />
+                <FormGroup>
+                    <FormControl
+                        type        = 'password'
+                        ref         = 'password'
+                        value       = {@state.password}
+                        placeholder = 'Current password'
+                        onChange    = {=>@setState(password : ReactDOM.findDOMNode(@refs.password).value)}
+                    />
+                </FormGroup>
             </form>
             <ButtonToolbar>
                 {@change_button()}
@@ -153,50 +156,6 @@
             {@render_error()}
             {@render_saving()}
         </Well>
-=======
-    render_value : ->
-        switch @state.state
-            when 'view'
-                <div>{@props.email_address}
-                     <Button className='pull-right' onClick={@start_editing}>Change email</Button>
-                </div>
-            when 'edit', 'saving'
-                <Well>
-                    <FormGroup>
-                        Current email address
-                        <pre>{@props.email_address}</pre>
-                    </FormGroup>
-                    <FormGroup>
-                        New email address
-                        <FormControl
-                            autoFocus
-                            type        = 'email'
-                            ref         = 'email_address'
-                            value       = {@state.email_address}
-                            placeholder = 'user@example.com'
-                            onChange    = {=>@setState(email_address : ReactDOM.findDOMNode(@refs.email_address).value)}
-                        />
-                    </FormGroup>
-                    <form onSubmit={(e)=>e.preventDefault();if @is_submittable() then @save_editing()}>
-                        <FormGroup>
-                            Current password
-                            <FormControl
-                                type        = 'password'
-                                ref         = 'password'
-                                value       = {@state.password}
-                                placeholder = 'Current password'
-                                onChange    = {=>@setState(password : ReactDOM.findDOMNode(@refs.password).value)}
-                            />
-                        </FormGroup>
-                    </form>
-                    <ButtonToolbar>
-                        {@change_button()}
-                        <Button bsStyle='default' onClick={@cancel_editing}>Cancel</Button>
-                    </ButtonToolbar>
-                    {@render_error()}
-                    {@render_saving()}
-                </Well>
->>>>>>> 3c395f6b
 
     render_saving : ->
         if @state.state == 'saving'
@@ -287,27 +246,30 @@
                 {score[result.score]} (crack time: {result.crack_time_display})
             </div>
 
-<<<<<<< HEAD
     render_edit : ->
         <Well style={marginTop:'3ex'}>
-            Current password
-            <Input
-                autoFocus
-                type        = 'password'
-                ref         = 'old_password'
-                value       = {@state.old_password}
-                placeholder = 'Current password'
-                onChange    = {=>@setState(old_password : @refs.old_password.getValue())}
-            />
+            <FormGroup>
+                Current password
+                <FormControl
+                    autoFocus
+                    type        = 'password'
+                    ref         = 'old_password'
+                    value       = {@state.old_password}
+                    placeholder = 'Current password'
+                    onChange    = {=>@setState(old_password : ReactDOM.findDOMNode(@refs.old_password).value)}
+                />
+            </FormGroup>
             New password
             <form onSubmit={(e)=>e.preventDefault();if @is_submittable() then @save_new_password()}>
-                <Input
-                    type        = 'password'
-                    ref         = 'new_password'
-                    value       = {@state.new_password}
-                    placeholder = 'New password'
-                    onChange    = {=>x=@refs.new_password.getValue(); @setState(zxcvbn:password_score(x), new_password:x)}
-                />
+                <FormGroup>
+                    <FormControl
+                        type        = 'password'
+                        ref         = 'new_password'
+                        value       = {@state.new_password}
+                        placeholder = 'New password'
+                        onChange    = {=>x=ReactDOM.findDOMNode(@refs.new_password).value; @setState(zxcvbn:password_score(x), new_password:x)}
+                    />
+                </FormGroup>
             </form>
             {@password_meter()}
             <ButtonToolbar>
@@ -317,47 +279,6 @@
             {@render_error()}
             {@render_saving()}
         </Well>
-=======
-    render_value : ->
-        switch @state.state
-            when 'view'
-                <Button className='pull-right' onClick={@change_password}  style={marginTop: '8px'}>
-                    Change password
-                </Button>
-            when 'edit', 'saving'
-                <Well style={marginTop:'10px'}>
-                    <FormGroup>
-                        Current password
-                        <FormControl
-                            autoFocus
-                            type        = 'password'
-                            ref         = 'old_password'
-                            value       = {@state.old_password}
-                            placeholder = 'Current password'
-                            onChange    = {=>@setState(old_password : ReactDOM.findDOMNode(@refs.old_password).value)}
-                        />
-                    </FormGroup>
-                    <form onSubmit={(e)=>e.preventDefault();if @is_submittable() then @save_new_password()}>
-                        <FormGroup>
-                            New password
-                            <FormControl
-                                type        = 'password'
-                                ref         = 'new_password'
-                                value       = {@state.new_password}
-                                placeholder = 'New password'
-                                onChange    = {=>x=ReactDOM.findDOMNode(@refs.new_password).value; @setState(zxcvbn:password_score(x), new_password:x)}
-                            />
-                        </FormGroup>
-                    </form>
-                    {@password_meter()}
-                    <ButtonToolbar>
-                        {@change_button()}
-                        <Button bsStyle='default' onClick={@cancel_editing}>Cancel</Button>
-                    </ButtonToolbar>
-                    {@render_error()}
-                    {@render_saving()}
-                </Well>
->>>>>>> 3c395f6b
 
     render_saving : ->
         if @state.state == 'saving'
@@ -621,29 +542,17 @@
             Are you sure you want to do this?<br/>
             You will <span style={fontWeight:'bold'}>immediately</span> lose access to <span style={fontWeight:'bold'}>all</span> of your projects.<br/>
             <hr style={marginTop:'10px', marginBottom:'10px'}/>
-<<<<<<< HEAD
             To proceed, enter your first and last name below.
-            <Input
-                autoFocus
-                value       = {@state.confirmation_text}
-                type        = 'text'
-                ref         = 'confirmation_field'
-                onChange    = {=>@setState(confirmation_text : @refs.confirmation_field.getValue())}
-                style       = {marginTop : '1ex'}
-            />
-=======
-            To proceed, type <span style={fontWeight:'bold'}>delete this account</span> below.
             <FormGroup>
                 <FormControl
                     autoFocus
                     value       = {@state.confirmation_text}
                     type        = 'text'
-                    ref         = 'confirmation_field'
+                    ref        = 'confirmation_field'
                     onChange    = {=>@setState(confirmation_text : ReactDOM.findDOMNode(@refs.confirmation_field).value)}
                     style       = {marginTop : '1ex'}
                 />
             </FormGroup>
->>>>>>> 3c395f6b
             <ButtonToolbar style={textAlign: 'center', marginTop: '15px'}>
                 <Button
                     disabled={@state.confirmation_text != @props.required_text}
