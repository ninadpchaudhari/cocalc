/*
Top-level react component for editing code.
*/

import { CodemirrorEditor } from "./codemirror-editor";
import { filename_extension, set } from "../generic/misc";
import { createEditor } from "../frame-tree/editor";

<<<<<<< HEAD
const FORMAT = set([
  "js",
  "jsx",
  "ts",
  "tsx",
  "json",
  "md",
  "css",
  "py",
  "yaml"
]);
=======
const FORMAT = set(["js", "jsx", "ts", "tsx", "json", "md", "css", "py", "r"]);
>>>>>>> 2e2fc00a

const EDITOR_SPEC = {
  cm: {
    short: "Code",
    name: "Source Code",
    icon: "code",
    component: CodemirrorEditor,
    buttons: function(path: string): any {
      const buttons: any = set([
        "print",
        "decrease_font_size",
        "increase_font_size",
        "save",
        "time_travel",
        "replace",
        "find",
        "goto_line",
        "cut",
        "paste",
        "copy",
        "undo",
        "redo"
      ]);
      if (FORMAT[filename_extension(path)]) {
        buttons.format = true;
      }
      return buttons;
    }
  }
};

export const Editor = createEditor({
  format_bar: false,
  editor_spec: EDITOR_SPEC,
  display_name: "CodeEditor"
});<|MERGE_RESOLUTION|>--- conflicted
+++ resolved
@@ -6,7 +6,6 @@
 import { filename_extension, set } from "../generic/misc";
 import { createEditor } from "../frame-tree/editor";
 
-<<<<<<< HEAD
 const FORMAT = set([
   "js",
   "jsx",
@@ -16,11 +15,9 @@
   "md",
   "css",
   "py",
+  "r",
   "yaml"
 ]);
-=======
-const FORMAT = set(["js", "jsx", "ts", "tsx", "json", "md", "css", "py", "r"]);
->>>>>>> 2e2fc00a
 
 const EDITOR_SPEC = {
   cm: {
