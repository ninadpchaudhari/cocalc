--- conflicted
+++ resolved
@@ -49,13 +49,10 @@
   tex: true, // actually use latexformat
   html: true, // uses old-school "tidy" with some specific parameters
   r: true, // formatR
-<<<<<<< HEAD
-  go: true // gofmt
-=======
+  go: true, // gofmt
   c: true, // clang-format
   cc: true, // --*--
   "c++": true, // --*--
   cpp: true, // --*--
   h: true // --*--
->>>>>>> 8b518e77
 };