--- conflicted
+++ resolved
@@ -46,12 +46,9 @@
 
 {UpgradeStatus} = require('./upgrades/status')
 
-<<<<<<< HEAD
-
 COMPUPTE_IMAGES = require("./compute-images/init").NAME
-=======
+
 {ResetProjectsConfirmation} = require('./r_upgrades')
->>>>>>> 1a1f0261
 
 ###
 TODO:  This entire file should be broken into many small files/components,
