###############################################################################
#
#    CoCalc: Collaborative Calculation in the Cloud
#
#    Copyright (C) 2016, Sagemath Inc.
#
#    This program is free software: you can redistribute it and/or modify
#    it under the terms of the GNU General Public License as published by
#    the Free Software Foundation, either version 3 of the License, or
#    (at your option) any later version.
#
#    This program is distributed in the hope that it will be useful,
#    but WITHOUT ANY WARRANTY; without even the implied warranty of
#    MERCHANTABILITY or FITNESS FOR A PARTICULAR PURPOSE.  See the
#    GNU General Public License for more details.
#
#    You should have received a copy of the GNU General Public License
#    along with this program.  If not, see <http://www.gnu.org/licenses/>.
#
###############################################################################

$ = window.$

{IS_MOBILE} = require('./feature')
misc        = require('smc-util/misc')
{dmp}       = require('smc-util/syncstring')
buttonbar   = require('./buttonbar')
markdown    = require('./markdown')
theme       = require('smc-util/theme')

{redux} = require('./smc-react')

templates = $("#webapp-misc-templates")

exports.is_shift_enter = (e) -> e.which is 13 and e.shiftKey
exports.is_enter       = (e) -> e.which is 13 and not e.shiftKey
exports.is_ctrl_enter  = (e) -> e.which is 13 and e.ctrlKey
exports.is_escape      = (e) -> e.which is 27

exports.APP_ICON               = require('webapp-lib/cocalc-icon.svg')
exports.APP_ICON_WHITE         = require('webapp-lib/cocalc-icon-white.svg')
exports.APP_LOGO               = require('webapp-lib/cocalc-logo.svg')
exports.APP_LOGO_WHITE         = require('webapp-lib/cocalc-icon-white-transparent.svg')
exports.APP_LOGO_NAME_WHITE    = require('webapp-lib/cocalc-font-white.svg')

{join} = require('path')
exports.BASE_URL = if window? then "#{window.location.protocol}//#{join(window.location.hostname, window.app_base_url ? '')}" else theme.DOMAIN_NAME

local_diff = exports.local_diff = (before, after) ->
    # Return object
    #
    #    {pos:index_into_before, orig:"substring of before starting at pos", repl:"what to replace string by"}
    #
    # that explains how to transform before into after via a substring
    # replace.  This addresses the case when before has been *locally*
    # edited to obtain after.
    #
    if not before?
        return {pos:0, orig:'', repl:after}
    i = 0
    while i < before.length and before[i] == after[i]
        i += 1
    # We now know that they differ at position i
    orig = before.slice(i)
    repl = after.slice(i)

    # Delete the biggest string in common at the end of orig and repl.
    # This works well for local edits, which is what this command is
    # aimed at.
    j = orig.length - 1
    d = repl.length - orig.length
    while j >= 0 and d+j>=0 and orig[j] == repl[d+j]
        j -= 1
    # They differ at position j (resp., d+j)
    orig = orig.slice(0, j+1)
    repl = repl.slice(0, d+j+1)
    return {pos:i, orig:orig, repl:repl}

exports.scroll_top = () ->
    # Scroll smoothly to the top of the page.
    $("html, body").animate({ scrollTop: 0 })


exports.human_readable_size = (bytes) ->
    if bytes < 1000
        return "#{bytes} bytes"
    if bytes < 1000000
        b = Math.floor(bytes/100)
        return "#{b/10} KB"
    if bytes < 1000000000
        b = Math.floor(bytes/100000)
        return "#{b/10} MB"
    b = Math.floor(bytes/100000000)
    return "#{b/10} GB"


#############################################
# JQuery Plugins
#############################################
{required, defaults} = require('smc-util/misc')

# jQuery plugin for spinner (/spin/spin.min.js)
$.fn.spin = (opts) ->
    @each ->
        $this = $(this)
        data = $this.data()
        if data.spinner
            data.spinner.stop()
            delete data.spinner
        if opts isnt false
            Spinner = require("spin/spin.min.js")
            data.spinner = new Spinner($.extend({color: $this.css("color")}, opts)).spin(this)
    return this

# jQuery plugin for spinner (/spin/spin.min.js)
$.fn.exactly_cover = (other) ->
    @each ->
        elt = $(this)
        elt.offset(other.offset())
        elt.width(other.width())
        elt.height(other.height())
    return this

# make all links open internally or in a new tab; etc.
# opts={project_id:?, file_path:path that contains file}
$.fn.process_smc_links = (opts={}) ->
    @each ->
        e = $(this)
        # part #1: process <a> tags
        a = e.find('a')
        for x in a
            y = $(x)
            href = y.attr('href')
            if href?
                if href[0] == '#'  # internal link - do not touch
                    continue
                if opts.href_transform?
                    href = opts.href_transform(href)
                if href.indexOf(document.location.origin) == 0 and href.indexOf('/projects/') != -1
                    # target starts with cloud URL or is absolute, and has /projects/ in it, so we open the
                    # link directly inside this browser tab.
                    # WARNING: there are cases that could be wrong via this heuristic, e.g., a raw link that happens
                    # to have /projects/ in it -- deal with them someday...
                    y.click (e) ->
                        url = $(@).attr('href')
                        i = url.indexOf('/projects/')
                        target = url.slice(i + '/projects/'.length)
                        redux.getActions('projects').load_target(decodeURI(target), not(e.which==2 or (e.ctrlKey or e.metaKey)))
                        return false

                else if href.indexOf('http://') != 0 and href.indexOf('https://') != 0  # does not start with http
                    # internal link
                    y.click (e) ->
                        target = $(@).attr('href')
                        {join} = require('path')
                        if target.indexOf('/projects/') == 0
                            # fully absolute (but without https://...)
                            target = decodeURI(target.slice('/projects/'.length))
                        else if target[0] == '/' and target[37] == '/' and misc.is_valid_uuid_string(target.slice(1,37))
                            # absolute path with /projects/ omitted -- /..project_id../files/....
                            target = decodeURI(target.slice(1))  # just get rid of leading slash
                        else if target[0] == '/' and opts.project_id
                            # absolute inside of project
                            target = join(opts.project_id, 'files', decodeURI(target))
                        else if opts.project_id and opts.file_path?
                            # realtive to current path
                            target = join(opts.project_id, 'files', opts.file_path, decodeURI(target))
                        redux.getActions('projects').load_target(target, not(e.which==2 or (e.ctrlKey or e.metaKey)))
                        return false
                else
                    # make links open in a new tab by default
                    a.attr("target","_blank")

        # part #2: process <img> and <object> tags
        # make relative links to images use the raw server
        if opts.project_id and opts.file_path?
            for [tag, attr] in [['img', 'src'], ['object', 'data']]
                for x in e.find(tag)
                    y = $(x)
                    src = y.attr(attr)
                    if not src?
                        continue
<<<<<<< HEAD
                    {join} = require('path')

                    i = src.indexOf('/projects/')
                    j = src.indexOf('/files/')
                    if src.indexOf(document.location.origin) == 0 and i != -1 and j != -1 and j > i
                        # the href is inside the app, points to the current project or another one
                        # j-i should be 36, unless we ever start to have different (vanity) project_ids
                        path = src.slice(j + '/files/'.length)
                        project_id = src.slice(i + '/projects/'.length, j)
                        new_src = join('/', window.app_base_url, project_id, 'raw', path)
                        y.attr(attr, new_src)
                        continue

                    if src.indexOf('://') != -1
                        # link points somewhere else
                        continue

                    # we do not have an absolute url, hence we assume it is a relative URL to a file in a project
                    new_src = join('/', window.app_base_url, opts.project_id, 'raw', opts.file_path, src)
=======
                    if opts.href_transform?
                        src = opts.href_transform(src)
                    if src[0] == '/' or src.slice(0,5) == 'data:'
                        # absolute path or data: url
                        new_src = src
                    else
                        {join} = require('path')
                        i = src.indexOf('/projects/')
                        j = src.indexOf('/files/')
                        if src.indexOf(document.location.origin) == 0 and i != -1 and j != -1 and j > i
                            # the href is inside the app, points to the current project or another one
                            # j-i should be 36, unless we ever start to have different (vanity) project_ids
                            path = src.slice(j + '/files/'.length)
                            project_id = src.slice(i + '/projects/'.length, j)
                            new_src = join('/', window.smc_base_url, project_id, 'raw', path)
                            y.attr(attr, new_src)
                            continue
                        if src.indexOf('://') != -1
                            # link points somewhere else
                            continue
                        # we do not have an absolute url, hence we assume it is a relative URL to a file in a project
                        new_src = join('/', window.smc_base_url, opts.project_id, 'raw', opts.file_path, src)
>>>>>>> 9686ea03
                    y.attr(attr, new_src)

        return e


# Easily enable toggling details of some elements...
# (grep code for usage examples)
$.fn.smc_toggle_details = (opts) ->
    opts = defaults opts,
        show   : required   # string -- jquery selector
        hide   : required   # string -- jquery selector
        target : required   # string -- jquery selector
    @each ->
        elt = $(this)
        elt.find(opts.show).click () ->
            elt.find(opts.show).hide()
            elt.find(opts.hide).show()
            elt.find(opts.target).show()
            elt.addClass('smc-toggle-show')
        elt.find(opts.hide).click () ->
            elt.find(opts.hide).hide()
            elt.find(opts.show).show()
            elt.find(opts.target).hide()
            elt.removeClass('smc-toggle-show')
        return elt


# jQuery plugin that sets the innerHTML of an element and doesn't do anything with script tags;
# in particular, doesn't explicitly remove and run them like jQuery does.
$.fn.html_noscript = (html) ->
    @each ->
        this.innerHTML = html
        t = $(this)
        t.find('script').remove()
        return t

# MathJax some code -- jQuery plugin
# ATTN: do not call MathJax directly, but always use this .mathjax() plugin.
# from React.js, the canonical way to call it is $(ReactDOM.findDOMNode(@)).mathjax() (e.g. Markdown in r_misc.cjsx)

# this queue is used, when starting up or when it isn't configured (yet)
mathjax_queue = []
mathjax_enqueue = (x) ->
    if MathJax?.Hub?
        if x[0] == 'Typeset'
            # insert MathJax.Hub as 2nd entry
            MathJax.Hub.Queue([x[0], MathJax.Hub, x[1]])
        else
            MathJax.Hub.Queue(x)
    else
        mathjax_queue.push(x)

exports.mathjax_finish_startup = ->
    for x in mathjax_queue
        mathjax_enqueue(x)
    if DEBUG
        console.log 'finishing mathjax startup'

mathjax_typeset = (el) ->
    # no MathJax.Hub, since there is no MathJax defined!
    mathjax_enqueue(["Typeset", el])

$.fn.extend
    mathjax: (opts={}) ->
        opts = defaults opts,
            tex                 : undefined
            display             : false
            inline              : false
            hide_when_rendering : false  # if true, entire element will get hidden until mathjax is rendered
            cb                  : undefined     # if defined, gets called as cb(t) for *every* element t in the jquery set!
        @each () ->
            t = $(this)
            if not opts.tex? and not opts.display and not opts.inline
                # Doing this test is still much better than calling mathjax below, since I guess
                # it doesn't do a simple test first... and mathjax is painful.
                html = t.html().toLowerCase()
                if html.indexOf('$') == -1 and html.indexOf('\\') == -1 and html.indexOf('math/tex') == -1
                    opts.cb?()
                    return t
                # this is a common special case - the code below would work, but would be
                # stupid, since it involves converting back and forth between html
                element = t
            else
                if opts.tex?
                    tex = opts.tex
                else
                    tex = t.html()
                if opts.display
                    tex = "$${#{tex}}$$"
                else if opts.inline
                    tex = "\\({#{tex}}\\)"
                element = t.html(tex)
            if opts.hide_when_rendering
                t.hide()
            mathjax_typeset(element[0])
            if opts.hide_when_rendering
                mathjax_enqueue([=>t.show()])
            if opts.cb?
                mathjax_enqueue([opts.cb, t])
            return t

$.fn.extend
    unmathjax: (opts={}) ->
        opts = defaults(opts,{})
        @each () ->
            t = $(this)
            for c in "MathJax_Preview MathJax_SVG MathJax_SVG_Display MathJax MathJax_MathML".split(' ')
                t.find(".#{c}").remove()
            for s in t.find("script[type='math/tex']")
                a = $(s)
                a.replaceWith(" $#{a.text()}$ ")
            for s in t.find("script[type='math/tex; mode=display']")
                a = $(s)
                a.replaceWith(" $$#{a.text()}$$ ")
            return t

$.fn.extend
    equation_editor: (opts={}) ->
        opts = defaults opts,
            display  : false
            value    : ''
            onchange : undefined
        @each () ->
            t = $(this)
            if opts.display
                delim = '$$'
                s = $("<div class='sagews-editor-latex-raw' style='width:50%'><textarea></textarea><br><div class='sagews-editor-latex-preview'></div></div>")
            else
                delim = '$'
                s = $("<div class='sagews-editor-latex-raw' style='width:50%'><textarea></textarea><br><div class='sagews-editor-latex-preview'></div></span>")
            s.attr('id', misc.uuid())
            ed = s.find("textarea")
            options =
                autofocus               : true
                mode                    : {name:'stex', globalVars: true}
                lineNumbers             : false
                showTrailingSpace       : false
                indentUnit              : 4
                tabSize                 : 4
                smartIndent             : true
                electricChars           : true
                undoDepth               : 100
                matchBrackets           : true
                autoCloseBrackets       : true
                autoCloseTags           : true
                lineWrapping            : true
                readOnly                : false
                styleActiveLine         : 15
                indentWithTabs          : false
                showCursorWhenSelecting : true
                viewportMargin          : Infinity
                extraKeys               : {}

            t.replaceWith(s)
            cm = CodeMirror.fromTextArea(ed[0], options)
            #console.log("setting value to '#{opts.value}'")
            trim_dollars = (code) ->
                code = code.trim()
                while code[0] == '$'
                    code = code.slice(1)
                while code[code.length-1] == '$'
                    code = code.slice(0,code.length-1)
                return code.trim()

            cm.setValue(delim + '\n\n' + opts.value + '\n\n' +  delim)
            cm.setCursor(line:2,ch:0)
            ed.val(opts.value)
            #cm.clearHistory()  # ensure that the undo history doesn't start with "empty document"
            $(cm.getWrapperElement()).css(height:'auto')
            preview = s.find(".sagews-editor-latex-preview")
            preview.click () =>
                cm.focus()
            update_preview = () ->
                preview.mathjax
                    tex     : trim_dollars(cm.getValue())
                    display : opts.display
                    inline  : not opts.display
            if opts.onchange?
                cm.on 'change', () =>
                    update_preview()
                    opts.onchange()
                    ed.val(trim_dollars(cm.getValue()))
            s.data('delim', delim)
            update_preview()
            return t

# Mathjax-enabled Contenteditable Editor plugin
$.fn.extend
    make_editable: (opts={}) ->
        @each () ->
            opts = defaults opts,
                value    : undefined   # defaults to what is already there
                onchange : undefined   # function that gets called when content changes
                interval : 250         # call onchange if there was a change, but no more for this many ms.
                one_line : false       # if true, blur when user presses the enter key
                mathjax  : false       # if false, completey ignore ever running mathjax -- probably a good idea since support for running it is pretty broken.

                cancel   : false       # if given, instead removes all handlers/editable from element

            t = $(this)

            if opts.cancel
                t.data('cancel_editor')?()
                # FUTURE: clear state -- get rid of function data...
                return

            if not opts.value?
                opts.value = t.html()

            last_sync = opts.value

            t.data('onchange', opts.onchange)

            change_timer = undefined
            report_change = () ->
                change_timer = undefined
                last_update = t.data('last_update')
                if t.data('mode') == 'edit'
                    now = t.html()
                else
                    now = t.data('raw')
                if last_update isnt now
                    #console.log("reporting change since '#{last_update}' != '#{now}'")
                    opts.onchange(now, t)
                    t.data('last_update', now)
                    last_sync = now

            set_change_timer = () ->
                if opts.onchange?
                    if change_timer?
                        clearTimeout(change_timer)
                    change_timer = setTimeout(report_change, opts.interval)

            # set the text content; it will be subsequently processed by mathjax, if opts.mathjax is true
            set_value = (value) ->
                t.data
                    raw         : value
                    mode        : 'view'
                t.html(value)
                if opts.mathjax
                    t.mathjax()
                set_change_timer()

            get_value = () ->
                if t.data('mode') == 'view'
                    return t.data('raw')
                else
                    return t.html()

            set_upstream = (upstream) ->
                cur = get_value()
                if cur != upstream
                    last = last_sync
                    p = dmp.patch_make(last, upstream)
                    #console.log("syncing:\ncur='#{cur}'\nupstream='#{upstream}'\nlast='#{last}'\npatch='#{misc.to_json(p)}'")
                    new_cur = dmp.patch_apply(p, cur)[0]
                    last_sync = new_cur
                    if new_cur != cur
                        #console.log("new_cur='#{new_cur}'")
                        set_value(new_cur)
                        report_change()

            on_focus = () ->
                #console.log("on_focus")
                if t.data('mode') == 'edit'
                    return
                t.data('mode', 'edit')
                t = $(this)
                x = t.data('raw')

            on_blur = () ->
                #console.log("on_blur")
                t = $(this)
                t.data
                    raw  : t.html()
                    mode : 'view'
                if opts.mathjax
                    t.mathjax()


            #on_keydown = (evt) ->
            #    if evt.which == 27 or (opts.one_line and evt.which == 13)
            #        t.blur()
            #        return false

            t.attr('contenteditable', true)

            handlers =
                focus   : on_focus
                blur    : on_blur
                paste   : set_change_timer
                keyup   : set_change_timer
                keydown : set_change_timer

            for evt, f of handlers
                t.on(evt, f)

            data =
                set_value    : set_value
                get_value    : get_value
                set_upstream : set_upstream
                last_update  : opts.value

            t.data(data)

            t.data 'cancel_editor', () =>
                #console.log("cancel_editor")
                t.attr('contenteditable', false)
                for evt, f of handlers
                    t.unbind(evt, f)
                for key,_ of data
                    t.removeData(key)

            set_value(opts.value)
            return t



####################################
# Codemirror Extensions
####################################

# We factor out this extension so it can be applied to CodeMirror's in iframes, e.g., Jupyter's.

exports.cm_define_diffApply_extension = (cm) ->
    # applies a diff and returns last pos modified
    cm.defineExtension 'diffApply', (diff) ->
        editor = @
        next_pos = (val, pos) ->
            # This functions answers the question:
            # If you were to insert the string val at the CodeMirror position pos
            # in a codemirror document, at what position (in codemirror) would
            # the inserted string end at?
            number_of_newlines = (val.match(/\n/g)||[]).length
            if number_of_newlines == 0
                return {line:pos.line, ch:pos.ch+val.length}
            else
                return {line:pos.line+number_of_newlines, ch:(val.length - val.lastIndexOf('\n')-1)}

        pos = {line:0, ch:0}  # start at the beginning
        last_pos = undefined
        for chunk in diff
            #console.log(chunk)
            op  = chunk[0]  # 0 = stay same; -1 = delete; +1 = add
            val = chunk[1]  # the actual text to leave same, delete, or add
            pos1 = next_pos(val, pos)

            switch op
                when 0 # stay the same
                    # Move our pos pointer to the next position
                    pos = pos1
                    #console.log("skipping to ", pos1)
                when -1 # delete
                    # Delete until where val ends; don't change pos pointer.
                    editor.replaceRange("", pos, pos1)
                    last_pos = pos
                    #console.log("deleting from ", pos, " to ", pos1)
                when +1 # insert
                    # Insert the new text right here.
                    editor.replaceRange(val, pos)
                    #console.log("inserted new text at ", pos)
                    # Move our pointer to just beyond the text we just inserted.
                    pos = pos1
                    last_pos = pos1
        return last_pos

exports.cm_define_testbot = (cm) ->
    cm.defineExtension 'testbot', (opts) ->
        opts = defaults opts,
            n     : 30
            delay : 500
            f     : undefined  # if defined, gets called after each change.
        e = @
        pos = e.getCursor()
        ch = pos.ch
        k = 1
        f = () ->
            s = "#{k} "
            ch += s.length
            e.replaceRange(s, {line:pos.line, ch:ch})
            opts.f?()
            if k < opts.n
                k += 1
                setTimeout(f, opts.delay)
        f()

exports.sagews_canonical_mode = (name, default_mode) ->
    switch name
        when 'markdown'
            return 'md'
        when 'xml'
            return 'html'
        when 'mediawiki'
            return 'mediawiki'
        when 'stex'
            return 'tex'
        when 'python'
            return 'python'
        when 'r'
            return 'r'
        when 'sagews'
            return 'sage'
        when 'shell'
            return 'shell'
        else
            return default_mode

exports.define_codemirror_extensions = () ->

    # LaTeX code folding (isn't included in CodeMirror)

    get_latex_environ = (s) ->
        i = s.indexOf('{')
        j = s.indexOf('}')
        if i != -1 and j != -1
            return s.slice(i+1,j).trim()
        else
            return undefined

    startswith = misc.startswith

    CodeMirror.registerHelper "fold", "stex", (cm, start) ->
        trimStart = require('lodash/trimStart')
        line = trimStart(cm.getLine(start.line))
        find_close = () ->
            BEGIN = "\\begin"
            if startswith(line, BEGIN)
                # \begin{foo}
                # ...
                # \end{foo}
                # find environment close
                environ = get_latex_environ(line.slice(BEGIN.length))
                if not environ?
                    return [undefined, undefined]
                # find environment close
                END   = "\\end"
                level = 0
                begin = new RegExp("\\\\begin\\s*{#{environ}}")
                end   = new RegExp("\\\\end\\s*{#{environ}}")
                for i in [start.line..cm.lastLine()]
                    cur = cm.getLine(i)
                    m = cur.search(begin)
                    j = cur.search(end)
                    if m != -1 and (j == -1 or m < j)
                        level += 1
                    if j != -1
                        level -= 1
                        if level == 0
                            return [i, j + END.length - 1]

            else if startswith(line, "\\[")
                for i in [start.line+1..cm.lastLine()]
                    if startswith(trimStart(cm.getLine(i)), "\\]")
                        return [i, 0]

            else if startswith(line, "\\(")
                for i in [start.line+1..cm.lastLine()]
                    if startswith(trimStart(cm.getLine(i)), "\\)")
                        return [i, 0]

            else if startswith(line, "\\documentclass")
                # pre-amble
                for i in [start.line+1..cm.lastLine()]
                    if startswith(trimStart(cm.getLine(i)), "\\begin{document}")
                        return [i - 1, 0]

            else if startswith(line, "\\chapter")
                # book chapter
                for i in [start.line+1..cm.lastLine()]
                    if startswith(trimStart(cm.getLine(i)), ["\\chapter", "\\end{document}"])
                        return [i - 1, 0]
                return cm.lastLine()

            else if startswith(line, "\\section")
                # article section
                for i in [start.line+1..cm.lastLine()]
                    if startswith(trimStart(cm.getLine(i)), ["\\chapter", "\\section", "\\end{document}"])
                        return [i - 1, 0]
                return cm.lastLine()

            else if startswith(line, "\\subsection")
                # article subsection
                for i in [start.line+1..cm.lastLine()]
                    if startswith(trimStart(cm.getLine(i)), ["\\chapter", "\\section", "\\subsection", "\\end{document}"])
                        return [i - 1, 0]
                return cm.lastLine()

            else if startswith(line, "\\subsubsection")
                # article subsubsection
                for i in [start.line+1..cm.lastLine()]
                    if startswith(trimStart(cm.getLine(i)), ["\\chapter", "\\section", "\\subsection", "\\subsubsection", "\\end{document}"])
                        return [i - 1, 0]
                return cm.lastLine()

            else if startswith(line, "\\subsubsubsection")
                # article subsubsubsection
                for i in [start.line+1..cm.lastLine()]
                    if startswith(trimStart(cm.getLine(i)), ["\\chapter", "\\section", "\\subsection", "\\subsubsection", "\\subsubsubsection", "\\end{document}"])
                        return [i - 1, 0]
                return cm.lastLine()

            else if startswith(line, "%\\begin{}")
                # support what texmaker supports for custom folding -- http://tex.stackexchange.com/questions/44022/code-folding-in-latex
                for i in [start.line+1..cm.lastLine()]
                    if startswith(trimStart(cm.getLine(i)), "%\\end{}")
                        return [i, 0]

            return [undefined, undefined]  # no folding here...

        [i, j] = find_close()
        if i?
            line = cm.getLine(start.line)
            k = line.indexOf("}")
            if k == -1
                k = line.length
            range =
                from : CodeMirror.Pos(start.line, k+1)
                to   : CodeMirror.Pos(i, j)
            return range
        else
            # nothing to fold
            return undefined

    CodeMirror.defineExtension 'unindent_selection', () ->
        editor     = @

        for selection in editor.listSelections()
            {start_line, end_line} = cm_start_end(selection)
            all_need_unindent = true
            for n in [start_line .. end_line]
                s = editor.getLine(n)
                if not s?
                    return
                if s.length ==0 or s[0] == '\t' or s[0] == ' '
                    continue
                else
                    all_need_unindent = false
                    break
            if all_need_unindent
                for n in [start_line .. end_line]
                    editor.indentLine(n, "subtract")

    CodeMirror.defineExtension 'tab_as_space', () ->
        cursor = @getCursor()
        for i in [0...@.options.tabSize]
            @replaceRange(' ', cursor)

    # Apply a CodeMirror changeObj to this editing buffer.
    CodeMirror.defineExtension 'apply_changeObj', (changeObj) ->
        @replaceRange(changeObj.text, changeObj.from, changeObj.to)
        if changeObj.next?
            @apply_changeObj(changeObj.next)

    exports.cm_define_diffApply_extension(CodeMirror)
    exports.cm_define_testbot(CodeMirror)

    # Delete all trailing whitespace from the editor's buffer.
    CodeMirror.defineExtension 'delete_trailing_whitespace', (opts={}) ->
        opts = defaults opts,
            omit_lines : {}
        # We *could* easily make a one-line version of this function that
        # just uses setValue.  However, that would mess up the undo
        # history (!), and potentially feel jumpy.
        changeObj = undefined
        val       = @getValue()
        text1     = val.split('\n')
        text2     = misc.delete_trailing_whitespace(val).split('\n')    # a very fast regexp.
        pos       = @getCursor()
        if text1.length != text2.length
            console.log("Internal error -- there is a bug in misc.delete_trailing_whitespace; please report.")
            return
        opts.omit_lines[pos.line] = true
        for i in [0...text1.length]
            if opts.omit_lines[i]?
                continue
            if text1[i].length != text2[i].length
                obj = {from:{line:i,ch:text2[i].length}, to:{line:i,ch:text1[i].length}, text:[""]}
                if not changeObj?
                    changeObj = obj
                    currentObj = changeObj
                else
                    currentObj.next = obj
                    currentObj = obj
        if changeObj?
            @apply_changeObj(changeObj)

    # Set the value of the buffer to something new by replacing just the ranges
    # that changed, so that the view/history/etc. doesn't get messed up.
    CodeMirror.defineExtension 'setValueNoJump', (value, scroll_last) ->
        if not value?
            # Special case -- trying to set to value=undefined.  This is the sort of thing
            # that might rarely happen right as the document opens or closes, for which
            # there is no meaningful thing to do but "do nothing".  We detected this periodically
            # by catching user stacktraces in production...  See https://github.com/sagemathinc/smc/issues/1768
            return
        current_value = @getValue()
        if value == current_value
            # Nothing to do
            return

        r = @getOption('readOnly')
        if not r
            @setOption('readOnly', true)
        @_setValueNoJump = true  # so the cursor events that happen as a direct result of this setValue know.

        # Determine information so we can restore the scroll position
        t      = @getScrollInfo().top
        b      = @setBookmark(line:@lineAtHeight(t, 'local'))
        before = @heightAtLine(@lineAtHeight(t, 'local'))

        # Change the buffer in place by applying the diffs as we go; this avoids replacing the entire buffer,
        # which would cause total chaos.
        last_pos = @diffApply(dmp.diff_main(current_value, value))

        # Now, if possible, restore the exact scroll position.
        n = b.find()?.line
        if n?
            @scrollTo(undefined, @getScrollInfo().top - (before - @heightAtLine(b.find().line)))
            b.clear()

        if not r
            @setOption('readOnly', false)
            if scroll_last and last_pos?
                @scrollIntoView(last_pos)
                @setCursor(last_pos)

        delete @_setValueNoJump

    CodeMirror.defineExtension 'patchApply', (patch) ->
        ## OPTIMIZATION: this is a very stupid/inefficient way to turn
        ## a patch into a diff.  We should just directly rewrite
        ## the code below to work with patch.
        cur_value = @getValue()
        new_value = dmp.patch_apply(patch, cur_value)[0]
        diff = dmp.diff_main(cur_value, new_value)
        @diffApply(diff)

    # This is an improved rewrite of simple-hint.js from the CodeMirror3 distribution.
    CodeMirror.defineExtension 'showCompletions', (opts) ->
        {from, to, completions, target, completions_size} = defaults opts,
            from             : required
            to               : required
            completions      : required
            target           : required
            completions_size : 20

        if completions.length == 0
            return

        start_cursor_pos = @getCursor()
        that = @
        insert = (str) ->
            pos = that.getCursor()
            from.line = pos.line
            to.line   = pos.line
            shift = pos.ch - start_cursor_pos.ch
            from.ch += shift
            to.ch   += shift
            that.replaceRange(str, from, to)

        if completions.length == 1
            # do not include target in appended completion if it has a '*'
            if target.indexOf('*') == -1
                insert(target + completions[0])
            else
                insert(completions[0])
            return

        sel = $("<select>").css('width','auto')
        complete = $("<div>").addClass("webapp-completions").append(sel)
        for c in completions
            # do not include target in appended completion if it has a '*'
            if target.indexOf('*') == -1
                sel.append($("<option>").text(target + c))
            else
                sel.append($("<option>").text(c))
        sel.find(":first").attr("selected", true)
        sel.attr("size", Math.min(completions_size, completions.length))
        pos = @cursorCoords(from)

        complete.css
            left : pos.left   + 'px'
            top  : pos.bottom + 'px'
        $("body").append(complete)
        # If we're at the edge of the screen, then we want the menu to appear on the left of the cursor.
        winW = window.innerWidth or Math.max(document.body.offsetWidth, document.documentElement.offsetWidth)
        if winW - pos.left < sel.attr("clientWidth")
            complete.css(left: (pos.left - sel.attr("clientWidth")) + "px")
        # Hide scrollbar
        if completions.length <= completions_size
            complete.css(width: (sel.attr("clientWidth") - 1) + "px")

        done = false

        close = () ->
            if done
                return
            done = true
            complete.remove()

        pick = () ->
            insert(sel.val())
            close()
            if not IS_MOBILE
                setTimeout((() -> that.focus()), 50)

        sel.blur(pick)
        sel.dblclick(pick)
        if not IS_MOBILE  # do not do this on mobile, since it makes it unusable!
            sel.click(pick)
        sel.keydown (event) ->
            code = event.keyCode
            switch code
                when 13 # enter
                    pick()
                    return false
                when 27
                    close()
                    that.focus()
                    return false
                else
                    if code != 38 and code != 40 and code != 33 and code != 34 and not CodeMirror.isModifierKey(event)
                        close()
                        that.focus()
                        # Pass to CodeMirror (e.g., backspace)
                        that.triggerOnKeyDown(event)
        sel.focus()
        return sel

    CodeMirror.defineExtension 'showIntrospect', (opts) ->
        opts = defaults opts,
            from      : required
            content   : required
            type      : required   # 'docstring', 'source-code' -- FUTURE:
            target    : required
        if typeof(opts.content) != 'string'
            # If for some reason the content isn't a string (e.g., undefined or an object or something else),
            # convert it a string, which will display fine.
            opts.content = "#{JSON.stringify(opts.content)}"
        element = templates.find(".webapp-codemirror-introspect")
        element.find(".webapp-codemirror-introspect-title").text(opts.target)
        element.modal()
        element.find(".webapp-codemirror-introspect-content-docstring").text('')
        element.find(".webapp-codemirror-introspect-content-source-code").text('')
        element.data('editor', @)
        if opts.type == 'source-code'
            CodeMirror.runMode(opts.content, 'python', element.find(".webapp-codemirror-introspect-content-source-code")[0])
        else
            CodeMirror.runMode(opts.content, 'text/x-rst', element.find(".webapp-codemirror-introspect-content-docstring")[0])

    # Codemirror extension that takes as input an arrow of words (or undefined)
    # and visibly keeps those marked as misspelled.  If given empty input, cancels this.
    # If given another input, that replaces the current one.
    CodeMirror.defineExtension 'spellcheck_highlight', (words) ->
        cm = @
        if cm._spellcheck_highlight_overlay?
            cm.removeOverlay(cm._spellcheck_highlight_overlay)
            delete cm._spellcheck_highlight_overlay
        if words? and words.length > 0
            v = {}
            # make faster-to-check dictionary
            for w in words
                v[w] = true
            words = v
            # define overlay mode
            token = (stream, state) ->
                # stream.match(/^\w+/) means "begins with 1 or more word characters", and eats them all.
                if stream.match(/^\w+/) and words[stream.current()]
                    return 'spell-error'
                # eat whitespace
                while stream.next()?
                    # stream.match(/^\w+/, false) means "begins with 1 or more word characters", but don't eat them up
                    if stream.match(/^\w+/, false)
                        return
            cm._spellcheck_highlight_overlay = {token: token}
            cm.addOverlay(cm._spellcheck_highlight_overlay)

    CodeMirror.defineExtension 'foldCodeSelectionAware', (mode) ->
        editor = @
        # The variable mode determines whether we are mode or unfolding *everything*
        # selected.  If mode='fold', mode everything; if mode='unfold', unfolding everything;
        # and if mode=undefined, not yet decided.  If undecided, it's decided on the first
        # thing that we would toggle, e.g., if the first fold point is unfolded, we make sure
        # everything is folded in all ranges, but if the first fold point is not folded, we then
        # make everything unfolded.
        for selection in editor.listSelections()
            {start_line, end_line} = cm_start_end(selection)
            for n in [start_line .. end_line]
                pos = CodeMirror.Pos(n)
                if mode?
                    editor.foldCode(pos, null, mode)
                else
                    # try to toggle and see if anything happens
                    is_folded = editor.isFolded(pos)
                    editor.foldCode(pos)
                    if editor.isFolded(pos) != is_folded
                        # this is a foldable line, and what did we do?  keep doing it.
                        mode = if editor.isFolded(pos) then "fold" else "unfold"

    # $.get '/static/codemirror-extra/data/latex-completions.txt', (data) ->
    require.ensure [], =>
        data = require('raw!codemirror-extra/data/latex-completions.txt')
        s = data.split('\n')
        tex_hint = (editor) ->
            cur   = editor.getCursor()
            token = editor.getTokenAt(cur)
            #console.log(token)
            t = token.string
            completions = (a for a in s when a.slice(0,t.length) == t)
            ans =
                list : completions,
                from : CodeMirror.Pos(cur.line, token.start)
                to   : CodeMirror.Pos(cur.line, token.end)
        CodeMirror.registerHelper("hint", "stex", tex_hint)


    EDIT_COMMANDS = buttonbar.commands

    CodeMirror.defineExtension 'get_edit_mode', (opts) ->
        opts = defaults opts, {}
        cm = @
        switch cm.getModeAt(cm.getCursor()).name
            when 'markdown'
                return 'md'
            when 'xml'
                return 'html'
            when 'mediawiki'
                return 'mediawiki'
            when 'stex'
                return 'tex'
            when 'python' # FUTURE how to tell it to return sage when in a sagews file?
                return 'python'
            when 'r'
                return 'r'
            when 'julia'
                return 'julia'
            when 'sagews'    # WARNING: this doesn't work
                return 'sage'
            else
                mode = cm.getOption('mode').name
                if mode.slice(0,3) == 'gfm'
                    return 'md'
                else if mode.slice(0,9) == 'htmlmixed'
                    return 'html'
                else if mode.indexOf('mediawiki') != -1
                    return 'mediawiki'
                else if mode.indexOf('rst') != -1
                    return 'rst'
                else if mode.indexOf('stex') != -1
                    return 'tex'
                if mode not in ['md', 'html', 'tex', 'rst', 'mediawiki', 'sagews', 'r']
                    return 'html'

    CodeMirror.defineExtension 'edit_selection', (opts) ->
        opts = defaults opts,
            cmd  : required
            args : undefined
            mode : undefined
        cm = @
        default_mode = opts.mode
        if not default_mode?
            default_mode = cm.get_edit_mode()

        canonical_mode = (name) ->
            exports.sagews_canonical_mode(name, default_mode)

        args = opts.args
        cmd = opts.cmd

        #console.log("edit_selection '#{misc.to_json(opts)}', mode='#{default_mode}'")

        # FUTURE: will have to make this more sophisticated, so it can
        # deal with nesting.
        strip = (src, left, right) ->
            #console.log("strip:'#{src}','#{left}','#{right}'")
            left  = left.toLowerCase()
            right = right.toLowerCase()
            src0  = src.toLowerCase()
            i = src0.indexOf(left)
            if i != -1
                j = src0.lastIndexOf(right)
                if j != -1
                    #console.log('strip match')
                    return src.slice(0,i) + src.slice(i+left.length,j) + src.slice(j+right.length)

        selections = cm.listSelections()
        #selections.reverse()
        for selection in selections
            mode = canonical_mode(cm.getModeAt(selection.head).name)
            #console.log("edit_selection(mode='#{mode}'), selection=", selection)
            from = selection.from()
            to = selection.to()
            src = cm.getRange(from, to)
            start_line_beginning = from.ch == 0
            until_line_ending    = cm.getLine(to.line).length == to.ch

            mode1 = mode
            data_for_mode = EDIT_COMMANDS[mode1]
            if not data_for_mode?
                console.warn("mode '#{mode1}' is not defined!")
                return
            how = data_for_mode[cmd]
            if not how?
                if mode1 in ['md', 'mediawiki', 'rst']
                    # html fallback for markdown
                    mode1 = 'html'
                else if mode1 == "python"
                    # Sage fallback in python mode. FUTURE: There should be a Sage mode.
                    mode1 = "sage"
                how = EDIT_COMMANDS[mode1][cmd]

            if DEBUG and not how?
                console.warn("CodeMirror/edit_selection: unknown 'how' for mode1='#{mode1}' and cmd='#{cmd}'")

            # trim whitespace
            i = 0
            j = src.length-1
            if how? and (if how.trim? then how.trim else true)
                while i < src.length and /\s/.test(src[i])
                    i += 1
                while j > 0 and /\s/.test(src[j])
                    j -= 1
            j += 1
            left_white  = src.slice(0,i)
            right_white = src.slice(j)
            src         = src.slice(i,j)
            src0        = src

            done = false

            # this is an abuse, but having external links to the documentation is good
            if how?.url?
                tab = window.open(how.url, '_blank')
                tab.focus()
                done = true

            if how?.wrap?
                space = how.wrap.space
                left  = how.wrap.left  ? ""
                right = how.wrap.right ? ""
                process = (src) ->
                    if how.strip?
                        # Strip out any tags/wrapping from conflicting modes.
                        for c in how.strip
                            wrap = EDIT_COMMANDS[mode1][c].wrap
                            if wrap?
                                src1 = strip(src, wrap.left ? '', wrap.right ? '')
                                if src1?
                                    src = src1
                                    if space and src[0] == ' '
                                        src = src.slice(1)

                    src1  = strip(src, left, right)
                    if src1
                        # strip the wrapping
                        src = src1
                        if space and src[0] == ' '
                            src = src.slice(1)
                    else
                        # do the wrapping
                        src = "#{left}#{if space then ' ' else ''}#{src}#{right}"
                    return src

                if how.wrap.multi
                    src = (process(x) for x in src.split('\n')).join('\n')
                else
                    src = process(src)
                if how.wrap.newline
                    src = '\n' + src + '\n'
                    if not start_line_beginning
                        src = '\n' + src
                    if not until_line_ending
                        src += '\n'
                done = true

            if how?.insert? # to insert the code snippet right below, next line
                # SMELL: no idea what the strip(...) above is actually doing
                # no additional newline, if nothing is selected and at start of line
                if selection.empty() and from.ch == 0
                    src = how.insert
                else
                    # this also inserts a new line, if cursor is inside/end of line
                    src = "#{src}\n#{how.insert}"
                done = true

            if cmd == 'font_size'
                if mode in ['html', 'md', 'mediawiki']
                    for i in [1..7]
                        src1 = strip(src, "<font size=#{i}>", '</font>')
                        if src1
                            src = src1
                    if args != '3'
                        src = "<font size=#{args}>#{src}</font>"
                else if mode == 'tex'
                    # we need 6 latex sizes, for size 1 to 7 (default 3, at index 2)
                    latex_sizes = ['tiny', 'footnotesize', 'normalsize', 'large', 'LARGE', 'huge', 'Huge']
                    i = parseInt(args)
                    if i in [1..7]
                        size = latex_sizes[i - 1]
                        src = "{\\#{size} #{src}}"

            if cmd == 'color'
                if mode in ['html', 'md', 'mediawiki']
                    src0 = src.toLowerCase().trim()
                    if src0.slice(0,12) == "<font color="
                        i = src.indexOf('>')
                        j = src.lastIndexOf('<')
                        src = src.slice(i+1,j)
                    src = "<font color=#{args}>#{src}</font>"

            if cmd == 'background-color'
                if mode in ['html', 'md', 'mediawiki']
                    src0 = src.toLowerCase().trim()
                    if src0.slice(0,23) == "<span style='background"
                        i = src.indexOf('>')
                        j = src.lastIndexOf('<')
                        src = src.slice(i+1,j)
                    src = "<span style='background-color:#{args}'>#{src}</span>"

            if cmd == 'font_face'
                if mode in ['html', 'md', 'mediawiki']
                    for face in FONT_FACES
                        src1 = strip(src, "<font face='#{face}'>", '</font>')
                        if src1
                            src = src1
                    src = "<font face='#{args}'>#{src}</font>"

            if cmd == 'clean'
                if mode == 'html'
                    src = html_beautify($("<div>").html(src).html())
                    done = true

            if cmd == 'unformat'
                if mode == 'html'
                    src = $("<div>").html(src).text()
                    done = true
                else if mode == 'md'
                    src = $("<div>").html(markdown.markdown_to_html(src).s).text()
                    done = true

            if not done?
                #console.log("not implemented")
                return "not implemented"

            if src == src0
                continue

            cm.focus()
            cm.replaceRange(left_white + src + right_white, from, to)

            if not how?.insert? and not how?.wrap?
                if selection.empty()
                    # restore cursor
                    if left?
                        delta = left.length
                    else
                        delta = 0
                    cm.setCursor({line:from.line, ch:to.ch+delta})
                else
                    # now select the new range
                    delta = src.length - src0.length
                    cm.extendSelection(from, {line:to.line, ch:to.ch+delta})


    CodeMirror.defineExtension 'insert_link', (opts={}) ->
        opts = defaults opts,
            cb : undefined
        cm = @
        dialog = $("#webapp-editor-templates").find(".webapp-html-editor-link-dialog").clone()
        dialog.modal('show')
        dialog.find(".btn-close").off('click').click () ->
            dialog.modal('hide')
            setTimeout(focus, 50)
            return false
        url = dialog.find(".webapp-html-editor-url")
        url.focus()
        display = dialog.find(".webapp-html-editor-display")
        target  = dialog.find(".webapp-html-editor-target")
        title   = dialog.find(".webapp-html-editor-title")

        selected_text = cm.getSelection()
        display.val(selected_text)

        mode = cm.get_edit_mode()

        if mode in ['md', 'rst', 'tex']
            dialog.find(".webapp-html-editor-target-row").hide()

        submit = () =>
            dialog.modal('hide')
            if mode == 'md'
                # [Python](http://www.python.org/)
                title  = title.val()

                if title.length > 0
                    title = " \"#{title}\""

                d = display.val()
                if d.length > 0
                    s = "[#{d}](#{url.val()}#{title})"
                else
                    s = url.val()

            else if mode == "rst"
                # `Python <http://www.python.org/#target>`_

                if display.val().length > 0
                    display = "#{display.val()}"
                else
                    display = "#{url.val()}"

                s = "`#{display} <#{url.val()}>`_"

            else if mode == "tex"
                # \url{http://www.wikibooks.org}
                # \href{http://www.wikibooks.org}{Wikibooks home}
                cm.tex_ensure_preamble?("\\usepackage{url}")
                display = display.val().trim()
                url = url.val()
                url = url.replace(/#/g, "\\\#")  # should end up as \#
                url = url.replace(/&/g, "\\&")   # ... \&
                url = url.replace(/_/g, "\\_")   # ... \_
                if display.length > 0
                    s = "\\href{#{url}}{#{display}}"
                else
                    s = "\\url{#{url}}"

            else if mode == "mediawiki"
                # https://www.mediawiki.org/wiki/Help:Links
                # [http://mediawiki.org MediaWiki]
                display = display.val().trim()
                if display.length > 0
                    display = " #{display}"
                s = "[#{url.val()}#{display}]"

            else   # if mode == "html"  ## HTML default fallback
                target = target.val().trim()
                title  = title.val().trim()

                if target == "_blank"
                    target = " target='_blank'"

                if title.length > 0
                    title = " title='#{title}'"

                if display.val().length > 0
                    display = "#{display.val()}"
                else
                    display = url.val()
                s = "<a href='#{url.val()}'#{title}#{target}>#{display}</a>"

            selections = cm.listSelections()
            selections.reverse()
            for sel in selections
                if sel.empty()
                    #console.log(cm, s, sel.head)
                    cm.replaceRange(s, sel.head)
                else
                    cm.replaceRange(s, sel.from(), sel.to())
            opts.cb?()

        dialog.find(".btn-submit").off('click').click(submit)
        dialog.keydown (evt) =>
            if evt.which == 13 # enter
                submit()
                return false
            if evt.which == 27 # escape
                dialog.modal('hide')
                opts.cb?()
                return false



    CodeMirror.defineExtension 'tex_ensure_preamble', (code) ->
        cm = @
        # ensures that the given line is the pre-amble of the latex document.
        # FUTURE: actually implement this!

        # in latex document do one thing

        # in sagews will do something to %latex.

    CodeMirror.defineExtension 'insert_image', (opts={}) ->
        opts = defaults opts,
            cb : undefined
        cm = @

        dialog = $("#webapp-editor-templates").find(".webapp-html-editor-image-dialog").clone()
        dialog.modal('show')
        dialog.find(".btn-close").off('click').click () ->
            dialog.modal('hide')
            return false
        url = dialog.find(".webapp-html-editor-url")
        url.focus()

        mode = cm.get_edit_mode()

        if mode == "tex"
            # different units and don't let user specify the height
            dialog.find(".webapp-html-editor-height-row").hide()
            dialog.find(".webapp-html-editor-image-width-header-tex").show()
            dialog.find(".webapp-html-editor-image-width-header-default").hide()
            dialog.find(".webapp-html-editor-width").val('80')

        submit = () =>
            dialog.modal('hide')
            title  = dialog.find(".webapp-html-editor-title").val().trim()
            height = width = ''
            h = dialog.find(".webapp-html-editor-height").val().trim()
            if h.length > 0
                height = " height=#{h}"
            w = dialog.find(".webapp-html-editor-width").val().trim()
            if w.length > 0
                width = " width=#{w}"

            if mode == 'rst'
                # .. image:: picture.jpeg
                #    :height: 100px
                #    :width: 200 px
                #    :alt: alternate text
                #    :align: right
                s = "\n.. image:: #{url.val()}\n"
                height = dialog.find(".webapp-html-editor-height").val().trim()
                if height.length > 0
                    s += "   :height: #{height}px\n"
                width = dialog.find(".webapp-html-editor-width").val().trim()
                if width.length > 0
                    s += "   :width: #{width}px\n"
                if title.length > 0
                    s += "   :alt: #{title}\n"

            else if mode == 'md' and width.length == 0 and height.length == 0
                # use markdown's funny image format if width/height not given
                if title.length > 0
                    title = " \"#{title}\""
                s = "![](#{url.val()}#{title})"

            else if mode == "tex"
                cm.tex_ensure_preamble("\\usepackage{graphicx}")
                width = parseInt(dialog.find(".webapp-html-editor-width").val(), 10)
                if "#{width}" == "NaN"
                    width = "0.8"
                else
                    width = "#{width/100.0}"
                if title.length > 0
                    s = """
                        \\begin{figure}[p]
                            \\centering
                            \\includegraphics[width=#{width}\\textwidth]{#{url.val()}}
                            \\caption{#{title}}
                        \\end{figure}
                        """
                else
                    s = "\\includegraphics[width=#{width}\\textwidth]{#{url.val()}}"

            else if mode == "mediawiki"
                # https://www.mediawiki.org/wiki/Help:Images
                # [[File:Example.jpg|<width>[x<height>]px]]
                size = ""
                if w.length > 0
                    size = "|#{w}"
                    if h.length > 0
                        size += "x#{h}"
                    size += "px"
                s = "[[File:#{url.val()}#{size}]]"

            else # fallback for mode == "md" but height or width is given
                if title.length > 0
                    title = " title='#{title}'"
                s = "<img src='#{url.val()}'#{width}#{height}#{title}>"
            selections = cm.listSelections()
            selections.reverse()
            for sel in selections
                cm.replaceRange(s, sel.head)
            opts.cb?()

        dialog.find(".btn-submit").off('click').click(submit)
        dialog.keydown (evt) =>
            if evt.which == 13 # enter
                submit()
                return false
            if evt.which == 27 # escape
                dialog.modal('hide')
                opts.cb?()
                return false

    CodeMirror.defineExtension 'insert_special_char', (opts={}) ->
        opts = defaults opts,
            cb : undefined
        cm = @

        mode = cm.get_edit_mode()
        if mode not in ['html', 'md']
            bootbox.alert("<h3>Not Implemented</h3><br>#{mode} special symbols not yet implemented")
            return

        dialog = $("#webapp-editor-templates").find(".webapp-html-editor-symbols-dialog").clone()
        dialog.modal('show')
        dialog.find(".btn-close").off('click').click () ->
            dialog.modal('hide')
            return false


        selected = (evt) =>
            target = $(evt.target)
            if target.prop("tagName") != "SPAN"
                return
            dialog.modal('hide')
            code = target.attr("title")
            s = "&#{code};"
            # FUTURE: HTML-based formats will work, but not LaTeX.
            # As long as the input encoding in LaTeX is utf8, just insert the actual utf8 character (target.text())

            selections = cm.listSelections()
            selections.reverse()
            for sel in selections
                cm.replaceRange(s, sel.head)
            opts.cb?()

        dialog.find(".webapp-html-editor-symbols-dialog-table").off("click").click(selected)
        dialog.keydown (evt) =>
            if evt.which == 13 # enter
                submit()
                return false
            if evt.which == 27 # escape
                dialog.modal('hide')
                opts.cb?()
                return false

    # Find pos {line:line, ch:ch} of first line that contains the
    # string s, or returns undefined if no single line contains s.
    # Should be much faster than calling getLine or getValue.
    CodeMirror.defineExtension 'find_in_line', (s) ->
        line = undefined
        ch   = undefined
        i = 0
        @eachLine (z) ->
            ch = z.text.indexOf(s)
            if ch != -1
                line = i
                return true  # undocumented - calling false stops iteration
            i += 1
            return false
        if line?
            return {line:line, ch:ch}

    # Format the selected block (or blocks) of text, so it looks like this:
    #    stuff  : 'abc'
    #    foo    : 1
    #    more_0 : 'blah'
    # Or
    #    stuff  = 'abc'
    #    foo    = 1
    #    more_0 = 'blah'
    # The column separate is the first occurence in the first line of
    # one of '=' or ':'.  Selected lines that don't contain either symbol
    # are ignored.
    CodeMirror.defineExtension 'align_assignments', () ->
        for sel in @listSelections()
            {start_line, end_line} = cm_start_end(sel)
            symbol = undefined
            column = 0
            # first pass -- figure out what the symbol is and what column we will move it to.
            for n in [start_line .. end_line]
                x = @getLine(n)
                if not symbol?
                    # we still don't know what the separate symbol is.
                    if ':' in x
                        symbol = ':'
                    else if '=' in x
                        symbol = '='
                i = x.indexOf(symbol)
                if i == -1
                    continue   # no symbol in this line, so skip
                # reduce i until x[i-1] is NOT whitespace.
                while i > 0 and x[i-1].trim() == ''
                    i -= 1
                i += 1
                column = Math.max(i, column)
            if not symbol? or not column
                continue  # no symbol in this selection, or no need to move it.  Done.
            # second pass -- move symbol over by inserting space
            for n in [start_line .. end_line]
                x = @getLine(n)
                i = x.indexOf(symbol)
                if i != -1
                    # There is a symbol in this line -- put it in the spot where we want it.
                    if i < column
                        # symbol is too early -- add space
                        spaces = (' ' for j in [0...(column-i)]).join('')  # column - i spaces
                        # insert spaces in front of the symbol
                        @replaceRange(spaces, {line:n, ch:i}, {line:n, ch:i})
                    else if i > column
                        # symbol is too late -- remove spaces
                        @replaceRange('', {line:n, ch:column}, {line:n, ch:i})
                    # Ensure the right amount of whitespace after the symbol -- exactly one space
                    j = i + 1  # this will be the next position after x[i] that is not whitespace
                    while j < x.length and x[j].trim() == ''
                        j += 1
                    if j - i >= 2
                        # remove some spaces
                        @replaceRange('', {line:n, ch:column+1}, {line:n, ch:column+(j-i-1)})
                    else if j - i == 1
                        # insert a space
                        @replaceRange(' ', {line:n, ch:column+1}, {line:n, ch:column+1})





    # Natural analogue of getLine, which codemirror doesn't have for some reason
    #CodeMirror.defineExtension 'setLine', (n, value) ->
    #    @replaceRange()

FONT_FACES = buttonbar.FONT_FACES

cm_start_end = (selection) ->
    {head, anchor} = selection
    start = head
    end   = anchor
    if end.line <= start.line or (end.line ==start.line and end.ch <= start.ch)
        [start, end] = [end, start]
    start_line = start.line
    end_line   = if end.ch > 0 then end.line else end.line - 1
    if end_line < start_line
        end_line = start_line
    return {start_line:start_line, end_line:end_line}

codemirror_introspect_modal = templates.find(".webapp-codemirror-introspect")

codemirror_introspect_modal.find("button").click () ->
    codemirror_introspect_modal.modal('hide')

# see http://stackoverflow.com/questions/8363802/bind-a-function-to-twitter-bootstrap-modal-close
codemirror_introspect_modal.on 'hidden.bs.modal', () ->
    codemirror_introspect_modal.data('editor').focus?()
    codemirror_introspect_modal.data('editor',0)

exports.download_file = (url) ->
    #console.log("download_file(#{url})")
    ## NOTE: the file has to be served with
    ##    res.setHeader('Content-disposition', 'attachment')
    iframe = $("<iframe>").addClass('hide').attr('src', url).appendTo($("body"))
    setTimeout((() -> iframe.remove()), 60000)

# Get the DOM node that the currently selected text starts at, as a jquery wrapped object;
# if the selection is a caret (hence empty) returns empty object
exports.get_selection_start_node = () ->
    node = undefined
    selection = undefined
    if window.getSelection # FF3.6, Safari4, Chrome5, IE11 (DOM Standards)
        selection = getSelection()
        if selection.isCollapsed
            return $()
        node = selection.anchorNode
    if not node and document.selection # old IE
        selection = document.selection
        range = (if selection.getRangeAt then selection.getRangeAt(0) else selection.createRange())
        node = (if range.commonAncestorContainer then range.commonAncestorContainer else (if range.parentElement then range.parentElement() else range.item(0)))
    if node
        $(if node.nodeName is "#text" then node.parentNode else node)
    else
        $()

###
# This doesn't work yet, since it can only work when this is a
# Chrome Extension, which I haven't done yet.  See http://www.pakzilla.com/2012/03/20/how-to-copy-to-clipboard-in-chrome-extension/
# This is how hterm works.
# Copy the given text to the clipboard.  This will only work
# on a very limited range of browsers (like Chrome!),
# but when it does... it is nice.
exports.copy_to_clipboard = (text) ->
    copyDiv = document.createElement('div')
    copyDiv.contentEditable = true
    document.body.appendChild(copyDiv)
    copyDiv.innerHTML = text
    copyDiv.unselectable = "off"
    copyDiv.focus()
    document.execCommand('SelectAll')
    document.execCommand("Copy", false, null)
    document.body.removeChild(copyDiv)
###

# return true if d is a valid string -- see http://stackoverflow.com/questions/1353684/detecting-an-invalid-date-date-instance-in-javascript
exports.is_valid_date = (d) ->
    if Object::toString.call(d) isnt "[object Date]"
        return false
    else
        return not isNaN(d.getTime())

# Bootstrap 3 modal fix
$("html").on "hide.bs.modal", "body > .modal", (e) ->
    $(@).remove()
    return

# Bootstrap 3 tooltip fix
$("body").on "show.bs.tooltip", (e) ->
    setTimeout ( ->
        $(e.target).parent().find(".tooltip").tooltip "hide"
    ), 3000

exports.load_coffeescript_compiler = (cb) ->
    if CoffeeScript?
        cb?()
    else
        require.ensure [], =>
            # this should define window.CoffeeScript as the compiler instance.
            require("script!coffeescript/coffee-script.js")
            console.log("loaded CoffeeScript via require.ensure")
            cb?()

# Convert html to text safely using jQuery (see http://api.jquery.com/jquery.parsehtml/)

exports.html_to_text = (html) -> $($.parseHTML(html)).text()

exports.language = () ->
    (if navigator?.languages then navigator?.languages[0] else (navigator?.language or navigator?.userLanguage))


# get the currently selected html
exports.save_selection = () ->
    if window.getSelection
        sel = window.getSelection()
        if sel.getRangeAt and sel.rangeCount
            range = sel.getRangeAt(0)
    else if document.selection
        range = document.selection.createRange()
    return range

exports.restore_selection = (selected_range) ->
    if window.getSelection || document.createRange
        selection = window.getSelection()
        if selected_range
            try
                selection.removeAllRanges()
            catch ex
                document.body.createTextRange().select()
                document.selection.empty()
            selection.addRange(selected_range)
    else if document.selection and selected_range
        selected_range.select()


# this HTML sanitization is necessary in such a case, where the user enters
# arbitrary HTML and then this HTML is added to the DOM. For example, a loose
# open tag can cause the entire smc page to "crash", when it is inserted via
# a chat message and show in the chat box as a message.
# There are various tools available to do this, e.g.
# * https://www.npmjs.com/package/sanitize-html (which depends on other utilitis, might be handy?)
# * https://www.npmjs.com/package/sanitize or *-caja (from google, more standalone)
# * https://www.npmjs.com/package/google-caja-sanitizer (only the google thing)
# * another option: using <jQuery object>.html("<html>").html()
#
# in any case, almost all tags should be allowed here, no need to be too strict.
#
# FUTURE: the ones based on google-caja-sanitizer seem to have a smaller footprint,
# but I (hsy) wasn't able to configure them in such a way that all tags/attributes are allowed.
# It seems like there is some bug in the library, because the definitions to allow e.g. src in img are there.

exports.sanitize_html = (html) ->
    return jQuery("<div>").html(html).html()

# http://api.jquery.com/jQuery.parseHTML/ (expanded behavior in version 3+)
exports.sanitize_html = (html, keepScripts = true, keepUnsafeAttributes = true, post_hook = undefined) ->
    {sanitize_html_attributes} = require('smc-util/misc')
    sani = jQuery(jQuery.parseHTML('<div>' + html + '</div>', null, keepScripts))
    if not keepUnsafeAttributes
        sani.find('*').each ->
            sanitize_html_attributes(jQuery, this)
    if post_hook?
        post_hook(sani)
    return sani.html()

exports.sanitize_html_safe = (html, post_hook=undefined) ->
    exports.sanitize_html(html, false, false, post_hook)

###
_sanitize_html_lib = require('sanitize-html')

_sanitize_html_allowedTags = [ 'h1', 'h2', 'h3', 'h4', 'h5', 'h6', 'blockquote', 'p', 'a', 'ul', 'ol',
  'nl', 'li', 'b', 'i', 'strong', 'em', 'strike', 'code', 'hr', 'br', 'div',
  'img', 'br', 'hr', 'section', 'code', 'input', "strong",
  'table', 'thead', 'caption', 'tbody', 'tfoot', 'tr', 'th', 'td', 'pre' ]

_sanitize_html_allowedAttributes =
    a: [ 'href', 'name', 'target', 'style' ]
    img: [ 'src', 'style' ]
    '*': [ 'href', 'align', 'alt', 'center', 'bgcolor', 'style' ]

return _sanitize_html_lib html,
        allowedTags: _sanitize_html_allowedTags
        allowedAttributes: _sanitize_html_allowedAttributes
###

# `analytics` is a generalized wrapper for reporting data to google analytics, pwiki, parsley, ...
# for now, it either does nothing or works with GA
# this API basically allows to send off events by name and category

exports.analytics = (type, args...) ->
    # GoogleAnalyticsObject contains the possibly customized function name of GA.
    # It's a good idea to call it differently from the default 'ga' to avoid name clashes...
    if window.GoogleAnalyticsObject?
        ga = window[window.GoogleAnalyticsObject]
        if ga?
            switch type
                when 'event', 'pageview'
                    ga('send', type, args...)
                else
                    console.warn("unknown analytics event '#{type}'")

exports.analytics_pageview = (args...) ->
    exports.analytics('pageview', args...)

exports.analytics_event = (args...) ->
    exports.analytics('event', args...)

# These are used to disable pointer events for iframes when dragging something that may move over an iframe.
# See http://stackoverflow.com/questions/3627217/jquery-draggable-and-resizeable-over-iframes-solution
exports.drag_start_iframe_disable = ->
    $("iframe:visible").css('pointer-events', 'none')

exports.drag_stop_iframe_enable = ->
    $("iframe:visible").css('pointer-events', 'auto')

exports.open_popup_window = (url) ->
    exports.open_new_tab(url, popup=true)

# open new tab and check if user allows popups. if yes, return the tab -- otherwise show an alert and return null
exports.open_new_tab = (url, popup=false) ->
    # if popup=true, it opens a small overlay window instead of a new tab
    if popup
        tab = window.open(url, '', 'menubar=no,toolbar=no,resizable=yes,scrollbars=yes,height=400,width=600')
    else
        tab = window.open(url)
    if(!tab || tab.closed || typeof tab.closed=='undefined')
        {alert_message} = require('./alerts')
        alert_message
            title   : "Pop-ups blocked."
            message : "Either enable pop-ups for this website or <a href='#{url}' target='_blank'>click on this link</a>."
            type    : 'error'
            timeout : 10
        return null
    return tab

# see http://stackoverflow.com/questions/3169786/clear-text-selection-with-javascript
exports.clear_selection = ->
    if window.getSelection?().empty?
        window.getSelection().empty() # chrome
    else if window.getSelection?().removeAllRanges?
        window.getSelection().removeAllRanges() # firefox
    else
        document.selection?.empty?()<|MERGE_RESOLUTION|>--- conflicted
+++ resolved
@@ -180,27 +180,6 @@
                     src = y.attr(attr)
                     if not src?
                         continue
-<<<<<<< HEAD
-                    {join} = require('path')
-
-                    i = src.indexOf('/projects/')
-                    j = src.indexOf('/files/')
-                    if src.indexOf(document.location.origin) == 0 and i != -1 and j != -1 and j > i
-                        # the href is inside the app, points to the current project or another one
-                        # j-i should be 36, unless we ever start to have different (vanity) project_ids
-                        path = src.slice(j + '/files/'.length)
-                        project_id = src.slice(i + '/projects/'.length, j)
-                        new_src = join('/', window.app_base_url, project_id, 'raw', path)
-                        y.attr(attr, new_src)
-                        continue
-
-                    if src.indexOf('://') != -1
-                        # link points somewhere else
-                        continue
-
-                    # we do not have an absolute url, hence we assume it is a relative URL to a file in a project
-                    new_src = join('/', window.app_base_url, opts.project_id, 'raw', opts.file_path, src)
-=======
                     if opts.href_transform?
                         src = opts.href_transform(src)
                     if src[0] == '/' or src.slice(0,5) == 'data:'
@@ -215,7 +194,7 @@
                             # j-i should be 36, unless we ever start to have different (vanity) project_ids
                             path = src.slice(j + '/files/'.length)
                             project_id = src.slice(i + '/projects/'.length, j)
-                            new_src = join('/', window.smc_base_url, project_id, 'raw', path)
+                            new_src = join('/', window.app_base_url, project_id, 'raw', path)
                             y.attr(attr, new_src)
                             continue
                         if src.indexOf('://') != -1
@@ -223,7 +202,6 @@
                             continue
                         # we do not have an absolute url, hence we assume it is a relative URL to a file in a project
                         new_src = join('/', window.smc_base_url, opts.project_id, 'raw', opts.file_path, src)
->>>>>>> 9686ea03
                     y.attr(attr, new_src)
 
         return e
