#########################################################################
# This file is part of CoCalc: Copyright © 2020 Sagemath, Inc.
# License: AGPLv3 s.t. "Commons Clause" – see LICENSE.md for details
#########################################################################

## TODO: rewrite/refactor this in typescript and move to misc-page/

$ = window.$

{IS_MOBILE} = require('./feature')
misc        = require('smc-util/misc')
{dmp}       = require('smc-util/sync/editor/generic/util')
markdown    = require('./markdown')
<<<<<<< HEAD
=======
theme       = require('smc-util/theme')
{QueryParams} = require('./misc/query-params')
{sagews_canonical_mode} = require('./misc-page')
>>>>>>> 80ff85d1

get_inspect_dialog = (editor) ->
    dialog = $('''
    <div class="webapp-codemirror-introspect modal"
         data-backdrop="static" tabindex="-1" role="dialog" aria-hidden="true">
        <div class="modal-dialog" style="width:90%">
            <div class="modal-content">
                <div class="modal-header">
                    <button type="button" class="close" aria-hidden="true">
                        <span style="font-size:20pt;">×</span>
                    </button>
                    <h4><div class="webapp-codemirror-introspect-title"></div></h4>
                </div>

                <div class="webapp-codemirror-introspect-content-source-code cm-s-default">
                </div>
                <div class="webapp-codemirror-introspect-content-docstring cm-s-default">
                </div>


                <div class="modal-footer">
                    <button class="btn btn-close btn-default">Close</button>
                </div>
            </div>
        </div>
    </div>
    ''')
    dialog.modal()
    dialog.data('editor', editor)

    dialog.find("button").click () ->
        dialog.modal('hide')
        dialog.remove() # also removing, we no longer have any use for this element!

    # see http://stackoverflow.com/questions/8363802/bind-a-function-to-twitter-bootstrap-modal-close
    dialog.on 'hidden.bs.modal', () ->
        dialog.data('editor').focus?()
        dialog.data('editor', 0)

    return dialog


#############################################
# JQuery Plugins
#############################################
{required, defaults} = require('smc-util/misc')


####################################
# Codemirror Extensions
####################################

# We factor out this extension so it can be applied to CodeMirror's in iframes, e.g., Jupyter's.

exports.cm_define_diffApply_extension = require('./codemirror/extensions/diff-apply').cm_define_diffApply_extension


exports.define_codemirror_extensions = () ->
    require('./codemirror/extensions/latex-code-folding');
    require('./codemirror/extensions/unindent');
    require('./codemirror/extensions/tab-as-space');
    require('./codemirror/extensions/set-value-nojump');
    require('./codemirror/extensions/spellcheck-highlight');
    require('./codemirror/extensions/fold-code-selection');
    require('./codemirror/extensions/latex-completions');
    require('./codemirror/extensions/align-assignments');
    require('./codemirror/extensions/find-in-line');

    exports.cm_define_diffApply_extension(CodeMirror)

    # Apply a CodeMirror changeObj to this editing buffer.
    CodeMirror.defineExtension 'apply_changeObj', (changeObj) ->
        @replaceRange(changeObj.text, changeObj.from, changeObj.to)
        if changeObj.next?
            @apply_changeObj(changeObj.next)

    CodeMirror.defineExtension 'patchApply', (patch) ->
        ## OPTIMIZATION: this is a naive and inefficient way to turn
        ## a patch into a diff.  We should just directly rewrite
        ## the code below to work with patch.
        cur_value = @getValue()
        new_value = dmp.patch_apply(patch, cur_value)[0]
        diff = dmp.diff_main(cur_value, new_value)
        @diffApply(diff)

    # This is an improved rewrite of simple-hint.js from the CodeMirror3 distribution.
    # It is used only by sage worksheets and nothing else, hence will get deprecated.
    CodeMirror.defineExtension 'showCompletions', (opts) ->
        {from, to, completions, target, completions_size} = defaults opts,
            from             : required
            to               : required
            completions      : required
            target           : required
            completions_size : 20

        if completions.length == 0
            return

        start_cursor_pos = @getCursor()
        that = @
        insert = (str) ->
            pos = that.getCursor()
            from.line = pos.line
            to.line   = pos.line
            shift = pos.ch - start_cursor_pos.ch
            from.ch += shift
            to.ch   += shift
            that.replaceRange(str, from, to)

        if completions.length == 1
            # do not include target in appended completion if it has a '*'
            if target.indexOf('*') == -1
                insert(target + completions[0])
            else
                insert(completions[0])
            return

        sel = $("<select>").css('width','auto')
        complete = $("<div>").addClass("webapp-completions").append(sel)
        for c in completions
            # do not include target in appended completion if it has a '*'
            if target.indexOf('*') == -1
                sel.append($("<option>").text(target + c))
            else
                sel.append($("<option>").text(c))
        sel.find(":first").attr("selected", true)
        sel.attr("size", Math.min(completions_size, completions.length))
        pos = @cursorCoords(from)

        complete.css
            left : pos.left   + 'px'
            top  : pos.bottom + 'px'
        $("body").append(complete)
        # If we're at the edge of the screen, then we want the menu to appear on the left of the cursor.
        winW = window.innerWidth or Math.max(document.body.offsetWidth, document.documentElement.offsetWidth)
        if winW - pos.left < sel.attr("clientWidth")
            complete.css(left: (pos.left - sel.attr("clientWidth")) + "px")
        # Hide scrollbar
        if completions.length <= completions_size
            complete.css(width: (sel.attr("clientWidth") - 1) + "px")

        done = false

        close = () ->
            if done
                return
            done = true
            complete.remove()

        pick = () ->
            insert(sel.val())
            close()
            if not IS_MOBILE
                setTimeout((() -> that.focus()), 50)

        sel.blur(pick)
        sel.dblclick(pick)
        if not IS_MOBILE  # do not do this on mobile, since it makes it unusable!
            sel.click(pick)
        sel.keydown (event) ->
            code = event.keyCode
            switch code
                when 13 # enter
                    pick()
                    return false
                when 27
                    close()
                    that.focus()
                    return false
                else
                    if code != 38 and code != 40 and code != 33 and code != 34 and not CodeMirror.isModifierKey(event)
                        close()
                        that.focus()
                        # Pass to CodeMirror (e.g., backspace)
                        that.triggerOnKeyDown(event)
        sel.focus()
        return sel

    # This is used only by sage worksheets and nothing else, hence will get deprecated.
    CodeMirror.defineExtension 'showIntrospect', (opts) ->
        opts = defaults opts,
            from      : required
            content   : required
            type      : required   # 'docstring', 'source-code' -- FUTURE:
            target    : required
        if typeof(opts.content) != 'string'
            # If for some reason the content isn't a string (e.g., undefined or an object or something else),
            # convert it a string, which will display fine.
            opts.content = "#{JSON.stringify(opts.content)}"
        element = get_inspect_dialog(@)
        element.find(".webapp-codemirror-introspect-title").text(opts.target)
        element.show()
        if opts.type == 'source-code'
            elt = element.find(".webapp-codemirror-introspect-content-source-code")[0]
            if elt? # see https://github.com/sagemathinc/cocalc/issues/1993
                CodeMirror.runMode(opts.content, 'python', elt)
        else
            elt = element.find(".webapp-codemirror-introspect-content-docstring")[0]
            if elt?  # see https://github.com/sagemathinc/cocalc/issues/1993
                CodeMirror.runMode(opts.content, 'text/x-rst', elt)



    CodeMirror.defineExtension 'get_edit_mode', (opts) ->
        opts = defaults opts, {}
        cm = @
        switch cm.getModeAt(cm.getCursor()).name
            when 'markdown'
                return 'md'
            when 'xml'
                return 'html'
            when 'mediawiki'
                return 'mediawiki'
            when 'stex'
                return 'tex'
            when 'python' # FUTURE how to tell it to return sage when in a sagews file?
                return 'python'
            when 'r'
                return 'r'
            when 'julia'
                return 'julia'
            when 'sagews'    # WARNING: this doesn't work
                return 'sage'
            else
                mode = cm.getOption('mode').name
                if mode.slice(0,3) == 'gfm'
                    return 'md'
                else if mode.slice(0,9) == 'htmlmixed'
                    return 'html'
                else if mode.indexOf('mediawiki') != -1
                    return 'mediawiki'
                else if mode.indexOf('rst') != -1
                    return 'rst'
                else if mode.indexOf('stex') != -1
                    return 'tex'
                if mode not in ['md', 'html', 'tex', 'rst', 'mediawiki', 'sagews', 'r']
                    return 'html'

    CodeMirror.defineExtension 'edit_selection', (opts) ->
        opts = defaults opts,
            cmd  : required
            args : undefined
            mode : undefined
            cb   : undefined  # called after done; if there is a dialog, this could be a while.
        cm = @
        default_mode = opts.mode
        if not default_mode?
            default_mode = cm.get_edit_mode()

        canonical_mode = (name) ->
            sagews_canonical_mode(name, default_mode)

        args = opts.args
        cmd = opts.cmd

        #console.log("edit_selection '#{misc.to_json(opts)}', mode='#{default_mode}'")

        # FUTURE: will have to make this more sophisticated, so it can
        # deal with nesting, spans, etc.
        strip = (src, left, right) ->
            #console.log("strip:'#{src}','#{left}','#{right}'")
            left  = left.toLowerCase()
            right = right.toLowerCase()
            src0  = src.toLowerCase()
            i = src0.indexOf(left)
            if i != -1
                j = src0.lastIndexOf(right)
                if j != -1
                    #console.log('strip match')
                    opts.cb?()
                    return src.slice(0,i) + src.slice(i+left.length,j) + src.slice(j+right.length)

        selections = cm.listSelections()

        # TODO: can't be at top level because misc_page gets imported by
        # share server; fix will be moving these extension definitions
        # to their own module, when refactoring this file.
        buttonbar = require('./editors/editor-button-bar')
        EDIT_COMMANDS = buttonbar.commands
        FONT_FACES = buttonbar.FONT_FACES

        #selections.reverse()
        for selection in selections
            mode = canonical_mode(cm.getModeAt(selection.head).name)
            #console.log("edit_selection(mode='#{mode}'), selection=", selection)
            from = selection.from()
            to = selection.to()
            src = cm.getRange(from, to)
            start_line_beginning = from.ch == 0
            until_line_ending    = cm.getLine(to.line).length == to.ch

            mode1 = mode
            data_for_mode = EDIT_COMMANDS[mode1]
            if not data_for_mode?
                console.warn("mode '#{mode1}' is not defined!")
                opts.cb?()
                return
            how = data_for_mode[cmd]
            if not how?
                if mode1 in ['md', 'mediawiki', 'rst']
                    # html fallback for markdown
                    mode1 = 'html'
                else if mode1 == "python"
                    # Sage fallback in python mode. FUTURE: There should be a Sage mode.
                    mode1 = "sage"
                how = EDIT_COMMANDS[mode1][cmd]

            # trim whitespace
            i = 0
            j = src.length-1
            if how? and (if how.trim? then how.trim else true)
                while i < src.length and /\s/.test(src[i])
                    i += 1
                while j > 0 and /\s/.test(src[j])
                    j -= 1
            j += 1
            left_white  = src.slice(0,i)
            right_white = src.slice(j)
            src         = src.slice(i,j)
            src0        = src

            done = false

            # this is an abuse, but having external links to the documentation is good
            if how?.url?
                require('./misc-page/open-browser-tab').open_new_tab(how.url)
                done = true

            if how?.wrap?
                space = how.wrap.space
                left  = how.wrap.left  ? ""
                right = how.wrap.right ? ""
                process = (src) ->
                    if how.strip?
                        # Strip out any tags/wrapping from conflicting modes.
                        for c in how.strip
                            wrap = EDIT_COMMANDS[mode1][c].wrap
                            if wrap?
                                src1 = strip(src, wrap.left ? '', wrap.right ? '')
                                if src1?
                                    src = src1
                                    if space and src[0] == ' '
                                        src = src.slice(1)

                    src1  = strip(src, left, right)
                    if src1
                        # strip the wrapping
                        src = src1
                        if space and src[0] == ' '
                            src = src.slice(1)
                    else
                        # do the wrapping
                        src = "#{left}#{if space then ' ' else ''}#{src}#{right}"
                    return src

                if how.wrap.multi
                    src = (process(x) for x in src.split('\n')).join('\n')
                else
                    src = process(src)
                if how.wrap.newline
                    src = '\n' + src + '\n'
                    if not start_line_beginning
                        src = '\n' + src
                    if not until_line_ending
                        src += '\n'
                done = true

            if how?.insert? # to insert the code snippet right below, next line
                # SMELL: no idea what the strip(...) above is actually doing
                # no additional newline, if nothing is selected and at start of line
                if selection.empty() and from.ch == 0
                    src = how.insert
                else
                    # this also inserts a new line, if cursor is inside/end of line
                    src = "#{src}\n#{how.insert}"
                done = true

            switch cmd
                when 'link'
                    cm.insert_link(cb:opts.cb)
                    return
                when 'image'
                    cm.insert_image(cb:opts.cb)
                    return
                when 'SpecialChar'
                    cm.insert_special_char(cb:opts.cb)
                    return
                when 'font_size'
                    if mode in ['html', 'md', 'mediawiki']
                        for i in [1..7]
                            src1 = strip(src, "<font size=#{i}>", '</font>')
                            if src1
                                src = src1
                        if args != '3'
                            src = "<font size=#{args}>#{src}</font>"
                        done = true
                    else if mode == 'tex'
                        # we need 6 latex sizes, for size 1 to 7 (default 3, at index 2)
                        latex_sizes = ['tiny', 'footnotesize', 'normalsize', 'large', 'LARGE', 'huge', 'Huge']
                        i = parseInt(args)
                        if i in [1..7]
                            size = latex_sizes[i - 1]
                            src = "{\\#{size} #{src}}"
                        done = true

                when 'font_size_new'
                    if mode in ['html', 'md', 'mediawiki']
                        src0 = src.toLowerCase().trim()
                        if misc.startswith(src0, "<span style='font-size")
                            i = src.indexOf('>')
                            j = src.lastIndexOf('<')
                            src = src.slice(i+1,j)
                        if args != 'medium'
                            src = "<span style='font-size:#{args}'>#{src}</span>"
                        done = true
                    else if mode == 'tex'
                        # we need 6 latex sizes, for size 1 to 7 (default 3, at index 2)
                        latex_sizes = ['tiny', 'footnotesize', 'normalsize', 'large', 'LARGE', 'huge', 'Huge']
                        i = parseInt(args)
                        if i in [1..7]
                            size = latex_sizes[i - 1]
                            src = "{\\#{size} #{src}}"
                        done = true

                when 'color'
                    if mode in ['html', 'md', 'mediawiki']
                        src0 = src.toLowerCase().trim()
                        if misc.startswith(src0, "<span style='color")
                            i = src.indexOf('>')
                            j = src.lastIndexOf('<')
                            src = src.slice(i+1,j)
                        src = "<span style='color:#{args}'>#{src}</span>"
                        done = true

                when 'background-color'
                    if mode in ['html', 'md', 'mediawiki']
                        src0 = src.toLowerCase().trim()
                        if misc.startswith(src0, "<span style='background")
                            i = src.indexOf('>')
                            j = src.lastIndexOf('<')
                            src = src.slice(i+1,j)
                        src = "<span style='background-color:#{args}'>#{src}</span>"
                        done = true

                when 'font_face'  # old -- still used in some old non-react editors
                    if mode in ['html', 'md', 'mediawiki']
                        for face in FONT_FACES
                            src1 = strip(src, "<font face='#{face}'>", '</font>')
                            if src1
                                src = src1
                        src = "<font face='#{args}'>#{src}</font>"
                        done = true

                when 'font_family'  # new -- html5 style
                    if mode in ['html', 'md', 'mediawiki']
                        src0 = src.toLowerCase().trim()
                        if misc.startswith(src0, "<span style='font-family")
                            i = src.indexOf('>')
                            j = src.lastIndexOf('<')
                            src = src.slice(i+1,j)
                        if not src
                            src = '    '
                        src = "<span style='font-family:#{args}'>#{src}</span>"
                        done = true

                when 'clean'
                    if mode == 'html'
                        src = html_beautify($("<div>").html(src).html())
                        done = true

                when 'unformat'
                    if mode == 'html'
                        src = $("<div>").html(src).text()
                        done = true
                    else if mode == 'md'
                        src = $("<div>").html(markdown.markdown_to_html(src)).text()
                        done = true

            if not done?
                if DEBUG and not how?
                    console.warn("CodeMirror/edit_selection: unknown for mode1='#{mode1}' and cmd='#{cmd}'")

                #console.log("not implemented")
                opts.cb?()
                return "not implemented"

            if src == src0
                continue

            cm.focus()
            cm.replaceRange(left_white + src + right_white, from, to)

            if not how?.insert? and not how?.wrap?
                if selection.empty()
                    # restore cursor
                    if left?
                        delta = left.length
                    else
                        delta = 0
                    cm.setCursor({line:from.line, ch:to.ch+delta})
                else
                    # now select the new range
                    delta = src.length - src0.length
                    cm.extendSelection(from, {line:to.line, ch:to.ch+delta})
            opts.cb?()


    CodeMirror.defineExtension 'insert_link', (opts={}) ->
        opts = defaults opts,
            cb : undefined
        cm = @
        dialog = $("#webapp-editor-templates").find(".webapp-html-editor-link-dialog").clone()
        dialog.modal('show')
        dialog.find(".btn-close").off('click').click () ->
            dialog.modal('hide')
            setTimeout(focus, 50)
            return false
        url = dialog.find(".webapp-html-editor-url")
        url.focus()
        display = dialog.find(".webapp-html-editor-display")
        target  = dialog.find(".webapp-html-editor-target")
        title   = dialog.find(".webapp-html-editor-title")

        selected_text = cm.getSelection()
        display.val(selected_text)

        mode = cm.get_edit_mode()

        if mode in ['md', 'rst', 'tex']
            dialog.find(".webapp-html-editor-target-row").hide()

        submit = () =>
            dialog.modal('hide')
            if mode == 'md'
                # [Python](http://www.python.org/)
                title  = title.val()

                if title.length > 0
                    title = " \"#{title}\""

                d = display.val()
                if d.length > 0
                    s = "[#{d}](#{url.val()}#{title})"
                else
                    s = url.val()

            else if mode == "rst"
                # `Python <http://www.python.org/#target>`_

                if display.val().length > 0
                    display = "#{display.val()}"
                else
                    display = "#{url.val()}"

                s = "`#{display} <#{url.val()}>`_"

            else if mode == "tex"
                # \url{http://www.wikibooks.org}
                # \href{http://www.wikibooks.org}{Wikibooks home}
                cm.tex_ensure_preamble?("\\usepackage{url}")
                display = display.val().trim()
                url = url.val()
                url = url.replace(/#/g, "\\\#")  # should end up as \#
                url = url.replace(/&/g, "\\&")   # ... \&
                url = url.replace(/_/g, "\\_")   # ... \_
                if display.length > 0
                    s = "\\href{#{url}}{#{display}}"
                else
                    s = "\\url{#{url}}"

            else if mode == "mediawiki"
                # https://www.mediawiki.org/wiki/Help:Links
                # [http://mediawiki.org MediaWiki]
                display = display.val().trim()
                if display.length > 0
                    display = " #{display}"
                s = "[#{url.val()}#{display}]"

            else   # if mode == "html"  ## HTML default fallback
                target = target.val().trim()
                title  = title.val().trim()

                if target == "_blank"
                    target = " target='_blank' rel='noopener'"

                if title.length > 0
                    title = " title='#{title}'"

                if display.val().length > 0
                    display = "#{display.val()}"
                else
                    display = url.val()
                s = "<a href='#{url.val()}'#{title}#{target}>#{display}</a>"

            selections = cm.listSelections()
            selections.reverse()
            for sel in selections
                if sel.empty()
                    #console.log(cm, s, sel.head)
                    cm.replaceRange(s, sel.head)
                else
                    cm.replaceRange(s, sel.from(), sel.to())
            opts.cb?()

        dialog.find(".btn-submit").off('click').click(submit)
        dialog.keydown (evt) =>
            if evt.which == 13 # enter
                submit()
                return false
            if evt.which == 27 # escape
                dialog.modal('hide')
                opts.cb?()
                return false



    CodeMirror.defineExtension 'tex_ensure_preamble', (code) ->
        cm = @
        # ensures that the given line is the pre-amble of the latex document.
        # FUTURE: actually implement this!

        # in latex document do one thing

        # in sagews will do something to %latex.

    CodeMirror.defineExtension 'insert_image', (opts={}) ->
        opts = defaults opts,
            cb : undefined
        cm = @

        dialog = $("#webapp-editor-templates").find(".webapp-html-editor-image-dialog").clone()
        dialog.modal('show')
        dialog.find(".btn-close").off('click').click () ->
            dialog.modal('hide')
            return false
        url = dialog.find(".webapp-html-editor-url")
        url.focus()

        mode = cm.get_edit_mode()

        if mode == "tex"
            # different units and don't let user specify the height
            dialog.find(".webapp-html-editor-height-row").hide()
            dialog.find(".webapp-html-editor-image-width-header-tex").show()
            dialog.find(".webapp-html-editor-image-width-header-default").hide()
            dialog.find(".webapp-html-editor-width").val('80')

        submit = () =>
            dialog.modal('hide')
            title  = dialog.find(".webapp-html-editor-title").val().trim()
            height = width = ''
            h = dialog.find(".webapp-html-editor-height").val().trim()
            if h.length > 0
                height = " height=#{h}"
            w = dialog.find(".webapp-html-editor-width").val().trim()
            if w.length > 0
                width = " width=#{w}"

            if mode == 'rst'
                # .. image:: picture.jpeg
                #    :height: 100px
                #    :width: 200 px
                #    :alt: alternate text
                #    :align: right
                s = "\n.. image:: #{url.val()}\n"
                height = dialog.find(".webapp-html-editor-height").val().trim()
                if height.length > 0
                    s += "   :height: #{height}px\n"
                width = dialog.find(".webapp-html-editor-width").val().trim()
                if width.length > 0
                    s += "   :width: #{width}px\n"
                if title.length > 0
                    s += "   :alt: #{title}\n"

            else if mode == 'md' and width.length == 0 and height.length == 0
                # use markdown's funny image format if width/height not given
                if title.length > 0
                    title = " \"#{title}\""
                s = "![](#{url.val()}#{title})"

            else if mode == "tex"
                cm.tex_ensure_preamble("\\usepackage{graphicx}")
                width = parseInt(dialog.find(".webapp-html-editor-width").val(), 10)
                if "#{width}" == "NaN"
                    width = "0.8"
                else
                    width = "#{width/100.0}"
                if title.length > 0
                    s = """
                        \\begin{figure}[p]
                            \\centering
                            \\includegraphics[width=#{width}\\textwidth]{#{url.val()}}
                            \\caption{#{title}}
                        \\end{figure}
                        """
                else
                    s = "\\includegraphics[width=#{width}\\textwidth]{#{url.val()}}"

            else if mode == "mediawiki"
                # https://www.mediawiki.org/wiki/Help:Images
                # [[File:Example.jpg|<width>[x<height>]px]]
                size = ""
                if w.length > 0
                    size = "|#{w}"
                    if h.length > 0
                        size += "x#{h}"
                    size += "px"
                s = "[[File:#{url.val()}#{size}]]"

            else # fallback for mode == "md" but height or width is given
                if title.length > 0
                    title = " title='#{title}'"
                s = "<img src='#{url.val()}'#{width}#{height}#{title}>"
            selections = cm.listSelections()
            selections.reverse()
            for sel in selections
                cm.replaceRange(s, sel.head)
            opts.cb?()

        dialog.find(".btn-submit").off('click').click(submit)
        dialog.keydown (evt) =>
            if evt.which == 13 # enter
                submit()
                return false
            if evt.which == 27 # escape
                dialog.modal('hide')
                opts.cb?()
                return false

    CodeMirror.defineExtension 'insert_special_char', (opts={}) ->
        opts = defaults opts,
            cb : undefined
        cm = @

        mode = cm.get_edit_mode()
        if mode not in ['html', 'md']
            bootbox.alert("<h3>Not Implemented</h3><br>#{mode} special symbols not yet implemented")
            return

        dialog = $("#webapp-editor-templates").find(".webapp-html-editor-symbols-dialog").clone()
        dialog.modal('show')
        dialog.find(".btn-close").off('click').click () ->
            dialog.modal('hide')
            return false


        selected = (evt) =>
            target = $(evt.target)
            if target.prop("tagName") != "SPAN"
                return
            dialog.modal('hide')
            code = target.attr("title")
            s = "&#{code};"
            # FUTURE: HTML-based formats will work, but not LaTeX.
            # As long as the input encoding in LaTeX is utf8, just insert the actual utf8 character (target.text())

            selections = cm.listSelections()
            selections.reverse()
            for sel in selections
                cm.replaceRange(s, sel.head)
            opts.cb?()

        dialog.find(".webapp-html-editor-symbols-dialog-table").off("click").click(selected)
        dialog.keydown (evt) =>
            if evt.which == 13 # enter
                submit()
                return false
            if evt.which == 27 # escape
                dialog.modal('hide')
                opts.cb?()
                return false



<|MERGE_RESOLUTION|>--- conflicted
+++ resolved
@@ -11,12 +11,7 @@
 misc        = require('smc-util/misc')
 {dmp}       = require('smc-util/sync/editor/generic/util')
 markdown    = require('./markdown')
-<<<<<<< HEAD
-=======
-theme       = require('smc-util/theme')
-{QueryParams} = require('./misc/query-params')
 {sagews_canonical_mode} = require('./misc-page')
->>>>>>> 80ff85d1
 
 get_inspect_dialog = (editor) ->
     dialog = $('''
