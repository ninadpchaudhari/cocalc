###############################################################################
#
# SageMathCloud: A collaborative web-based interface to Sage, IPython, LaTeX and the Terminal.
#
#    Copyright (C) 2015, William Stein
#
#    This program is free software: you can redistribute it and/or modify
#    it under the terms of the GNU General Public License as published by
#    the Free Software Foundation, either version 3 of the License, or
#    (at your option) any later version.
#
#    This program is distributed in the hope that it will be useful,
#    but WITHOUT ANY WARRANTY; without even the implied warranty of
#    MERCHANTABILITY or FITNESS FOR A PARTICULAR PURPOSE.  See the
#    GNU General Public License for more details.
#
#    You should have received a copy of the GNU General Public License
#    along with this program.  If not, see <http://www.gnu.org/licenses/>.
#
###############################################################################

misc = require('smc-util/misc')
misc_page = require('./misc_page')
underscore = require('underscore')

{React, ReactDOM, Actions, Store, Table, rtypes, rclass, Redux}  = require('./smc-react')
<<<<<<< HEAD
{Col, Row, Button, ButtonGroup, ButtonToolbar, Input, Panel, Well, SplitButton, MenuItem} = require('react-bootstrap')
=======

ReactDOMServer = require('react-dom/server')

{Col, Row, Button, ButtonGroup, ButtonToolbar, FormControl, FormGroup, Panel, Well, SplitButton, MenuItem, Alert} = require('react-bootstrap')
>>>>>>> b954dfd3
{ErrorDisplay, Icon, Loading, TimeAgo, Tip, ImmutablePureRenderMixin, Space} = require('./r_misc')
{User} = require('./users')
{salvus_client} = require('./salvus_client')
{file_associations} = require('./editor')

v = misc.keys(file_associations)
v.sort()

file_type_list = (list, exclude) ->
    extensions = []
    file_types_so_far = {}
    for ext in list
        if not ext
            continue
        data = file_associations[ext]
        if exclude and data.exclude_from_menu
            continue
        if data.name? and not file_types_so_far[data.name]
            file_types_so_far[data.name] = true
            extensions.push ext
    return extensions

new_file_button_types = file_type_list(v, true)

# A link that goes back to the current directory
# FUTURE: refactor to use PathSegmentLink?
PathLink = exports.PathLink = rclass
    displayName : 'ProjectNew-PathLink'

    mixins : [ImmutablePureRenderMixin]

    propTypes :
        path       : rtypes.string.isRequired
        actions    : rtypes.object.isRequired
        default    : rtypes.string

    getDefaultProps : ->
        default : 'home directory of project'

    styles :
        cursor : 'pointer'

    handle_click : ->
        @props.actions.set_active_tab('files')

    render : ->
        <a style={@styles} onClick={@handle_click}>{if @props.path then @props.path else @props.default}</a>

ProjectNewHeader = rclass
    displayName : 'ProjectNew-ProjectNewHeader'

    mixins : [ImmutablePureRenderMixin]

    propTypes :
        current_path : rtypes.string
        actions      : rtypes.object.isRequired

    render : ->
        <h1 style={marginTop:"0px"}>
            <Icon name='plus-circle' /> Create new files in<Space/>
            <PathLink
                path       = {@props.current_path}
                actions    = {@props.actions} />
        </h1>

exports.NewFileButton = NewFileButton = rclass
    displayName : 'ProjectNew-ProjectNewFileButton'

    mixins : [ImmutablePureRenderMixin]

    propTypes :
        name     : rtypes.string
        icon     : rtypes.string
        on_click : rtypes.func
        ext      : rtypes.string

    on_click : ->
        if @props.ext?
            @props.on_click(@props.ext)
        else
            @props.on_click()
    render : ->
        <Button onClick={@on_click}  style={marginRight:'5px'} >
            <Icon name={@props.icon} /> {@props.name}
            {@props.children}
        </Button>

NewFileDropdown = rclass
    propTypes :
        create_file : rtypes.func

    mixins : [ImmutablePureRenderMixin]

    file_dropdown_icon : ->
        <span>
            <Icon name='file' /> File
        </span>

    file_dropdown_item : (i, ext) ->
        data = file_associations[ext]
        <MenuItem eventKey=i key={i} onSelect={=>@props.create_file(ext)}>
            <Icon name={data.icon.substring(3)} /> <span style={textTransform:'capitalize'}>{data.name} </span> <span style={color:'#666'}>(.{ext})</span>
        </MenuItem>

    render : ->
        <SplitButton id='new_file_dropdown'  title={@file_dropdown_icon()} onClick={=>@props.create_file()}>
            {(@file_dropdown_item(i, ext) for i, ext of new_file_button_types)}
        </SplitButton>

# Use Rows and Cols to append more buttons to this class.
# Could be changed to auto adjust to a list of pre-defined button names.
exports.FileTypeSelector = FileTypeSelector = rclass
    proptypes :
        create_file   : rtypes.func.required
        create_folder : rtypes.func.required
        styles        : rtypes.object

    render : ->
        row_style =
            marginBottom:'8px'
        <div>
            <Row style={row_style}>
                <Col sm=6>
                    <Tip icon='file-code-o' title='SageMath Worksheet' tip='Create an interactive worksheet for using the SageMath mathematical software, R, and many other systems.  Do sophisticated mathematics, draw plots, compute integrals, work with matrices, etc.'>
                        <NewFileButton icon='file-code-o' name='SageMath Worksheet' on_click={@props.create_file} ext='sagews' />
                    </Tip>
                    <Tip icon='file-code-o' title='Jupyter Notebook' tip='Create an interactive notebook for using Python, Julia, R and more.'>
                        <NewFileButton icon='file-code-o' name='Jupyter Notebook' on_click={@props.create_file} ext={'ipynb'}} />
                    </Tip>
                </Col>
                <Col sm=6>
                    <Tip icon='file' title='Any Type of File' tip='Create a wide range of files, including HTML, Markdown, C/C++ and Java programs, etc.'>
                        <NewFileDropdown create_file={@props.create_file} />
                    </Tip>
                    <span style={marginRight:'5px'}></span>
                    <Tip
                        title='Folder'  placement='left' icon='folder-open-o'
                        tip='Create a folder in which to store and organize your files.  SageMathCloud provides a full featured filesystem.' >
                        <NewFileButton
                            icon='folder-open-o' name='Folder'
                            on_click={@props.create_folder} />
                    </Tip>
                </Col>
            </Row>
            <Row style={row_style}>
                <Col sm=6>
                    <Tip title='LaTeX Document'   icon='file-excel-o'
                        tip='Create a professional quality technical paper that contains sophisticated mathematical formulas.'>
                        <NewFileButton icon='file-excel-o' name='LaTeX Document' on_click={@props.create_file} ext='tex' />
                    </Tip>
                    <Tip title='Terminal'  icon='terminal'
                        tip="Create a command line terminal.  SageMathCloud includes a full interactive Linux command line console and color xterm.  Run command line software, vim, emacs and more.">
                        <NewFileButton icon='terminal' name='Terminal' on_click={@props.create_file} ext='term' />
                    </Tip>
                    <Tip title='Task List'   icon='tasks'
                        tip='Create a todo list to keep track of everything you are doing on a project.  Put #hashtags in the item descriptions and set due dates.'>
                        <NewFileButton icon='tasks' name='Task List' on_click={@props.create_file} ext='tasks' />
                    </Tip>
                </Col>
                <Col sm=6>
                    <Tip title='Manage a Course'  placement='left'  icon='graduation-cap'
                        tip='If you are a teacher, click here to create a new course.  This is a file that you can add students and assignments to, and use to automatically create projects for everybody, send assignments to students, collect them, grade them, etc.'>
                        <NewFileButton icon='graduation-cap' name='Manage a Course' on_click={@props.create_file} ext='course' />
                    </Tip>
                </Col>
            </Row>
            {@props.children}
        </div>

ProjectNewForm = rclass ({name}) ->
    displayName : 'ProjectNewForm'

    reduxProps :
        "#{name}" :
            current_path        : rtypes.string
            default_filename    : rtypes.string
            file_creation_error : rtypes.string
        projects :
            project_map              : rtypes.immutable
            get_total_project_quotas : rtypes.func

    propTypes :
        actions : rtypes.object.isRequired

    getInitialState : ->
        filename           : @props.default_filename ? @default_filename()
        extension_warning  : false

    componentWillReceiveProps: (newProps) ->
        if newProps.default_filename != @props.default_filename
            @setState(filename: newProps.default_filename)

    componentDidUpdate: ->
        if not @state.extension_warning
            ReactDOM.findDOMNode(@refs.project_new_filename).focus()

    default_filename : ->
        return require('./account').default_filename()

    focus_input : ->
        ReactDOM.findDOMNode(@refs.project_new_filename).focus()

    create_file : (ext) ->
        if not @state.filename
            @focus_input()
            return
        @props.actions.create_file
            name         : @state.filename
            ext          : ext
            current_path : @props.current_path

    submit : (e) ->
        e.preventDefault()
        if not @state.filename  # empty filename
            return
        if @state.filename[@state.filename.length - 1] == '/'
            @create_folder()
        else if misc.filename_extension(@state.filename)
            @create_file()
        else
            @setState(extension_warning : true)

    render_header: ->
        if @props.current_path?
            <ProjectNewHeader
                current_path = {@props.current_path}
                actions      = {@props.actions} />

    render_error : ->
        error = @props.file_creation_error
        if error is 'not running'
            message = 'The project is not running. Please try again in a moment'
        else
            message = error
        <ErrorDisplay error={message} onClose={=>@props.actions.setState(file_creation_error:'')} />

    blocked: ->
        if not @props.project_map?
            return ''
        if @props.get_total_project_quotas(@props.project_id)?.network
            return ''
        else
            return ' (internet access blocked -- see project settings)'

    create_folder : ->
        @props.actions.create_folder
            name         : @state.filename
            current_path : @props.current_path
            switch_over  : true

    render_no_extension_alert : ->
        <Alert bsStyle='warning' style={marginTop: '10px', fontWeight : 'bold'}>
            <p>Warning: Create a file with no extension?  Instead click a button below to create the corresponding type of file.</p>
            <ButtonToolbar style={marginTop:'10px'}>
                <Button onClick={=>@create_file()} bsStyle='success'>
                    Create file with no extension
                </Button>
                <Button onClick={=>@setState(extension_warning : false)} bsStyle='default'>
                    Cancel
                </Button>
            </ButtonToolbar>
        </Alert>

    render : ->
        <div>
            {@render_header()}
            <Row key={@props.default_filename} >  {#  key is so autofocus works below}
                <Col sm=3>
                    <h4><Icon name='plus' /> Create a new file or directory</h4>
                </Col>
                <Col sm=9>
                    <h4 style={color:"#666"}>Name your file, folder or paste in a link</h4>
                    <form onSubmit={@submit}>
                        <FormGroup>
                            <FormControl
                                autoFocus
                                ref         = 'project_new_filename'
                                value       = @state.filename
                                type        = 'text'
                                disabled    = @state.extension_warning
                                placeholder = 'Name your file, folder, or paste in a link...'
                                onChange    = {=>@setState(filename : ReactDOM.findDOMNode(@refs.project_new_filename).value)} />
                        </FormGroup>
                    </form>
                    {if @state.extension_warning then @render_no_extension_alert()}
                    {if @props.file_creation_error then @render_error()}
                    <h4 style={color:"#666"}>Select the type</h4>
                    <FileTypeSelector create_file={@create_file} create_folder={@create_folder}>
                        <Row>
                            <Col sm=6>
                                <Tip title='Download files from the Internet'  icon = 'cloud'
                                    tip="Paste a URL into the box above, then click here to download a file from the internet. #{@blocked()}" >
                                    <NewFileButton
                                        icon     = 'cloud'
                                        name     = {"Download from Internet #{@blocked()}"}
                                        on_click = {@create_file}
                                        loading  = {@state.downloading} />
                                </Tip>
                            </Col>
                            <Col sm=6>
                                <Tip title='Create a Chatroom'  placement='left'  icon='comment'
                                    tip='Create a chatroom for chatting with other collaborators on this project.'>
                                    <NewFileButton icon='comment' name='Create a Chatroom' on_click={@create_file} ext='sage-chat' />
                                </Tip>
                            </Col>
                        </Row>
                    </FileTypeSelector>
                </Col>
            </Row>
        </div>

<<<<<<< HEAD
render = (project_id, redux) ->
    store   = redux.getProjectStore(project_id)
    actions = redux.getProjectActions(project_id)
    ProjectNew_connnected = ProjectNew(store.name)
    <div>
        <Redux redux={redux}>
            <ProjectNew_connnected project_id={project_id} actions={actions} projects_store={redux.getStore('projects')}/>
        </Redux>
        <hr />
        <div className='center'>Looking for file upload? Goto "Files" and click on "Upload".</div>
    </div>

exports.render_new = (project_id, dom_node, redux) ->
    #console.log("mount project_new")
    ReactDOM.render(render(project_id, redux), dom_node)

exports.unmount = (dom_node) ->
    #console.log("unmount project_new")
    ReactDOM.unmountComponentAtNode(dom_node)
=======
FileUpload = rclass ({name}) ->
    displayName : 'ProjectNew-FileUpload'

    reduxProps :
        "#{name}" :
            current_path : rtypes.string

    propTypes :
        project_id : rtypes.string.isRequired

    mixins : [ImmutablePureRenderMixin]

    template : ->
        <div className='dz-preview dz-file-preview'>
            <div className='dz-details'>
                <div className='dz-filename'><span data-dz-name></span></div>
                <img data-dz-thumbnail />
            </div>
            <div className='dz-progress'><span className='dz-upload' data-dz-uploadprogress></span></div>
            <div className='dz-success-mark'><span><Icon name='check'></span></div>
            <div className='dz-error-mark'><span><Icon name='times'></span></div>
            <div className='dz-error-message'><span data-dz-errormessage></span></div>
        </div>

    postUrl : ->
        dest_dir = misc.encode_path(@props.current_path)
        postUrl  = window.smc_base_url + "/upload?project_id=#{@props.project_id}&dest_dir=#{dest_dir}"
        return postUrl

    render : ->
        <Row>
            <Col sm=3>
                <h4><Icon name='cloud-upload' /> Upload files from your computer</h4>
            </Col>
            <Col sm=8>
                <Tip icon='file' title='Drag and drop files'
                    tip='Drag and drop files from your computer into the box below to upload them into your project.  You can upload individual files that are up to 30MB in size.'>
                    <h4 style={color:"#666"}>Drag and drop files (Currently, each file must be under 30MB; for bigger files, use SSH as explained in project settings.)</h4>
                </Tip>
                <div style={border: '2px solid #ccc', boxShadow: '4px 4px 2px #bbb', borderRadius: '5px', padding: 0}>
                    <Dropzone
                        config={postUrl: @postUrl }
                        eventHandlers={{}}
                        djsConfig={previewTemplate: ReactDOMServer.renderToStaticMarkup(@template())} />
                </div>
            </Col>
        </Row>

exports.ProjectNew = rclass ({name}) ->
    propTypes :
        project_id : rtypes.string
        name : rtypes.string

    render : ->
        <div style={padding:'15px'}>
            <ProjectNewForm project_id={@props.project_id} name={@props.name} actions={@actions(name)} />
            <hr />
            <FileUpload project_id={@props.project_id} name={@props.name} />
        </div>
>>>>>>> b954dfd3
<|MERGE_RESOLUTION|>--- conflicted
+++ resolved
@@ -24,14 +24,9 @@
 underscore = require('underscore')
 
 {React, ReactDOM, Actions, Store, Table, rtypes, rclass, Redux}  = require('./smc-react')
-<<<<<<< HEAD
-{Col, Row, Button, ButtonGroup, ButtonToolbar, Input, Panel, Well, SplitButton, MenuItem} = require('react-bootstrap')
-=======
-
+{Col, Row, Button, ButtonGroup, ButtonToolbar, FormControl, FormGroup, Panel, Input,
+Well, SplitButton, MenuItem, Alert} = require('react-bootstrap')
 ReactDOMServer = require('react-dom/server')
-
-{Col, Row, Button, ButtonGroup, ButtonToolbar, FormControl, FormGroup, Panel, Well, SplitButton, MenuItem, Alert} = require('react-bootstrap')
->>>>>>> b954dfd3
 {ErrorDisplay, Icon, Loading, TimeAgo, Tip, ImmutablePureRenderMixin, Space} = require('./r_misc')
 {User} = require('./users')
 {salvus_client} = require('./salvus_client')
@@ -343,7 +338,6 @@
             </Row>
         </div>
 
-<<<<<<< HEAD
 render = (project_id, redux) ->
     store   = redux.getProjectStore(project_id)
     actions = redux.getProjectActions(project_id)
@@ -363,7 +357,7 @@
 exports.unmount = (dom_node) ->
     #console.log("unmount project_new")
     ReactDOM.unmountComponentAtNode(dom_node)
-=======
+
 FileUpload = rclass ({name}) ->
     displayName : 'ProjectNew-FileUpload'
 
@@ -422,5 +416,4 @@
             <ProjectNewForm project_id={@props.project_id} name={@props.name} actions={@actions(name)} />
             <hr />
             <FileUpload project_id={@props.project_id} name={@props.name} />
-        </div>
->>>>>>> b954dfd3
+        </div>