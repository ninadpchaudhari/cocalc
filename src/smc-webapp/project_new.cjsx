###############################################################################
#
# SageMathCloud: A collaborative web-based interface to Sage, IPython, LaTeX and the Terminal.
#
#    Copyright (C) 2015, William Stein
#
#    This program is free software: you can redistribute it and/or modify
#    it under the terms of the GNU General Public License as published by
#    the Free Software Foundation, either version 3 of the License, or
#    (at your option) any later version.
#
#    This program is distributed in the hope that it will be useful,
#    but WITHOUT ANY WARRANTY; without even the implied warranty of
#    MERCHANTABILITY or FITNESS FOR A PARTICULAR PURPOSE.  See the
#    GNU General Public License for more details.
#
#    You should have received a copy of the GNU General Public License
#    along with this program.  If not, see <http://www.gnu.org/licenses/>.
#
###############################################################################

misc = require('smc-util/misc')
misc_page = require('./misc_page')
underscore = require('underscore')

{React, ReactDOM, Actions, Store, Table, rtypes, rclass, Redux}  = require('./smc-react')

ReactDOMServer = require('react-dom/server')

{Col, Row, Button, ButtonGroup, ButtonToolbar, Input, Panel, Well, SplitButton, MenuItem} = require('react-bootstrap')
{ErrorDisplay, Icon, Loading, TimeAgo, Tip, ImmutablePureRenderMixin, Space} = require('./r_misc')
{User} = require('./users')
{salvus_client} = require('./salvus_client')
{project_page} = require('./project')
{file_associations} = require('./editor')
Dropzone = require('react-dropzone-component')

v = misc.keys(file_associations)
v.sort()

file_type_list = (list, exclude) ->
    extensions = []
    file_types_so_far = {}
    for ext in list
        if not ext
            continue
        data = file_associations[ext]
        if exclude and data.exclude_from_menu
            continue
        if data.name? and not file_types_so_far[data.name]
            file_types_so_far[data.name] = true
            extensions.push ext
    return extensions

new_file_button_types = file_type_list(v, true)

# A link that goes back to the current directory
# TODO : refactor to use PathSegmentLink?
PathLink = exports.PathLink = rclass
    displayName : 'ProjectNew-PathLink'

    mixins : [ImmutablePureRenderMixin]

    propTypes :
        path       : rtypes.string.isRequired
        actions    : rtypes.object.isRequired
        default    : rtypes.string

    getDefaultProps : ->
        default : 'home directory of project'

    styles :
        cursor : 'pointer'

    handle_click : ->
        @props.actions.set_focused_page('project-file-listing')

    render : ->
        <a style={@styles} onClick={@handle_click}>{if @props.path then @props.path else @props.default}</a>

ProjectNewHeader = rclass
    displayName : 'ProjectNew-ProjectNewHeader'

    mixins : [ImmutablePureRenderMixin]

    propTypes :
        current_path : rtypes.string
        actions      : rtypes.object.isRequired

    render : ->
        <h1>
            <Icon name='plus-circle' /> Create new files in<Space/>
            <PathLink
                path       = {@props.current_path}
                actions    = {@props.actions} />
        </h1>

exports.NewFileButton = NewFileButton = rclass
    displayName : 'ProjectNew-ProjectNewFileButton'

    mixins : [ImmutablePureRenderMixin]

    propTypes :
        name     : rtypes.string
        icon     : rtypes.string
        on_click : rtypes.func
        ext      : rtypes.string

    on_click : ->
        if @props.ext?
            @props.on_click(@props.ext)
        else
            @props.on_click()
    render : ->
        <Button onClick={@on_click}  style={marginRight:'5px'} >
            <Icon name={@props.icon} /> {@props.name}
            {@props.children}
        </Button>

NewFileDropdown = rclass
    propTypes :
        create_file : rtypes.func

    mixins : [ImmutablePureRenderMixin]

    file_dropdown_icon : ->
        <span>
            <Icon name='file' /> File
        </span>

    file_dropdown_item : (i, ext) ->
        data = file_associations[ext]
        <MenuItem eventKey=i key={i} onSelect={=>@props.create_file(ext)}>
            <Icon name={data.icon.substring(3)} /> <span style={textTransform:'capitalize'}>{data.name} </span> <span style={color:'#666'}>(.{ext})</span>
        </MenuItem>

    render : ->
        <SplitButton id='new_file_dropdown'  title={@file_dropdown_icon()} onClick={=>@props.create_file()}>
            {(@file_dropdown_item(i, ext) for i, ext of new_file_button_types)}
        </SplitButton>

# Use Rows and Cols to append more buttons to this class.
# Could be changed to auto adjust to a list of pre-defined button names.
exports.FileTypeSelector = FileTypeSelector = rclass
    proptypes :
        create_file : rtypes.func.required
        create_folder : rtypes.func.required
        styles : rtypes.object

    render : ->
        row_style =
            marginBottom:'8px'
        <div>
            <Row style={row_style}>
                <Col sm=6>
                    <Tip icon='file-code-o' title='SageMath Worksheet' tip='Create an interactive worksheet for using the SageMath mathematical software, R, and many other systems.  Do sophisticated mathematics, draw plots, compute integrals, work with matrices, etc.'>
                        <NewFileButton icon='file-code-o' name='SageMath Worksheet' on_click={@props.create_file} ext='sagews' />
                    </Tip>
                    <Tip icon='file-code-o' title='Jupyter Notebook' tip='Create an interactive notebook for using Python, Julia, R and more.'>
                        <NewFileButton icon='file-code-o' name='Jupyter Notebook' on_click={@props.create_file} ext={'ipynb'}} />
                    </Tip>
                </Col>
                <Col sm=6>
                    <Tip icon='file' title='Any Type of File' tip='Create a wide range of files, including HTML, Markdown, C/C++ and Java programs, etc.'>
                        <NewFileDropdown create_file={@props.create_file} />
                    </Tip>
                    <span style={marginRight:'5px'}></span>
                    <Tip
                        title='Folder'  placement='left' icon='folder-open-o'
                        tip='Create a folder in which to store and organize your files.  SageMathCloud provides a full featured filesystem.' >
                        <NewFileButton
                            icon='folder-open-o' name='Folder'
                            on_click={@props.create_folder} />
                    </Tip>
                </Col>
            </Row>
            <Row style={row_style}>
                <Col sm=6>
                    <Tip title='LaTeX Document'   icon='file-excel-o'
                        tip='Create a professional quality technical paper that contains sophisticated mathematical formulas.'>
                        <NewFileButton icon='file-excel-o' name='LaTeX Document' on_click={@props.create_file} ext='tex' />
                    </Tip>
                    <Tip title='Terminal'  icon='terminal'
                        tip="Create a command line terminal.  SageMathCloud includes a full interactive Linux command line console and color xterm.  Run command line software, vim, emacs and more.">
                        <NewFileButton icon='terminal' name='Terminal' on_click={@props.create_file} ext='term' />
                    </Tip>
                    <Tip title='Task List'   icon='tasks'
                        tip='Create a todo list to keep track of everything you are doing on a project.  Put #hashtags in the item descriptions and set due dates.'>
                        <NewFileButton icon='tasks' name='Task List' on_click={@props.create_file} ext='tasks' />
                    </Tip>
                </Col>
                <Col sm=6>
                    <Tip title='Manage a Course'  placement='left'  icon='graduation-cap'
                        tip='If you are a teacher, click here to create a new course.  This is a file that you can add students and assignments to, and use to automatically create projects for everybody, send assignments to students, collect them, grade them, etc.'>
                        <NewFileButton icon='graduation-cap' name='Manage a Course' on_click={@props.create_file} ext='course' />
                    </Tip>
                </Col>
            </Row>
            {@props.children}
        </div>

ProjectNew = (name) -> rclass
    displayName : 'ProjectNew'

    reduxProps :
        "#{name}" :
            current_path     : rtypes.string
            default_filename : rtypes.string
        projects :
            project_map      : rtypes.immutable

    propTypes :
        actions        : rtypes.object.isRequired
        projects_store : rtypes.object.isRequired

    getInitialState : ->
        return filename : @props.default_filename ? @default_filename()

    componentWillReceiveProps: (newProps) ->
        if newProps.default_filename != @props.default_filename
            @setState(filename: newProps.default_filename)

    default_filename : ->
        return require('./account').default_filename()

    focus_input : ->
        @refs.project_new_filename.getInputDOMNode().focus()

    create_file : (ext) ->
        @props.actions.create_file
            name         : @state.filename
            ext          : ext
            current_path : @props.current_path
            on_download  : ((a) => @setState(download: a))
            on_error     : ((a) => @setState(error: a))
            on_empty     : @focus_input

    submit : (e) ->
        e.preventDefault()
        if @state.filename[@state.filename.length - 1] == '/'
            @create_folder()
        else
            @create_file()

    render_header: ->
        if @props.current_path?
            <ProjectNewHeader
                current_path = {@props.current_path}
                actions      = {@props.actions} />

    render_error : ->
        error = @state.error
        if error is 'not running'
            message = 'The project is not running. Please try again in a moment'
        else
            message = error
        <ErrorDisplay error={message} onClose={=>@setState(error:'')} />

    blocked: ->
        if not @props.project_map?
            return ''
        if @props.projects_store.get_total_project_quotas(@props.project_id)?.network
            return ''
        else
            return ' (internet access blocked -- see project settings)'

    create_folder : ->
        on_error = (a) => @setState(error: a)
        @props.actions.create_folder
            name         : @state.filename
            current_path : @props.current_path
            on_error     : on_error
            switch_over  : true

    render : ->
        <div>
            {@render_header()}
            <Row key={@props.default_filename} >  {#  key is so autofocus works below}
                <Col sm=3>
                    <h4><Icon name='plus' /> Create a new file or directory</h4>
                </Col>
                <Col sm=9>
                    <h4 style={color:"#666"}>Name your file, folder or paste in a link</h4>
                    <form onSubmit={@submit}>
                        <Input
                            autoFocus
                            ref         = 'project_new_filename'
                            value       = @state.filename
                            type        = 'text'
                            placeholder = 'Name your file, folder, or paste in a link...'
                            onChange    = {=>@setState(filename : @refs.project_new_filename.getValue())} />
                    </form>
                    {if @state.error then @render_error()}
                    <h4 style={color:"#666"}>Select the type</h4>
                    <FileTypeSelector create_file={@create_file} create_folder={@create_folder}>
                        <Row>
                            <Col sm=6>
                                <Tip title='Download files from the Internet'  icon = 'cloud'
                                    tip="Paste a URL into the box above, then click here to download a file from the internet. #{@blocked()}" >
                                    <NewFileButton
                                        icon     = 'cloud'
                                        name     = {"Download from Internet #{@blocked()}"}
                                        on_click = {@create_file}
                                        loading  = {@state.downloading} />
                                </Tip>
                            </Col>
                            <Col sm=6>
                                <Tip title='Create a Chatroom'  placement='left'  icon='comment'
                                    tip='Create a chatroom for chatting with other collaborators on this project.'>
                                    <NewFileButton icon='comment' name='Create a Chatroom' on_click={@create_file} ext='sage-chat' />
                                </Tip>
                            </Col>
                        </Row>
                    </FileTypeSelector>
                </Col>
            </Row>
        </div>

FileUpload = (name) -> rclass
    displayName : 'ProjectNew-FileUpload'

    reduxProps :
        "#{name}" :
            current_path : rtypes.string

    propTypes :
        project_id : rtypes.string.isRequired

    mixins : [ImmutablePureRenderMixin]

    template : ->
        <div className='dz-preview dz-file-preview'>
            <div className='dz-details'>
                <div className='dz-filename'><span data-dz-name></span></div>
                <img data-dz-thumbnail />
            </div>
            <div className='dz-progress'><span className='dz-upload' data-dz-uploadprogress></span></div>
            <div className='dz-success-mark'><span><Icon name='check'></span></div>
            <div className='dz-error-mark'><span><Icon name='times'></span></div>
            <div className='dz-error-message'><span data-dz-errormessage></span></div>
        </div>

    postUrl : ->
        dest_dir = misc.encode_path(@props.current_path)
        postUrl  = window.smc_base_url + "/upload?project_id=#{@props.project_id}&dest_dir=#{dest_dir}"
        return postUrl

    render : ->
        <Row>
            <Col sm=3>
                <h4><Icon name='cloud-upload' /> Upload files from your computer</h4>
            </Col>
            <Col sm=8>
                <Tip icon='file' title='Drag and drop files'
                    tip='Drag and drop files from your computer into the box below to upload them into your project.  You can upload individual files that are up to 30MB in size.'>
                    <h4 style={color:"#666"}>Drag and drop files (Currently, each file must be under 30MB; for bigger files, use SSH as explained in project settings.)</h4>
                </Tip>
                <div style={border: '2px solid #ccc', boxShadow: '4px 4px 2px #bbb', borderRadius: '5px', padding: 0}>
                    <Dropzone
                        config={postUrl: @postUrl }
                        eventHandlers={{}}
                        djsConfig={previewTemplate: ReactDOMServer.renderToStaticMarkup(@template())} />
                </div>
            </Col>
        </Row>

<<<<<<< HEAD
exports.ProjectNewGenerator = (name) ->
    console.log("Generating ProjectNew -- This should happen once per project opening")
    ProjectNew_connnected = ProjectNew(name)
    FileUpload_connected  = FileUpload(name)
    return ({redux, project_id, actions}) ->
        <div style={padding:'10px'}>
            <Redux redux={redux}>
                <ProjectNew_connnected project_id={project_id} actions={actions} projects_store={redux.getStore('projects')}/>
            </Redux>
            <hr />
            <Redux redux={redux}>
                <FileUpload_connected project_id={project_id} />
            </Redux>
        </div>

render = (project_id, redux) ->
=======
exports.render = render = (project_id, redux) ->
>>>>>>> 85140916
    store   = redux.getProjectStore(project_id)
    actions = redux.getProjectActions(project_id)
    ProjectNew_connnected = ProjectNew(store.name)
    FileUpload_connected  = FileUpload(store.name)
    <div>
        <Redux redux={redux}>
            <ProjectNew_connnected project_id={project_id} actions={actions} projects_store={redux.getStore('projects')}/>
        </Redux>
        <hr />
        <Redux redux={redux}>
            <FileUpload_connected project_id={project_id} />
        </Redux>
    </div>

exports.render_new = (project_id, dom_node, redux) ->
    #console.log("mount project_new")
    ReactDOM.render(render(project_id, redux), dom_node)

exports.unmount = (dom_node) ->
    #console.log("unmount project_new")
    ReactDOM.unmountComponentAtNode(dom_node)<|MERGE_RESOLUTION|>--- conflicted
+++ resolved
@@ -364,7 +364,6 @@
             </Col>
         </Row>
 
-<<<<<<< HEAD
 exports.ProjectNewGenerator = (name) ->
     console.log("Generating ProjectNew -- This should happen once per project opening")
     ProjectNew_connnected = ProjectNew(name)
@@ -380,10 +379,7 @@
             </Redux>
         </div>
 
-render = (project_id, redux) ->
-=======
 exports.render = render = (project_id, redux) ->
->>>>>>> 85140916
     store   = redux.getProjectStore(project_id)
     actions = redux.getProjectActions(project_id)
     ProjectNew_connnected = ProjectNew(store.name)
