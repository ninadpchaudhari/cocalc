--- conflicted
+++ resolved
@@ -157,7 +157,6 @@
 
 
 SUPPORT_LINKS =
-<<<<<<< HEAD
     email_help :
         commercial: true
         bold : true
@@ -165,33 +164,24 @@
         href : 'mailto:' + HELP_EMAIL
         link : HELP_EMAIL
         text : 'Please include the URL link to the relevant project or file!'
+    teaching :
+        icon : 'graduation-cap'
+        href : 'https://mikecroucher.github.io/SMC_tutorial/'
+        link : <span>How to teach a course with <SiteName/></span>
+    pricing :
+        icon : 'money'
+        href : PolicyPricingPageUrl
+        link : 'Pricing and subscription options'
+        commercial: true
     frequently_asked_questions :
         icon : 'question-circle'
         bold : true
         href : WIKI_URL
         link : <span><SiteName/> documentation</span>
-=======
-    teaching :
-        icon : 'users'
-        #href : 'http://www.beezers.org/blog/bb/2015/09/grading-in-sagemathcloud/'
-        #href : 'http://sagemath.blogspot.com/2014/10/sagemathcloud-course-management.html'
-        href : 'https://mikecroucher.github.io/SMC_tutorial/'
-        link : <span>Tutorial for anyone wanting to use SageMathCloud for teaching</span>
->>>>>>> 467478f8
-    pricing :
-        icon : 'money'
-        href : PolicyPricingPageUrl
-        link : 'Pricing and subscription options'
-        commercial: true
-<<<<<<< HEAD
-    teaching :
-        icon : 'graduation-cap'
-        href : 'https://mikecroucher.github.io/SMC_tutorial/'
-        link : <span>How to teach a course with <SiteName/></span>
     courses :
         icon : 'users'
         href : 'https://github.com/sagemathinc/cocalc/wiki/Teaching'
-        link :  <span>List of courses that use <SiteName/></span>
+        link :  <span>Courses using <SiteName/></span>
 
 CONNECT_LINKS =
     support_mailing_list :
@@ -220,6 +210,10 @@
         href : 'https://github.com/sagemathinc/cocalc'
         link : 'GitHub'
         text : 'source code, bug tracker and issue database'
+    github_issue_tracker :
+        icon : 'exclamation-circle'
+        href : 'https://github.com/sagemathinc/smc/issues?utf8=%E2%9C%93&q=is%3Aissue%20is%3Aopen%20label%3AI-bug%20sort%3Acreated-asc%20-label%3Ablocked'
+        link : 'Bugs'
 
 THIRD_PARTY =
     sagemath :
@@ -264,81 +258,6 @@
 
 LinkList = rclass
     displayName : 'HelpPage-LinkList'
-=======
-    frequently_asked_questions :
-        icon : 'question-circle'
-        href : 'https://github.com/sagemathinc/smc/wiki/Portal'
-        link : 'SageMathCloud documentation'
-    # commented out since link doesn't work
-    #getting_started :
-    #    icon : 'play'
-    #    href : '#help-page-getting-started'
-    #    link : <span>Getting started with <SiteName/></span>
-    courses :
-        icon : 'graduation-cap'
-        href : 'https://github.com/sagemathinc/smc/wiki/Teaching'
-        link :  <span>Courses using SageMathCloud</span>
-    #realtime_chat :
-    #    icon : 'comments-o'
-    #    href : 'https://gitter.im/sagemath/cloud'
-    #    link : 'Realtime chat and help'
-    # removed since none of us SMC devs use ask.sagemath these days
-    #quick_question :
-    #    icon : 'question-circle'
-    #    href : 'http://ask.sagemath.org/questions/'
-    #    link : 'Ask a quick question'
-    support_mailing_list :
-        icon : 'life-ring'
-        href : 'https://groups.google.com/forum/?fromgroups#!forum/sage-cloud'
-        link : <span>Mailing list</span>
-    #developer_mailing_list :
-    #    icon : 'envelope-o'
-    #    href : 'https://groups.google.com/forum/?fromgroups#!forum/sage-cloud-devel'
-    #    link : <span>Developer mailing list</span>
-    sagemath_blog :
-        icon : 'rss'
-        href : 'http://blog.sagemath.com/'
-        link : <span>Blog</span>
-    google_plus_smc :
-        icon : 'google-plus-square'
-        href : 'https://plus.google.com/117696122667171964473/posts'
-        link : <span>Google+</span>
-        text : 'updates'
-    #google_plus :
-    #    icon : 'google-plus-square'
-    #    href : 'https://plus.google.com/115360165819500279592/posts'
-    #    link : 'Google+ William Stein'
-    #    text : 'development updates'
-    twitter :
-        icon : 'twitter-square'
-        href : 'https://twitter.com/sagemathcloud'
-        link : 'Twitter'
-        text : 'the Twitter feed'
-    github :
-        icon : 'github-square'
-        href : 'https://github.com/sagemathinc/smc'
-        link : 'Source code'
-    github_issue_tracker :
-        icon : 'exclamation-circle'
-        href : 'https://github.com/sagemathinc/smc/issues?utf8=%E2%9C%93&q=is%3Aissue%20is%3Aopen%20label%3AI-bug%20sort%3Acreated-asc%20-label%3Ablocked'
-        link : 'Bugs'
-    #general_sagemath :
-    #    icon : 'superscript'
-    #    href : 'http://www.sagemath.org/help.html'
-    #    link : 'SageMath help and support'
-    chrome_app :
-        icon      : 'google'
-        href      : 'https://chrome.google.com/webstore/detail/the-sagemath-cloud/eocdndagganmilahaiclppjigemcinmb'
-        link      : 'Chrome App'
-        className : 'salvus-chrome-only'
-    user_survey :
-        icon      : 'pencil-square'
-        href      : 'https://docs.google.com/forms/d/1Odku9JuqYOVUHF4p5CXZ_Fl-7SIM3ApYexabfTV1O2o/viewform?usp=send_form'
-        link      : 'User Survey'
-
-HelpPageSupportSection = rclass
-    displayName : 'HelpPage-HelpPageSupportSection'
->>>>>>> 467478f8
 
     propTypes :
         title : rtypes.string.isRequired
@@ -377,22 +296,7 @@
         </span>
     developers :
         <span>
-<<<<<<< HEAD
-            <a target='_blank' href='http://wstein.org'>William Stein</a> and <a target='_blank' href='http://harald.schil.ly/'>
-            Harald Schilly</a> develop and run <SiteName/>, and <a href='https://github.com/sagemathinc/cocalc/graphs/contributors' target='_blank'>many people  contribute code</a>
-        </span>
-    funding :
-        <span>
-            <SiteName/> currently funded by paying customers, private investment, and <a target='_blank'  href="https://cloud.google.com/developers/startups/">the Google startup program</a>
-        </span>
-    launched :
-        <span>
-            <SiteName/> launched (as "SageMathCloud") April 2013 with support from the National Science Foundation and
-            <a target='_blank' href='https://research.google.com/university/relations/appengine/index.html'> the Google
-            Education Grant program</a>
-=======
             Core fulltime developers: John Jeng, <a target='_blank' href='http://harald.schil.ly/'>Harald Schilly</a>, <a target="_blank" href='https://twitter.com/haldroid?lang=en'>Hal Snyder</a>, <a target='_blank' href='http://wstein.org'>William Stein</a>
->>>>>>> 467478f8
         </span>
     #funding :
     #    <span>
@@ -631,12 +535,7 @@
                     <HelpPageUsageSection />
                 </Row>
                 {<HelpPageAboutSection /> if require('./customize').commercial}
-<<<<<<< HEAD
-                <HelpPageGettingStartedSection />
-=======
-
                 {# <HelpPageGettingStartedSection /> }
->>>>>>> 467478f8
             </Col>
             <Col sm=1 md=2 xsHidden></Col>
             <Col xs=12 sm=12 md=12>
