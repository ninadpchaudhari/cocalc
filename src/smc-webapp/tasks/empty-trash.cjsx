###
Button to empty the trash, thus "permanently" deleting all deleted tasks.
###

{React, rclass, rtypes}  = require('../smc-react')

{Button} = require('react-bootstrap')

{plural} = require('smc-util/misc')

exports.EmptyTrash = rclass
    propTypes:
        actions : rtypes.object
        count   : rtypes.number

    shouldComponentUpdate: (next) ->
        return @props.count != next.count

    empty_trash: ->
        @props.actions.stop_showing_deleted()
        @props.actions.empty_trash()

    render: ->
        if not @props.actions?
            return <span />
<<<<<<< HEAD
        tasks = plural(@props.count, 'task')
        <Button bsStyle='danger' onClick={@empty_trash} >
            Permanently remove {@props.count} deleted {tasks}
=======
        <Button bsStyle='danger', onClick={@empty_trash} disabled={@props.count==0}>
            Empty trash ({@props.count})
>>>>>>> 31e5a89a
        </Button><|MERGE_RESOLUTION|>--- conflicted
+++ resolved
@@ -23,12 +23,8 @@
     render: ->
         if not @props.actions?
             return <span />
-<<<<<<< HEAD
+
         tasks = plural(@props.count, 'task')
-        <Button bsStyle='danger' onClick={@empty_trash} >
-            Permanently remove {@props.count} deleted {tasks}
-=======
-        <Button bsStyle='danger', onClick={@empty_trash} disabled={@props.count==0}>
+        <Button bsStyle='danger' onClick={@empty_trash} disabled={@props.count==0}>
             Empty trash ({@props.count})
->>>>>>> 31e5a89a
         </Button>