##############################################################################
#
# SageMathCloud: A collaborative web-based interface to Sage, IPython, LaTeX and the Terminal.
#
#    Copyright (C) 2015 -- 2016, SageMath, Inc.
#
#    This program is free software: you can redistribute it and/or modify
#    it under the terms of the GNU General Public License as published by
#    the Free Software Foundation, either version 3 of the License, or
#    (at your option) any later version.
#
#    This program is distributed in the hope that it will be useful,
#    but WITHOUT ANY WARRANTY; without even the implied warranty of
#    MERCHANTABILITY or FITNESS FOR A PARTICULAR PURPOSE.  See the
#    GNU General Public License for more details.
#
#    You should have received a copy of the GNU General Public License
#    along with this program.  If not, see <http://www.gnu.org/licenses/>.
#
###############################################################################
# Viewer for history of changes to a document
###############################################################################

$ = window.$

misc = require('smc-util/misc')

{salvus_client} = require('./salvus_client')
{redux} = require('./smc-react')
{FileEditor, codemirror_session_editor} = require('./editor')

sagews  = require('./sagews')
jupyter = require('./editor_jupyter')
tasks   = require('./tasks')

templates = $("#salvus-editor-templates")

underscore = require('underscore')

class exports.HistoryEditor extends FileEditor
    constructor: (@project_id, @filename, content, opts) ->
<<<<<<< HEAD
        super(@project_id, @filename)
        window.h = @  # DEBUGGING
=======
>>>>>>> c7d6def2
        @init_paths()
        @init_view_doc opts, (err) =>
            if not err
                @init_syncstring()
                @init_slider()
            else
                # FUTURE: need a better way to report this
                console.warn("FAILED to configure view_doc")

    init_paths: =>
        #   @filename = "path/to/.file.sage-history"
        s = misc.path_split(@filename)
        @_path = s.tail.slice(1, s.tail.length - ".sage-history".length)
        @_open_file_path = @_path
        if s.head
            @_open_file_path = s.head + '/' + @_path
        else
            @_open_file_path = @_path
        @ext = misc.filename_extension(@_path)
        if @ext == 'ipynb'
            @_path = '.' + @_path + require('./editor_jupyter').IPYTHON_SYNCFILE_EXTENSION
        if s.head
            @_path = s.head + '/' + @_path

    init_syncstring: =>
        @syncstring = salvus_client.sync_string
            project_id : @project_id
            path       : @_path
        @syncstring.once 'connected', =>
            @render_slider()
            @render_diff_slider()
            @syncstring.on 'change', =>
                if @_diff_mode
                    @resize_diff_slider()
                else
                    @resize_slider()

            if @syncstring.has_full_history()
                @load_all.hide()
            else
                @load_all.show()

            # only show button for reverting if not read only
            @syncstring.wait_until_read_only_known (err) =>
                if not @syncstring.get_read_only()
                    @element.find("a[href=\"#revert\"]").show()

    close: () =>
        @syncstring?.close()

    disconnect_from_session: =>
        @close()

    init_view_doc: (opts, cb) =>
        opts.mode = ''
        opts.read_only = true
        @element  = templates.find(".salvus-editor-history").clone()
        switch @ext
            when 'ipynb'
                @view_doc = jupyter.jupyter_notebook(@, @_open_file_path, opts).data("jupyter_notebook")
                @element.find("a[href=\"#show-diff\"]").hide()
            when 'tasks'
                @view_doc = tasks.task_list(undefined, undefined, {viewer:true}).data('task_list')
                @element.find("a[href=\"#show-diff\"]").hide()
            else
                @view_doc = codemirror_session_editor(@project_id, @filename, opts)

        if @ext in ['course', 'sage-chat']
            @element.find(".salvus-editor-history-no-viewer").show()
            @top_elt = @element.find(".salvus-editor-history-no-viewer")
        else
            @top_elt = @element.find(".salvus-editor-history-sliders")

        @element.find(".salvus-editor-history-history_editor").append(@view_doc.element)

        if @ext == "sagews"
            opts0 =
                allow_javascript_eval : false
                static_viewer         : true
                read_only             : true
            @worksheet = new (sagews.SynchronizedWorksheet)(@view_doc, opts0)

        if @ext == 'ipynb'
            @view_doc.once 'ready', =>
                @view_doc.element.find(".smc-jupyter-notebook-buttons").hide()
                @show()
                cb()
            @view_doc.once('failed', => cb('failed'))
        else
            cb()

    init_slider: =>
        @slider         = @element.find(".salvus-editor-history-slider")
        @forward_button = @element.find("a[href=\"#forward\"]")
        @back_button    = @element.find("a[href=\"#back\"]")
        @load_all       = @element.find("a[href=\"#all\"]")

        ##element.children().not(".btn-history").hide()
        @element.find(".salvus-editor-save-group").hide()
        @element.find(".salvus-editor-chat-title").hide()
        @element.find(".smc-editor-file-info-dropdown").hide()

        @slider.show()

        @load_all.click () =>
            @load_full_history (err) =>
                if not err
                    @load_all.hide()

        @forward_button.click () =>
            if @forward_button.hasClass("disabled")
                return false
            if @_diff_mode
                @set_doc_diff(@goto_diff(@revision_num1+1, @revision_num+1)...)
            else
                @set_doc(@goto_revision(@revision_num + 1))
            return false

        @back_button.click () =>
            if @back_button.hasClass("disabled")
                return false
            if @_diff_mode
                @set_doc_diff(@goto_diff(@revision_num1-1, @revision_num-1)...)
            else
                @set_doc(@goto_revision(@revision_num - 1))
            return false

        open_file = () =>
            redux.getProjectActions(@project_id).open_file
                path       : @_open_file_path
                foreground : true

        @element.find("a[href=\"#file\"]").click(open_file)

        @element.find("a[href=\"#revert\"]").click () =>
            if not @revision_num?
                return
            time  = @syncstring?.all_versions()?[@revision_num]
            if not time?
                return
            @syncstring.set(@syncstring.version(time))
            @syncstring.save()
            open_file()
            @syncstring.emit('change')

        @diff_slider    = @element.find(".salvus-editor-history-diff-slider")

        @element.find("a[href=\"#show-diff\"]").click () =>
            @diff_mode(true)
            return false

        @element.find("a[href=\"#hide-diff\"]").click () =>
            @diff_mode(false)
            return false

    diff_mode: (enabled) =>
        @_diff_mode = enabled
        if enabled
            @element.find("a[href=\"#hide-diff\"]").show()
            @element.find("a[href=\"#show-diff\"]").hide()
            @element.find(".salvus-editor-history-diff-mode").show()
            @diff_slider.show()
            @slider.hide()
            @set_doc_diff(@goto_diff()...)
            # Switch to default theme for diff viewer, until we implement
            # red/green colors that are selected to match the user's theme
            # See https://github.com/sagemathinc/smc/issues/884
            for cm in @view_doc.codemirrors()
                @_non_diff_theme ?= cm.getOption('theme')
                cm.setOption('theme', '')
        else
            for cm in @view_doc.codemirrors()
                cm.setOption('lineNumbers', true)
                cm.setOption('gutters', [])
                if @_non_diff_theme?
                    # Set theme back to default
                    cm.setOption('theme', @_non_diff_theme)
                cm.setValue('')
                cm.setValue(@syncstring.version(@goto_revision(@revision_num)))
            @element.find("a[href=\"#hide-diff\"]").hide()
            @element.find("a[href=\"#show-diff\"]").show()
            @element.find(".salvus-editor-history-diff-mode").hide()
            @diff_slider.hide()
            @slider.show()
            @set_doc(@goto_revision())

    set_doc: (time) =>
        if not time?
            return
        val = @syncstring.version(time)
        switch @ext
            when 'ipynb'
                @view_doc.dom.set(val)
            when 'tasks'
                @view_doc.set_value(val)
            else
                @view_doc.codemirror.setValueNoJump(val)
        @process_view()

    set_doc_diff: (time0, time1) =>
        # Set the doc to show a diff from time0 to time1
        v0 = @syncstring.version(time0)
        v1 = @syncstring.version(time1)
        {patches, to_line} = line_diff(v0, v1)
        #console.log "#{misc.to_json(patches)}"
        # [{"diffs":[[-1,"BC"],[1,"DCCCBCCECCFCGHCCICJ"]],"start1":0,"start2":0,"length1":2,"length2":19}]
        lines = []
        type  = []
        line_numbers = []
        seen_context = {}
        chunk_boundaries = []
        last_x = undefined
        len_diff = 0
        for x in patches
            n1 = x.start1; n2 = x.start2
            n1 += len_diff
            len_diff += x.length1 - x.length2
            for z in x.diffs
                for c in z[1]
                    if z[0] == -1
                        n1 += 1
                        line_numbers.push([n1, ''])
                    else if z[0] == 1
                        n2 += 1
                        line_numbers.push(['', n2])
                    else
                        n1 += 1; n2 += 1
                        key = "#{n1}-#{n2}"
                        if seen_context[key]
                            # don't show the same line twice in context, since that's confusing to readers
                            continue
                        line_numbers.push([n1, n2])
                        seen_context[key] = true
                    lines.push(to_line[c])
                    type.push(z[0])
            chunk_boundaries.push(lines.length-1)

        s = lines.join('\n')
        line_number = (i, k) ->
            return $("<span class='smc-history-diff-number'>#{line_numbers[i][k]}</span>")[0]
        for cm in @view_doc.codemirrors()
            cm.setValueNoJump(s)
            cm.setOption('lineNumbers', false)
            cm.setOption('gutters', ['smc-history-diff-gutter1', 'smc-history-diff-gutter2'])
            # highlight the lines based on type
            for i in [0...type.length]
                if type[i] == -1
                    for t in ['wrap', 'gutter']
                        cm.addLineClass(i, t,    "smc-history-diff-#{t}-delete")
                        cm.removeLineClass(i, t, "smc-history-diff-#{t}-insert")
                    cm.setGutterMarker(i, 'smc-history-diff-gutter1', line_number(i,0))
                else if type[i] == +1
                    for t in ['wrap', 'gutter']
                        cm.addLineClass(i, t,    "smc-history-diff-#{t}-insert")
                        cm.removeLineClass(i, t, "smc-history-diff-#{t}-delete")
                    cm.setGutterMarker(i, 'smc-history-diff-gutter2', line_number(i,1))
                else
                    for t in ['wrap', 'gutter']
                        cm.removeLineClass(i, t)
                        cm.removeLineClass(i, t)
                    cm.setGutterMarker(i, 'smc-history-diff-gutter1', line_number(i,0))
                    cm.setGutterMarker(i, 'smc-history-diff-gutter2', line_number(i,1))
            for i in chunk_boundaries
                cm.addLineClass(i, 'wrap', 'smc-history-diff-wrap-divide')

        # Set the list of names of users
        account_ids = {}
        for t in @syncstring.versions()
            if t > time0 and t <= time1
                account_ids[@syncstring.account_id(t)] = true

        usernames = []
        for account_id,_ of account_ids
            if account_id == @project_id
                name = "Project: " + redux.getStore('projects')?.get_title(account_id)
            else
                name = redux.getStore('users')?.get_name(account_id)
            if name?
                usernames.push(misc.trunc_middle(name,25).trim())
        if usernames.length > 0
            usernames.sort((a,b)->misc.cmp(a.toLowerCase(), b.toLowerCase()))
            username = usernames.join(', ')
        else
            username = ''
        @element.find(".salvus-editor-history-revision-user").text(username)

        @process_view()

    goto_revision: (num) =>
        if not num?
            num = @revision_num
        if not num?
            return
        versions = @syncstring.all_versions()
        if not versions?
            # not yet initialized
            return
        time = versions[num]
        if not time?
            num  = @length - 1
            time = versions[num]
        @revision_num = num
        if not time?
            return
        @slider.slider("option", "value", @revision_num)
        @update_buttons()
        t = time.toLocaleString()
        @element.find(".salvus-editor-history-revision-time").text($.timeago(t)).attr('title', t)
        @element.find(".salvus-editor-history-revision-number").text(", revision #{num+1} (of #{@length})")
        account_id = @syncstring.account_id(time)
        time_sent  = @syncstring.time_sent(time)
        if account_id == @project_id
            name = "Project: " + redux.getStore('projects')?.get_title(account_id)
        else
            name = redux.getStore('users')?.get_name(account_id)
        if name?
            username = misc.trunc_middle(name, 50)

        else
            username = ''  # don't know user or maybe no recorded user (e.g., initial version)
        if time_sent?
            username += "  (OFFLINE WARNING: sent #{$.timeago(time_sent)}) "
        @element.find(".salvus-editor-history-revision-user").text(username)
        return time

    goto_diff: (num1, num2) =>
        if not num2?
            num2 = @revision_num
        if not num2?
            return
        if not num1?
            num1 = @revision_num1 ? Math.max(0, Math.floor(num2/2))
        versions = @syncstring.all_versions()
        if not versions?
            # not yet initialized
            return
        time1 = versions[num1]
        if not time1?
            num1  = 0
            time1 = versions[num1]
        time2 = versions[num2]
        if not time2?
            num2  = @length - 1
            time2 = versions[num2]
        @revision_num1 = num1
        @revision_num = num2
        if not time1? or not time2?
            return
        @diff_slider.slider("option", "values", [num1, num2])
        @update_buttons()
        t1 = time1.toLocaleString()
        @element.find(".salvus-editor-history-revision-time").text($.timeago(t1)).attr('title', t1)
        t2 = time2.toLocaleString()
        @element.find(".salvus-editor-history-revision-time2").text($.timeago(t2)).attr('title', t2)
        @element.find(".salvus-editor-history-revision-number").text(", revisions #{num1+1} to #{num2+1} (of #{@length})")
        return [time1, time2]

    update_buttons: =>
        if @revision_num == 0         then @back_button.addClass("disabled")    else @back_button.removeClass("disabled")
        if @revision_num == @length-1 then @forward_button.addClass("disabled") else @forward_button.removeClass("disabled")

    render_slider: =>
        @length = @syncstring.all_versions().length
        @revision_num = @length - 1
        if @ext != "" and require('./editor').file_associations[@ext]?.opts.mode?
            @view_doc.codemirror?.setOption("mode", require('./editor').file_associations[@ext].opts.mode)

        # debounce actually setting the document content just a little
        set_doc = underscore.debounce(((time)=>@set_doc(time)), 150)
        @slider.slider
            animate : false
            min     : 0
            max     : @length - 1
            step    : 1
            value   : @revision_num
            slide  : (event, ui) =>
                set_doc(@goto_revision(ui.value))

        @set_doc(@goto_revision(@revision_num))

    resize_slider: =>
        new_len = @syncstring.all_versions().length
        if new_len == @length
            return
        @length = new_len
        @slider.slider
            max : @length - 1
        @update_buttons()
        @goto_revision()

    render_diff_slider: =>
        @length = @syncstring.all_versions().length
        @revision_num = @length - 1
        # debounce actually setting the document content just a little
        set_doc = underscore.debounce(((time)=>if time? then @set_doc_diff(time[0], time[1])), 150)
        @diff_slider.slider
            animate : false
            min     : 0
            max     : @length - 1
            step    : 1
            values  : [Math.max(Math.floor(@revision_num/2), 0), @revision_num]
            range   : true
            slide  : (event, ui) => # OPTIMIZATION: debounce this
                if ui.values[0] >= ui.values[1]
                    ui.values[0] = Math.max(0, ui.values[1] - 1)
                    setTimeout((()=>@diff_slider.slider(values : ui.values)), 200)
                else
                    set_doc(@goto_diff(ui.values[0], ui.values[1]))

    resize_diff_slider: =>
        new_len = @syncstring.all_versions().length
        if new_len == @length
            return
        @length = new_len
        @diff_slider.slider
            max : @length - 1
        @goto_diff()

    process_view: () =>
        if @ext == 'sagews'
            @worksheet.process_sage_updates()

    mount : () =>
        if not @mounted
            $(document.body).append(@element)
            @mounted = true
        return @mounted

    show: () =>
        if not @is_active() or not @element? or not @view_doc?
            return
        top = redux.getProjectStore(@project_id).get('editor_top_position')
        @element.css('top', top)
        if top == 0
            @element.css('position':'fixed', 'width':'100%')
        @element.show()
        x = @top_elt
        @view_doc.show(top:x.offset().top + x.height() + 15)
        if @ext == 'sagews'
            @worksheet?.process_sage_updates()

    load_full_history: (cb) =>
        n = @syncstring.all_versions().length
        @syncstring.load_full_history (err) =>
            if err
                cb?(err)
            else
                if @_diff_mode
                    @resize_diff_slider()
                else
                    @resize_slider()
                if @revision_num?
                    num_added = @syncstring.all_versions().length - n
                    @goto_revision(@revision_num + num_added)
                cb?()

# Compute a line-level diff between two strings, which
# is useful when showing a diff between two states.
{dmp} = require('smc-util/syncstring')
line_diff = (v0, v1) ->
    string_mapping = new misc.StringCharMapping()
    result =
        patches : dmp.patch_make(string_mapping.to_string(v0.split('\n')), string_mapping.to_string(v1.split('\n')))
        to_line : string_mapping._to_string
    return result<|MERGE_RESOLUTION|>--- conflicted
+++ resolved
@@ -39,11 +39,7 @@
 
 class exports.HistoryEditor extends FileEditor
     constructor: (@project_id, @filename, content, opts) ->
-<<<<<<< HEAD
         super(@project_id, @filename)
-        window.h = @  # DEBUGGING
-=======
->>>>>>> c7d6def2
         @init_paths()
         @init_view_doc opts, (err) =>
             if not err
