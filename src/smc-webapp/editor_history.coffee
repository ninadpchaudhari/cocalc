--- conflicted
+++ resolved
@@ -172,17 +172,11 @@
         @load_all       = @element.find("a[href=\"#all\"]")
 
         ##element.children().not(".btn-history").hide()
-<<<<<<< HEAD
-        @element.find(".webapp-editor-save-group").hide()
-        @element.find(".webapp-editor-chat-title").hide()
-        @element.find(".smc-editor-file-info-dropdown").hide()
-=======
         for e in [@view_doc, @diff_doc]
             if e?
-                e.element.find(".salvus-editor-save-group").hide()
-                e.element.find(".salvus-editor-chat-title").hide()
+                e.element.find(".webapp-editor-save-group").hide()
+                e.element.find(".webapp-editor-chat-title").hide()
                 e.element.find(".smc-editor-file-info-dropdown").hide()
->>>>>>> 83b95089
 
         @slider.show()
 
@@ -251,13 +245,8 @@
             @set_doc_diff(@goto_diff()...)
             # Switch to default theme for diff viewer, until we implement
             # red/green colors that are selected to match the user's theme
-<<<<<<< HEAD
             # See https://github.com/sagemathinc/cocalc/issues/884
-            for cm in @view_doc.codemirrors()
-=======
-            # See https://github.com/sagemathinc/smc/issues/884
             for cm in @diff_doc.codemirrors()
->>>>>>> 83b95089
                 @_non_diff_theme ?= cm.getOption('theme')
                 cm.setOption('theme', '')
         else
