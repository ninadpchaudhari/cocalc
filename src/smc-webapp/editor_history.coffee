##############################################################################
#
#    CoCalc: Collaborative Calculations in the Cloud
#
#    Copyright (C) 2015 -- 2016, SageMath, Inc.
#
#    This program is free software: you can redistribute it and/or modify
#    it under the terms of the GNU General Public License as published by
#    the Free Software Foundation, either version 3 of the License, or
#    (at your option) any later version.
#
#    This program is distributed in the hope that it will be useful,
#    but WITHOUT ANY WARRANTY; without even the implied warranty of
#    MERCHANTABILITY or FITNESS FOR A PARTICULAR PURPOSE.  See the
#    GNU General Public License for more details.
#
#    You should have received a copy of the GNU General Public License
#    along with this program.  If not, see <http://www.gnu.org/licenses/>.
#
###############################################################################
# Viewer for history of changes to a document
###############################################################################

$ = window.$

underscore = require('underscore')
async = require('async')

misc = require('smc-util/misc')

{webapp_client} = require('./webapp_client')
{redux} = require('./smc-react')
{FileEditor, codemirror_session_editor} = require('./editor')

sagews  = require('./sagews')
jupyter = require('./editor_jupyter')
{jupyter_history_viewer_jquery_shim} = require('./jupyter/history-viewer')
tasks   = require('./tasks')

templates = $("#webapp-editor-templates")

class exports.HistoryEditor extends FileEditor
    constructor: (@project_id, @filename, content, opts) ->
        # window.h = @ # for debugging
        super(@project_id, @filename)
        @init_paths()
        @element  = templates.find(".salvus-editor-history").clone()
        async.series([
            (cb) =>
                @init_syncstring(cb)
            (cb) =>
                @init_view_doc(opts, cb)
        ], (err) =>
            if not err
                @init_slider()
                @init_ui()
            else
                alert_message(type:'error', message:"Failed to open history document -- #{err}")
        )

    init_paths: =>
        #   @filename = "path/to/.file.sage-history"
        s = misc.path_split(@filename)
        @_path = s.tail.slice(1, s.tail.length - ".sage-history".length)
        @_open_file_path = @_path
        if s.head
            @_open_file_path = s.head + '/' + @_path
        else
            @_open_file_path = @_path
        @ext = misc.filename_extension(@_path)
        if @ext == 'ipynb'
            @_path = '.' + @_path + require('./editor_jupyter').IPYTHON_SYNCFILE_EXTENSION
        if @ext == 'ipynb2'
            @_path = '.' + @_path.slice(0, @_path.length-7) + '.sage-ipython'
        if s.head
            @_path = s.head + '/' + @_path

<<<<<<< HEAD
    init_syncstring: =>
        webapp_client.open_existing_sync_document
=======
    init_syncstring: (cb) =>
        salvus_client.open_existing_sync_document
>>>>>>> ac5c3eef
            project_id : @project_id
            path       : @_path
            cb         : (err, syncstring) =>
                if err
                    cb?(err)
                else
                    @syncstring = syncstring
                    @syncstring.once('connected', cb)

    init_ui: =>
        @render_slider()
        @render_diff_slider()
        @syncstring.on 'change', =>
            if @_diff_mode
                @resize_diff_slider()
            else
                @resize_slider()

        if @syncstring.has_full_history()
            @load_all.hide()
        else
            @load_all.show()

        # only show button for reverting if not read only
        @syncstring.wait_until_read_only_known (err) =>
            if not @syncstring.get_read_only()
                @element.find("a[href=\"#revert\"]").show()

    close: () =>
        @remove()

    remove: () =>
        @syncstring?.close()
        @view_doc?.remove?()  # might not have a remove method!

    disconnect_from_session: =>
        @close()

    init_view_doc: (opts, cb) =>
        opts.mode = ''
        opts.read_only = true
<<<<<<< HEAD
        @element  = templates.find(".webapp-editor-history").clone()
=======
>>>>>>> ac5c3eef
        switch @ext
            when 'ipynb'
                @view_doc = jupyter.jupyter_notebook(@, @_open_file_path, opts).data("jupyter_notebook")
                @element.find("a[href=\"#show-diff\"]").hide()
            when 'ipynb2'
                @view_doc = jupyter_history_viewer_jquery_shim(@syncstring)
                @element.find("a[href=\"#show-diff\"]").hide()
            when 'tasks'
                @view_doc = tasks.task_list(undefined, undefined, {viewer:true}).data('task_list')
                @element.find("a[href=\"#show-diff\"]").hide()
            else
                @view_doc = codemirror_session_editor(@project_id, @filename, opts)

        if @ext in ['course', 'sage-chat']
            @element.find(".webapp-editor-history-no-viewer").show()
            @top_elt = @element.find(".webapp-editor-history-no-viewer")
        else
            @top_elt = @element.find(".webapp-editor-history-sliders")

        @element.find(".webapp-editor-history-history_editor").append(@view_doc.element)

        if @ext == "sagews"
            opts0 =
                allow_javascript_eval : false
                static_viewer         : true
                read_only             : true
            @worksheet = new (sagews.SynchronizedWorksheet)(@view_doc, opts0)

        if @ext == 'ipynb'
            @view_doc.once 'ready', =>
                @view_doc.element.find(".smc-jupyter-notebook-buttons").hide()
                @show()
                cb()
            @view_doc.once('failed', => cb('failed'))
        else
            @show()
            cb()

    init_slider: =>
        @slider         = @element.find(".webapp-editor-history-slider")
        @forward_button = @element.find("a[href=\"#forward\"]")
        @back_button    = @element.find("a[href=\"#back\"]")
        @load_all       = @element.find("a[href=\"#all\"]")

        ##element.children().not(".btn-history").hide()
        @element.find(".webapp-editor-save-group").hide()
        @element.find(".webapp-editor-chat-title").hide()
        @element.find(".smc-editor-file-info-dropdown").hide()

        @slider.show()

        @load_all.click () =>
            @load_full_history (err) =>
                if not err
                    @load_all.hide()

        @forward_button.click () =>
            if @forward_button.hasClass("disabled")
                return false
            if @_diff_mode
                @set_doc_diff(@goto_diff(@revision_num1+1, @revision_num+1)...)
            else
                @set_doc(@goto_revision(@revision_num + 1))
            return false

        @back_button.click () =>
            if @back_button.hasClass("disabled")
                return false
            if @_diff_mode
                @set_doc_diff(@goto_diff(@revision_num1-1, @revision_num-1)...)
            else
                @set_doc(@goto_revision(@revision_num - 1))
            return false

        open_file = () =>
            redux.getProjectActions(@project_id).open_file
                path       : @_open_file_path
                foreground : true

        @element.find("a[href=\"#file\"]").click(open_file)

        @element.find("a[href=\"#revert\"]").click () =>
            if not @revision_num?
                return
            time  = @syncstring?.all_versions()?[@revision_num]
            if not time?
                return
            @syncstring.revert(time)
            @syncstring.save()
            open_file()
            @syncstring.emit('change')

        @diff_slider    = @element.find(".webapp-editor-history-diff-slider")

        @element.find("a[href=\"#show-diff\"]").click () =>
            @diff_mode(true)
            return false

        @element.find("a[href=\"#hide-diff\"]").click () =>
            @diff_mode(false)
            return false

    diff_mode: (enabled) =>
        @_diff_mode = enabled
        if enabled
            @element.find("a[href=\"#hide-diff\"]").show()
            @element.find("a[href=\"#show-diff\"]").hide()
            @element.find(".webapp-editor-history-diff-mode").show()
            @diff_slider.show()
            @slider.hide()
            @set_doc_diff(@goto_diff()...)
            # Switch to default theme for diff viewer, until we implement
            # red/green colors that are selected to match the user's theme
            # See https://github.com/sagemathinc/cocalc/issues/884
            for cm in @view_doc.codemirrors()
                @_non_diff_theme ?= cm.getOption('theme')
                cm.setOption('theme', '')
        else
            for cm in @view_doc.codemirrors()
                cm.setOption('lineNumbers', true)
                cm.setOption('gutters', [])
                if @_non_diff_theme?
                    # Set theme back to default
                    cm.setOption('theme', @_non_diff_theme)
                cm.setValue('')
                cm.setValue(@syncstring.version(@goto_revision(@revision_num)).to_str())
            @element.find("a[href=\"#hide-diff\"]").hide()
            @element.find("a[href=\"#show-diff\"]").show()
            @element.find(".webapp-editor-history-diff-mode").hide()
            @diff_slider.hide()
            @slider.show()
            @set_doc(@goto_revision())

    set_doc: (time) =>
        if not time?
            return
        if @ext == 'ipynb2'
            @view_doc.set_version(time)
        else
            val = @syncstring.version(time).to_str()
            switch @ext
                when 'ipynb'
                    @view_doc.dom.set(val)
                when 'tasks'
                    @view_doc.set_value(val)
                else
                    @view_doc.codemirror.setValueNoJump(val)

        @process_view()

    set_doc_diff: (time0, time1) =>
        if not @syncstring?
            # nothing to do if syncstring isn't opened/initialized yet.
            return
        # Set the doc to show a diff from time0 to time1
        v0 = @syncstring.version(time0).to_str()
        v1 = @syncstring.version(time1).to_str()
        {patches, to_line} = line_diff(v0, v1)
        #console.log "#{misc.to_json(patches)}"
        # [{"diffs":[[-1,"BC"],[1,"DCCCBCCECCFCGHCCICJ"]],"start1":0,"start2":0,"length1":2,"length2":19}]
        lines = []
        type  = []
        line_numbers = []
        seen_context = {}
        chunk_boundaries = []
        last_x = undefined
        len_diff = 0
        for x in patches
            n1 = x.start1; n2 = x.start2
            n1 += len_diff
            len_diff += x.length1 - x.length2
            for z in x.diffs
                for c in z[1]
                    if z[0] == -1
                        n1 += 1
                        line_numbers.push([n1, ''])
                    else if z[0] == 1
                        n2 += 1
                        line_numbers.push(['', n2])
                    else
                        n1 += 1; n2 += 1
                        key = "#{n1}-#{n2}"
                        if seen_context[key]
                            # don't show the same line twice in context, since that's confusing to readers
                            continue
                        line_numbers.push([n1, n2])
                        seen_context[key] = true
                    lines.push(to_line[c])
                    type.push(z[0])
            chunk_boundaries.push(lines.length-1)

        s = lines.join('\n')
        line_number = (i, k) ->
            return $("<span class='smc-history-diff-number'>#{line_numbers[i][k]}</span>")[0]
        for cm in @view_doc.codemirrors()
            cm.setValueNoJump(s)
            cm.setOption('lineNumbers', false)
            cm.setOption('gutters', ['smc-history-diff-gutter1', 'smc-history-diff-gutter2'])
            # highlight the lines based on type
            for i in [0...type.length]
                if type[i] == -1
                    for t in ['wrap', 'gutter']
                        cm.addLineClass(i, t,    "smc-history-diff-#{t}-delete")
                        cm.removeLineClass(i, t, "smc-history-diff-#{t}-insert")
                    cm.setGutterMarker(i, 'smc-history-diff-gutter1', line_number(i,0))
                else if type[i] == +1
                    for t in ['wrap', 'gutter']
                        cm.addLineClass(i, t,    "smc-history-diff-#{t}-insert")
                        cm.removeLineClass(i, t, "smc-history-diff-#{t}-delete")
                    cm.setGutterMarker(i, 'smc-history-diff-gutter2', line_number(i,1))
                else
                    for t in ['wrap', 'gutter']
                        cm.removeLineClass(i, t)
                        cm.removeLineClass(i, t)
                    cm.setGutterMarker(i, 'smc-history-diff-gutter1', line_number(i,0))
                    cm.setGutterMarker(i, 'smc-history-diff-gutter2', line_number(i,1))
            for i in chunk_boundaries
                cm.addLineClass(i, 'wrap', 'smc-history-diff-wrap-divide')

        # Set the list of names of users
        account_ids = {}
        for t in @syncstring.versions()
            if t > time0 and t <= time1
                account_ids[@syncstring.account_id(t)] = true

        usernames = []
        for account_id,_ of account_ids
            if account_id == @project_id
                name = "Project: " + redux.getStore('projects')?.get_title(account_id)
            else
                name = redux.getStore('users')?.get_name(account_id)
            if name?
                usernames.push(misc.trunc_middle(name,25).trim())
        if usernames.length > 0
            usernames.sort((a,b)->misc.cmp(a.toLowerCase(), b.toLowerCase()))
            username = usernames.join(', ')
        else
            username = ''
        @element.find(".webapp-editor-history-revision-user").text(username)

        @process_view()

    goto_revision: (num) =>
        if not num?
            num = @revision_num
        if not num?
            return
        versions = @syncstring?.all_versions()
        if not versions?
            # not yet initialized
            return
        time = versions[num]
        if not time?
            num  = @length - 1
            time = versions[num]
        @revision_num = num
        if not time?
            return
        @slider.slider("option", "value", @revision_num)
        @update_buttons()
        t = time.toLocaleString()
        @element.find(".webapp-editor-history-revision-time").text($.timeago(t)).attr('title', t)
        @element.find(".webapp-editor-history-revision-number").text(", revision #{num+1} (of #{@length})")
        account_id = @syncstring.account_id(time)
        time_sent  = @syncstring.time_sent(time)

        if time_sent? and Math.abs(time_sent - time) < 60000  # not actually offline -- just a snapshot update..
            time_sent = undefined

        if account_id == @project_id
            name = "Project: " + redux.getStore('projects')?.get_title(account_id)
        else
            name = redux.getStore('users')?.get_name(account_id)
        if name?
            username = misc.trunc_middle(name, 50)

        else
            username = ''  # don't know user or maybe no recorded user (e.g., initial version)
        if time_sent?
            username += "  (OFFLINE WARNING: sent #{$.timeago(time_sent)}) "
        @element.find(".webapp-editor-history-revision-user").text(username)
        return time

    goto_diff: (num1, num2) =>
        if not num2?
            num2 = @revision_num
        if not num2?
            return
        if not num1?
            num1 = @revision_num1 ? Math.max(0, Math.floor(num2/2))
        versions = @syncstring?.all_versions()
        if not versions?
            # not yet initialized or closing
            return
        time1 = versions[num1]
        if not time1?
            num1  = 0
            time1 = versions[num1]
        time2 = versions[num2]
        if not time2?
            num2  = @length - 1
            time2 = versions[num2]
        @revision_num1 = num1
        @revision_num = num2
        if not time1? or not time2?
            return
        @diff_slider.slider("option", "values", [num1, num2])
        @update_buttons()
        t1 = time1.toLocaleString()
        @element.find(".webapp-editor-history-revision-time").text($.timeago(t1)).attr('title', t1)
        t2 = time2.toLocaleString()
        @element.find(".webapp-editor-history-revision-time2").text($.timeago(t2)).attr('title', t2)
        @element.find(".webapp-editor-history-revision-number").text(", revisions #{num1+1} to #{num2+1} (of #{@length})")
        return [time1, time2]

    update_buttons: =>
        if @revision_num == 0         then @back_button.addClass("disabled")    else @back_button.removeClass("disabled")
        if @revision_num == @length-1 then @forward_button.addClass("disabled") else @forward_button.removeClass("disabled")

    render_slider: =>
        if not @syncstring?
            return
        @length = @syncstring.all_versions().length
        @revision_num = @length - 1
        if @ext != "" and require('./editor').file_associations[@ext]?.opts.mode?
            @view_doc.codemirror?.setOption("mode", require('./editor').file_associations[@ext].opts.mode)

        # debounce actually setting the document content just a little
        set_doc = underscore.debounce(((time)=>@set_doc(time)), 150)
        @slider.slider
            animate : false
            min     : 0
            max     : @length - 1
            step    : 1
            value   : @revision_num
            slide  : (event, ui) =>
                set_doc(@goto_revision(ui.value))

        @set_doc(@goto_revision(@revision_num))

    resize_slider: =>
        if not @syncstring?
            return
        new_len = @syncstring.all_versions().length
        if new_len == @length
            return
        @length = new_len
        @slider.slider
            max : @length - 1
        @update_buttons()
        @goto_revision()

    render_diff_slider: =>
        if not @syncstring?
            return
        @length = @syncstring.all_versions().length
        @revision_num = @length - 1
        # debounce actually setting the document content just a little
        set_doc = underscore.debounce(((time)=>if time? then @set_doc_diff(time[0], time[1])), 150)
        @diff_slider.slider
            animate : false
            min     : 0
            max     : @length - 1
            step    : 1
            values  : [Math.max(Math.floor(@revision_num/2), 0), @revision_num]
            range   : true
            slide  : (event, ui) => # OPTIMIZATION: debounce this
                if ui.values[0] >= ui.values[1]
                    ui.values[0] = Math.max(0, ui.values[1] - 1)
                    setTimeout((()=>@diff_slider.slider(values : ui.values)), 200)
                else
                    set_doc(@goto_diff(ui.values[0], ui.values[1]))

    resize_diff_slider: =>
        if not @syncstring?
            return
        new_len = @syncstring.all_versions().length
        if new_len == @length
            return
        @length = new_len
        @diff_slider.slider
            max : @length - 1
        @goto_diff()

    process_view: () =>
        if @ext == 'sagews'
            @worksheet.process_sage_updates()

    mount: () =>
        if not @mounted
            $(document.body).append(@element)
            @mounted = true
        return @mounted

    show: =>
        if not @is_active() or not @element? or not @view_doc?
            return
        @element.show()
        @view_doc.show()
        if @ext == 'sagews'
            @worksheet?.process_sage_updates()

    hide: =>
        @view_doc?.hide()

    load_full_history: (cb) =>
        if not @syncstring?
            return
        n = @syncstring.all_versions().length
        @syncstring.load_full_history (err) =>
            if err
                cb?(err)
            else
                if @_diff_mode
                    @resize_diff_slider()
                else
                    @resize_slider()
                if @revision_num?
                    num_added = @syncstring.all_versions().length - n
                    @goto_revision(@revision_num + num_added)
                cb?()

# Compute a line-level diff between two strings, which
# is useful when showing a diff between two states.
{dmp} = require('smc-util/syncstring')
line_diff = (v0, v1) ->
    string_mapping = new misc.StringCharMapping()
    result =
        patches : dmp.patch_make(string_mapping.to_string(v0.split('\n')), string_mapping.to_string(v1.split('\n')))
        to_line : string_mapping._to_string
    return result<|MERGE_RESOLUTION|>--- conflicted
+++ resolved
@@ -75,13 +75,8 @@
         if s.head
             @_path = s.head + '/' + @_path
 
-<<<<<<< HEAD
-    init_syncstring: =>
+    init_syncstring: (cb) =>
         webapp_client.open_existing_sync_document
-=======
-    init_syncstring: (cb) =>
-        salvus_client.open_existing_sync_document
->>>>>>> ac5c3eef
             project_id : @project_id
             path       : @_path
             cb         : (err, syncstring) =>
@@ -123,10 +118,7 @@
     init_view_doc: (opts, cb) =>
         opts.mode = ''
         opts.read_only = true
-<<<<<<< HEAD
         @element  = templates.find(".webapp-editor-history").clone()
-=======
->>>>>>> ac5c3eef
         switch @ext
             when 'ipynb'
                 @view_doc = jupyter.jupyter_notebook(@, @_open_file_path, opts).data("jupyter_notebook")
