--- conflicted
+++ resolved
@@ -5,7 +5,7 @@
 
 import * as React from "react";
 import { Rendered, CSS } from "smc-webapp/app-framework";
-import { Icon, IconName} from "./icon";
+import { Icon, IconName } from "./icon";
 import * as misc from "smc-util/misc";
 import * as feature from "../feature";
 import { Tooltip, Popover } from "antd";
@@ -20,13 +20,8 @@
 type Trigger = "hover" | "focus" | "click" | "contextMenu";
 
 interface Props {
-<<<<<<< HEAD
   title?: string | JSX.Element | JSX.Element[]; // not checked for update
   placement?: TooltipPlacement;
-=======
-  title: string | JSX.Element | JSX.Element[]; // not checked for update
-  placement?;
->>>>>>> 383b39b6
   tip?: string | JSX.Element | JSX.Element[]; // not checked for update
   size?: Size; // IMPORTANT: this is currently ignored -- see https://github.com/sagemathinc/cocalc/pull/4155
   delayShow?: number;
