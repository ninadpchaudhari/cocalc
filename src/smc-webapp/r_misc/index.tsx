--- conflicted
+++ resolved
@@ -20,11 +20,8 @@
 export { ProfileIcon } from "./profile-icon";
 export { DropdownMenu, MenuItem, MenuDivider } from "./dropdown-menu";
 export { WindowedList } from "./windowed-list";
-<<<<<<< HEAD
 export { UncommittedChanges } from "./uncommited-changes";
-=======
 export { DateTimePicker } from "./date-time-picker";
->>>>>>> 2151b4b8
 
 export const {
   MarkdownInput,
