//#############################################################################
//
//    CoCalc: Collaborative Calculation in the Cloud
//
//    Copyright (C) 2015 -- 2016, SageMath, Inc.
//
//    This program is free software: you can redistribute it and/or modify
//    it under the terms of the GNU General Public License as published by
//    the Free Software Foundation, either version 3 of the License, or
//    (at your option) any later version.
//
//    This program is distributed in the hope that it will be useful,
//    but WITHOUT ANY WARRANTY; without even the implied warranty of
//    MERCHANTABILITY or FITNESS FOR A PARTICULAR PURPOSE.  See the
//    GNU General Public License for more details.
//
//    You should have received a copy of the GNU General Public License
//    along with this program.  If not, see <http://www.gnu.org/licenses/>.
//
//##############################################################################
// CoCalc specific wrapper around the redux library
//##############################################################################

// Important: code below now assumes that a global variable called "DEBUG" is **defined**!
declare var DEBUG: boolean, smc;
if (DEBUG == null) {
  var DEBUG = false;
}

let rclass: <P extends object>(
  Component: React.ComponentType<P>
) => React.ComponentType<P>;

import * as immutable from "immutable";
import * as React from "react";
import { createStore as createReduxStore } from "redux";
import * as createReactClass from "create-react-class";
import { Provider, connect } from "react-redux";
import * as json_stable from "json-stable-stringify";

import { Store, StoreConstructorType } from "./app-framework/Store";
import { Actions } from "./app-framework/Actions";
import { Table, TableConstructor } from "./app-framework/Table";

import { debug_transform, MODES } from "./app-framework/react-rendering-debug";

// Relative import is temporary, until I figure this out -- needed for *project*
import { keys, is_valid_uuid_string } from "../smc-util/misc2";

import { AdminStore, AdminActions } from "./admin";
import { AccountStore, AccountActions } from "./account";

import { MentionsActions, MentionsStore } from "./notifications";
import { FileUseStore } from "./file-use/store";
export { TypedMap } from "./app-framework/TypedMap";

// Only import the types
declare type ProjectStore = import("./project_store").ProjectStore;
declare type ProjectActions = import("./project_actions").ProjectActions;

export const COLOR = {
  BG_RED: "#d9534f", // the red bootstrap color of the button background
  FG_RED: "#c9302c", // red used for text
  FG_BLUE: "#428bca" // blue used for text
};

const action_set_state = function(change) {
  return {
    type: "SET_STATE",
    change: immutable.fromJS(change) // guaranteed immutable.js all the way down
  };
};
// Deeply nested objects need to be converted with fromJS before being put in the store

const action_remove_store = function(name) {
  return {
    type: "REMOVE_STORE",
    name
  };
};

type redux_state = immutable.Map<string, immutable.Map<string, any>>;

const redux_app = function(state: redux_state, action): redux_state {
  if (state == null) {
    return immutable.Map();
  }
  switch (action.type) {
    case "SET_STATE":
      // Typically action.change has exactly one key, the name of a Store.
      // We merge in what is in action.change[name] to state[name] below.
      action.change.map(function(val, store) {
        let new_val;
        const old_val = state.get(store);
        if (old_val !== undefined) {
          new_val = old_val.merge(val);
        }
        return (state = state.set(store, new_val || val));
      });
      return state;
    case "REMOVE_STORE":
      return state.delete(action.name);
    default:
      return state;
  }
};

interface ClassMap<T extends C, C> {
  [key: string]: T;
}

export class AppRedux {
  public _redux_store: any;
  private _tables: ClassMap<any, Table>;
  private _stores: ClassMap<any, Store<any>>;
  private _actions: ClassMap<any, Actions<any>>;
  private _last_state: redux_state;

  constructor() {
    this._redux_store_change = this._redux_store_change.bind(this);
    this.show_state = this.show_state.bind(this);
    this.log_states = this.log_states.bind(this);
    this._set_state = this._set_state.bind(this);
    this.createActions = this.createActions.bind(this);
    this.getActions = this.getActions.bind(this);
    this.createStore = this.createStore.bind(this);
    this.getStore = this.getStore.bind(this);
    this.createTable = this.createTable.bind(this);
    this.removeTable = this.removeTable.bind(this);
    this.removeStore = this.removeStore.bind(this);
    this.removeActions = this.removeActions.bind(this);
    this.getTable = this.getTable.bind(this);
    this.getProjectStore = this.getProjectStore.bind(this);
    this.getProjectActions = this.getProjectActions.bind(this);
    this.getProjectTable = this.getProjectTable.bind(this);
    this.removeProjectReferences = this.removeProjectReferences.bind(this);
    this.getEditorStore = this.getEditorStore.bind(this);
    this.getEditorActions = this.getEditorActions.bind(this);
    this._tables = {};
    this._redux_store = createReduxStore(redux_app);
    this._stores = {};
    this._actions = {};
    this._redux_store.subscribe(this._redux_store_change);
  }

  // Only used by tests to completely reset the global redux instance
  __reset(): void {
    this._tables = {};
    this._redux_store = createReduxStore(redux_app);
    this._stores = {};
    this._actions = {};
    this._redux_store.subscribe(this._redux_store_change);
  }

  _redux_store_change(): void {
    const state = this._redux_store.getState();
    if (this._last_state == null) {
      this._last_state = immutable.Map();
    }
    for (const name in this._stores) {
      const store = this._stores[name];
      const s = state.get(name);
      if (this._last_state.get(name) !== s) {
        store._handle_store_change(s);
      }
    }
  }

  show_state(): void {
    console.log(JSON.stringify(this._redux_store.getState().toJS()));
  }

  // Returns a function which cancels logging state
  log_states(): () => void {
    return this._redux_store.subscribe(this.show_state);
  }

  _set_state(change): void {
    this._redux_store.dispatch(action_set_state(change));
  }

  createActions<T, C extends Actions<T>>(
    name: string,
    actions_class?: new (a, b) => C
  ): C {
    if (name == null) {
      throw Error("name must be a string");
    }

    if (this._actions[name] == null) {
      if (actions_class === undefined) {
        this._actions[name] = new Actions(name, this);
      } else {
        this._actions[name] = new actions_class(name, this);
      }
    }

    return this._actions[name];
  }

  hasActions(name: string): boolean {
    return !!this._actions[name];
  }

  getActions(name: "account"): AccountActions;
  getActions(name: "projects"): any;
  getActions(name: "billing"): any;
  getActions(name: "page"): any;
  getActions(name: "admin-page"): AdminActions;
  getActions(name: "mentions"): MentionsActions;
  getActions(name: { project_id: string }): ProjectActions;
  getActions<T, C extends Actions<T>>(name: string): C;
  getActions<T, C extends Actions<T>>(
    name: string | { project_id: string }
  ): C | ProjectActions | undefined {
    if (typeof name === "string") {
      if (!this.hasActions(name)) {
        return undefined;
      } else {
        return this._actions[name];
      }
    } else {
      if (name.project_id == null) {
        throw Error("Object must have project_id attribute");
      }
      return this.getProjectActions(name.project_id);
    }
  }

  createStore<State, C extends Store<State> = Store<State>>(
    name: string,
    store_class?: StoreConstructorType<State, C>,
    init?: {} | State
  ): C {
    let S: C = this._stores[name];
    if (S != null) throw Error(`store ${name} already exists`);
    if (init === undefined && typeof store_class !== "function") {
      // so can do createStore(name, {default init})
      init = store_class;
      store_class = undefined;
    }
    if (S == null) {
      if (store_class === undefined) {
        (S as any) = this._stores[name] = new Store(name, this);
      } else {
        S = this._stores[name] = new store_class(name, this);
      }
      // Put into store. WARNING: New set_states CAN OVERWRITE THESE FUNCTIONS
      let C = immutable.Map(S as {});
      C = C.delete("redux"); // No circular pointing
      this._set_state({ [name]: C });
    }
    if (typeof S.getInitialState === "function") {
      init = S.getInitialState();
    }
    if (init != null) {
      this._set_state({ [name]: init });
    }
    return S;
  }

  hasStore(name: string): boolean {
    return !!this._stores[name];
  }

  getStore(name: "account"): AccountStore;
  getStore(name: "customize"): any;
  getStore(name: "projects"): any;
  getStore(name: "users"): any;
  getStore(name: "page"): any;
  getStore(name: "billing"): any;
  getStore(name: "mentions"): MentionsStore;
  getStore(name: "admin-page"): AdminStore;
  getStore(name: "file_use"): FileUseStore | undefined;
  getStore<State>(name: string): Store<State>;
  getStore<State, C extends Store<State>>(name: string): C | undefined;
  getStore<State, C extends Store<State>>(name: string): C | undefined {
    if (!this.hasStore(name)) {
      return undefined;
    }
    return this._stores[name];
  }

  createTable<T extends Table>(
    name: string,
    table_class: TableConstructor<T>
  ): T {
    const tables = this._tables;
    if (tables[name] != null) {
      throw Error(`createTable: table "${name}" already exists`);
    }
    const table = new table_class(name, this);
    return (tables[name] = table);
  }

  removeTable(name: string): void {
    if (this._tables[name] != null) {
      if (this._tables[name]._table != null) {
        this._tables[name]._table.close();
      }
      delete this._tables[name];
    }
  }

  removeStore(name: string): void {
    if (this._stores[name] != null) {
      const S = this._stores[name];
      S.emit("destroy");
      delete this._stores[name];
      S.removeAllListeners();
      this._redux_store.dispatch(action_remove_store(name));
    }
  }

  removeActions(name: string): void {
    if (this._actions[name] != null) {
      const A = this._actions[name];
      delete this._actions[name];
      A.destroy();
    }
  }

  getTable<T extends Table>(name: string): T {
    if (this._tables[name] == null) {
      throw Error(`getTable: table "${name}" not registered`);
    }
    return this._tables[name];
  }

  hasProjectStore(project_id: string): boolean {
    return this.hasStore(project_redux_name(project_id));
  }

  // getProject... is safe to call any time. All structures will be created if they don't exist
  // TODO -- Typing: Type project Store
  // <T, C extends Store<T>>
  getProjectStore = (project_id: string): ProjectStore => {
    if (!is_valid_uuid_string(project_id)) {
      console.trace();
      console.warn(`getProjectStore: INVALID project_id -- "${project_id}"`);
    }
    if (!this.hasProjectStore(project_id)) {
      return require("./project_store").init(project_id, this);
    } else {
      return this.getStore(project_redux_name(project_id)) as any;
    }
  };

  // TODO -- Typing: Type project Actions
  // T, C extends Actions<T>
  getProjectActions(project_id: string): ProjectActions {
    if (!is_valid_uuid_string(project_id)) {
      console.trace();
      console.warn(`getProjectActions: INVALID project_id -- "${project_id}"`);
    }
    if (!this.hasProjectStore(project_id)) {
      require("./project_store").init(project_id, this);
    }
    return this.getActions(project_redux_name(project_id)) as any;
  }

  // TODO -- Typing: Type project Table
  getProjectTable(project_id: string, name: string): any {
    if (!is_valid_uuid_string(project_id)) {
      console.trace();
      console.warn(`getProjectTable: INVALID project_id -- "${project_id}"`);
    }
    if (!this.hasProjectStore(project_id)) {
      require("./project_store").init(project_id, this);
    }
    return this.getTable(project_redux_name(project_id, name));
  }

  removeProjectReferences(project_id: string): void {
    if (!is_valid_uuid_string(project_id)) {
      console.trace();
      console.warn(
        `getProjectReferences: INVALID project_id -- "${project_id}"`
      );
    }
    const name = project_redux_name(project_id);
    const store = this.getStore(name);
    if (store && typeof store.destroy == "function") {
      store.destroy();
    }
    this.removeActions(name);
    this.removeStore(name);
  }

  getEditorStore(project_id: string, path: string, is_public?: boolean) {
    if (!is_valid_uuid_string(project_id)) {
      console.trace();
      console.warn(`getEditorStore: INVALID project_id -- "${project_id}"`);
    }
    return this.getStore(file_redux_name(project_id, path, is_public));
  }

  getEditorActions(project_id: string, path: string, is_public?: boolean) {
    if (!is_valid_uuid_string(project_id)) {
      console.trace();
      console.warn(`getEditorActions: INVALID project_id -- "${project_id}"`);
    }
    return this.getActions(file_redux_name(project_id, path, is_public));
  }
}

const computed = rtype => {
  const clone = rtype.bind({});
  clone.is_computed = true;
  return clone;
};

// For backward compatibility
const rtypes = require("smc-util/opts").types;

/*
Used by Provider to map app state to component props

rclass
    reduxProps:
        store_name :
            prop     : type

WARNING: If store not yet defined, then props will all be undefined for that store!  There
is no warning/error in this case.

*/
const connect_component = spec => {
  const map_state_to_props = function(state) {
    const props = {};
    if (state == null) {
      return props;
    }
    for (const store_name in spec) {
      if (store_name === "undefined") {
        // "undefined" gets turned into this string when making a common mistake
        console.warn("spec = ", spec);
        throw Error(
          "WARNING: redux spec is invalid because it contains 'undefined' as a key. " +
            JSON.stringify(spec)
        );
      }
      const info = spec[store_name];
      const store: Store<any> | undefined = redux.getStore(store_name);
      for (const prop in info) {
        var val;
        const type = info[prop];

        if (store == undefined) {
          val = undefined;
        } else {
          val = store.get(prop);
        }

        if (type.category === "IMMUTABLE") {
          props[prop] = val;
        } else {
          props[prop] =
            (val != null ? val.toJS : undefined) != null ? val.toJS() : val;
        }
      }
    }
    return props;
  };
  return connect(map_state_to_props);
};

/*

Takes an object to create a reactClass or a function which returns such an object.

Objects should be shaped like a react class save for a few exceptions:
x.reduxProps =
    redux_store_name :
        fields : value_type
        name   : type

x.actions must not be defined.

*/

// Uncomment (and also use below) for working on
// https://github.com/sagemathinc/cocalc/issues/4176
/*
function reduxPropsCheck(reduxProps: object) {
  for (let store in reduxProps) {
    const x = reduxProps[store];
    if (x == null) continue;
    for (let field in x) {
      if (x[field] == rtypes.object) {
        console.log(`WARNING: reduxProps object ${store}.${field}`);
      }
    }
  }
}
*/

function compute_cache_key(data: { [key: string]: any }): string {
  return json_stable(keys(data).sort());
}

rclass = function(x: any) {
  let C;
  if (typeof x === "function" && typeof x.reduxProps === "function") {
    // using an ES6 class *and* reduxProps...
    C = createReactClass({
      render() {
        if (this.cache0 == null) {
          this.cache0 = {};
        }
        const reduxProps = x.reduxProps(this.props);
        //reduxPropsCheck(reduxProps);
        const key = compute_cache_key(reduxProps);
        // console.log("ES6 rclass render", key);
        if (this.cache0[key] == null) {
          this.cache0[key] = connect_component(reduxProps)(x);
        }
        return React.createElement(
          this.cache0[key],
          this.props,
          this.props.children
        );
      }
    });
    return C;
  } else if (typeof x === "function") {
    // Creates a react class that wraps the eventual component.
    // It calls the generator function with props as a parameter
    // and caches the result based on reduxProps
    const cached = createReactClass({
      // This only caches per Component. No memory leak, but could be faster for multiple components with the same signature
      render() {
        if (this.cache == null) {
          this.cache = {};
        }
        // OPTIMIZATION: Cache props before generating a new key.
        // currently assumes making a new object is fast enough
        const definition = x(this.props);
        //reduxPropsCheck(definition.reduxProps);
        const key = compute_cache_key(definition.reduxProps);
        // console.log("function rclass render", key);

        if (definition.actions != null) {
          throw Error(
            "You may not define a method named actions in an rclass. This is used to expose redux actions"
          );
        }

        definition.actions = redux.getActions;

        if (this.cache[key] == null) {
          this.cache[key] = rclass(definition);
        } // wait.. is this even the slow part?

        return React.createElement(
          this.cache[key],
          this.props,
          this.props.children
        );
      }
    });

    return cached;
  } else {
    if (x.reduxProps != null) {
      // Inject the propTypes based on the ones injected by reduxProps.
      const propTypes = x.propTypes != null ? x.propTypes : {};
      for (const store_name in x.reduxProps) {
        const info = x.reduxProps[store_name];
        for (const prop in info) {
          const type = info[prop];
          if (type !== rtypes.immutable) {
            propTypes[prop] = type;
          } else {
            propTypes[prop] = rtypes.object;
          }
        }
      }
      x.propTypes = propTypes;
      //reduxPropsCheck(propTypes);
    }

    if (x.actions != null && x.actions !== redux.getActions) {
      throw Error(
        "You may not define a method named actions in an rclass. This is used to expose redux actions"
      );
    }

    x.actions = redux.getActions;

    C = createReactClass(x);
    if (x.reduxProps != null) {
      // Make the ones comming from redux get automatically injected, as long
      // as this component is in a heierarchy wrapped by <Redux>...</Redux>
      C = connect_component(x.reduxProps)(C);
    }
  }
  return C;
};

const redux = new AppRedux();

// Public interface
export function is_redux(obj) {
  return obj instanceof AppRedux;
}
export function is_redux_actions(obj) {
  return obj instanceof Actions;
}

// Canonical name to use for Redux store associated to a given project/path.
// TODO: this code is also in many editors -- make them all just use this.
export function redux_name(
  project_id: string,
  path: string,
  is_public?: boolean
) {
  if (is_public) {
    return `public-${project_id}-${path}`;
  } else {
    return `editor-${project_id}-${path}`;
  }
}

const file_redux_name = redux_name;

export function project_redux_name(project_id: string, name?: string): string {
  let s = `project-${project_id}`;
  if (name !== undefined) s += `-${name}`;
  return s;
}

class Redux extends React.Component {
  render() {
    return React.createElement(
      Provider,
      { store: redux._redux_store },
      this.props.children
    );
  }
}
// The lines above are just the non-tsx version of this:
//<Provider store={redux._redux_store}>
//    {@props.children}
//</Provider>

// Change this line to alter the debugging mode.
// Only touch this if testing in a browser, e.g., change this to MODES.count.  For a
// complete list of options, see app-framework/react-rendering-debug.ts.
rclass = debug_transform(rclass, MODES.default);
//rclass = debug_transform(rclass, MODES.count);

export const Component = React.Component;
export type Rendered = React.ReactElement<any> | undefined;
export { rclass }; // use rclass to get access to reduxProps support
export { rtypes }; // has extra rtypes.immutable, needed for reduxProps to leave value as immutable
export { computed };
export { React };
export const { Fragment } = React;
export { Redux };
export { redux }; // global redux singleton
export { Actions };
export { Table };
export { Store };
function UNSAFE_NONNULLABLE<T>(arg: T): NonNullable<T> {
  return arg as any;
}
export { UNSAFE_NONNULLABLE };
export const ReactDOM = require("react-dom");

if (DEBUG) {
  if (typeof smc !== "undefined" && smc !== null) {
    smc.redux = redux;
  } // for convenience in the browser (mainly for debugging)
}

/*
Given
spec =
    foo :
       bar : ...
       stuff : ...
    foo2 :
       other : ...

the redux_fields function returns ['bar', 'stuff', 'other'].
*/
export function redux_fields(spec) {
  const v: any[] = [];
<<<<<<< HEAD
  for (const key1 in spec) {
    const val1 = spec[key1];
    for (const key2 in val1) {
      v.push(key2);
=======
  for (let _ in spec) {
    const val = spec[_];
    for (const key in val) {
      _ = val[key];
      v.push(key);
>>>>>>> c93970b4
    }
  }
  return v;
}<|MERGE_RESOLUTION|>--- conflicted
+++ resolved
@@ -687,18 +687,10 @@
 */
 export function redux_fields(spec) {
   const v: any[] = [];
-<<<<<<< HEAD
   for (const key1 in spec) {
     const val1 = spec[key1];
     for (const key2 in val1) {
       v.push(key2);
-=======
-  for (let _ in spec) {
-    const val = spec[_];
-    for (const key in val) {
-      _ = val[key];
-      v.push(key);
->>>>>>> c93970b4
     }
   }
   return v;
