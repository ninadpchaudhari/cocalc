/*
 *  This file is part of CoCalc: Copyright © 2020 Sagemath, Inc.
 *  License: AGPLv3 s.t. "Commons Clause" – see LICENSE.md for details
 */

let wrapped_editors;

// TODO: we should refactor our code to now have these window/document references
// in *this* file.  This very code (all the redux/store stuff) is used via node.js
// in projects, so should not reference window or document.

declare let window, document;
if (typeof window !== "undefined" && window !== null) {
  // don't import in case not in browser (for testing)
  wrapped_editors = require("./editors/react-wrapper");
}
import * as immutable from "immutable";
import * as misc from "smc-util/misc";
import { QUERIES, FILE_ACTIONS, ProjectActions } from "./project_actions";
import {
  Available as AvailableFeatures,
  isMainConfiguration,
} from "./project_configuration";
import { derive_rmd_output_filename } from "./frame-editors/rmd-editor/utils";
import {
  project_redux_name,
  Table,
  redux,
  Store,
  AppRedux,
  TypedMap,
} from "./app-framework";

import { ProjectConfiguration } from "./project_configuration";
import { ProjectLogMap } from "./project/history/types";
import { alert_message } from "./alerts";
import { Listings, listings } from "./project/websocket/listings";
import { deleted_file_variations } from "smc-util/delete-files";
import { DirectoryListing, DirectoryListingEntry } from "smc-util/types";

export { FILE_ACTIONS as file_actions, ProjectActions };

const MASKED_FILENAMES = ["__pycache__"];

const MASKED_FILE_EXTENSIONS = {
  py: ["pyc"],
  java: ["class"],
  cs: ["exe"],
  tex: "aux bbl blg fdb_latexmk fls glo idx ilg ind lof log nav out snm synctex.gz toc xyc synctex.gz(busy) sagetex.sage sagetex.sout sagetex.scmd sagetex.sage.py sage-plots-for-FILENAME pytxcode pythontex-files-BASEDASHNAME pgf-plot.gnuplot pgf-plot.table".split(
    " "
  ),
  rnw: ["tex", "NODOT-concordance.tex"],
  rtex: ["tex", "NODOT-concordance.tex"],
  rmd: ["pdf", "html", "nb.html", "md", "NODOT_files"],
  sage: ["sage.py"],
};

export type ModalInfo = TypedMap<{
  title: string | JSX.Element;
  content: string | JSX.Element;
  onOk?: any;
  onCancel?: any;
}>;

export interface ProjectStoreState {
  // Shared
  current_path: string;
  history_path: string;
  open_files: immutable.Map<string, immutable.Map<string, any>>;
  open_files_order: immutable.List<string>;
  public_paths?: immutable.List<TypedMap<{ disabled?: boolean; path: string }>>;
  directory_listings: immutable.Map<string, any>; // immutable,
  show_upload: boolean;
  create_file_alert: boolean;
  displayed_listing?: any; // computed(object),
  configuration?: ProjectConfiguration;
  configuration_loading: boolean; // for UI feedback
  available_features?: TypedMap<AvailableFeatures>;
  show_custom_software_reset: boolean;

  // Project Page
  active_project_tab: string;
  free_warning_closed: boolean; // Makes bottom height update
  num_ghost_file_tabs: number;

  // Project Files
  activity: any; // immutable,
  active_file_sort: TypedMap<{ column_name: string; is_descending: boolean }>;
  page_number: number;
  file_action?: string; // undefineds is meaningfully none here
  file_search?: string;
  show_hidden?: boolean;
  show_masked?: boolean;
  error?: string;
  checked_files: immutable.Set<string>;
  selected_file_index?: number; // Index on file listing to highlight starting at 0. undefined means none highlighted
  new_name?: string;
  most_recent_file_click?: string;
  show_library: boolean;
  file_listing_scroll_top?: number;
  new_filename?: string;
  ext_selection?: string;

  // Project Log
  project_log?: ProjectLogMap;
  project_log_all?: ProjectLogMap;
  search?: string;
  page?: number;

  // Project New
  default_filename?: string;
  file_creation_error?: string;
  downloading_file: boolean;
  library?: immutable.Map<string, any>;
  library_selected?: immutable.Map<string, any>;
  library_is_copying?: boolean; // for the copy button, to signal an ongoing copy process
  library_search?: string; // if given, restricts to library entries that match the search

  // Project Find
  user_input: string;
  search_results?: any; // immutable.List,
  search_error?: string;
  too_many_results?: boolean;
  command?: string;
  most_recent_search?: string;
  most_recent_path: string;
  subdirectories?: boolean;
  case_sensitive?: boolean;
  hidden_files?: boolean;
  git_grep: boolean;
  info_visible?: boolean;

  // Project Settings
  get_public_path_id?: (path: string) => any;
  stripped_public_paths: any; //computed(immutable.List)

  // Project Info
  show_project_info_explanation?: boolean;

  // Project Status
  status?: immutable.Map<string, any>; // this is smc-project/project-status/types::ProjectStatus;

  other_settings: any;

  // Modal -- if modal is set to a string, display that string as a yes/no question.
  // if Yes, then run the on_modal_yes function (if given).
  modal?: ModalInfo;
}

export class ProjectStore extends Store<ProjectStoreState> {
  public project_id: string;
  private previous_runstate: string | undefined;
  private listings: Listings | undefined;

  // Function to call to initialize one of the tables in this store.
  // This is purely an optimization, so project_log, project_log_all and public_paths
  // do not have to be initialized unless necessary.  The code
  // is a little awkward, since I didn't want to change things too
  // much while making this optimization.
  public init_table: (table_name: string) => void;

  // TODO what's a and b ?
  constructor(a, b) {
    super(a, b);
    this._projects_store_change = this._projects_store_change.bind(this);
    this.setup_selectors();
  }

  _init = (): void => {
    // If we are explicitly listed as a collaborator on this project,
    // watch for this to change, and if it does, close the project.
    // This avoids leaving it open after we are removed, which is confusing,
    // given that all permissions have vanished.
    const projects: any = this.redux.getStore("projects"); // may not be available; for example when testing
    // console.log("ProjectStore::_init project_map/project_id", this.project_id, projects.getIn(["project_map", this.project_id]));
    if (
      (projects != null
        ? projects.getIn(["project_map", this.project_id])
        : undefined) != null
    ) {
      // console.log('ProjectStore::_init projects.on("change", ... )');
      // only do this if we are on project in the first place!
      projects.on("change", this._projects_store_change);
    }
  };

  destroy = (): void => {
    const projects_store = this.redux.getStore("projects");
    if (projects_store !== undefined) {
      projects_store.removeListener("change", this._projects_store_change);
    }
    if (this.listings != null) {
      this.listings.close();
    }
  };

  // constructor binds this callback, such that "this.project_id" works!
  private _projects_store_change(state): void {
    const change = state.getIn(["project_map", this.project_id]);
    //const log = (...args) =>
    //  console.log("project_store/_projects_store_change", ...args);
    if (change == null) {
      // User has been removed from the project!
      (this.redux.getActions("page") as any).close_project_tab(this.project_id);
    } else {
      const new_state = change.getIn(["state", "state"]);
      //log(this.previous_runstate, "=>", new_state);
      // fire started or stopped when certain state transitions happen
      if (this.previous_runstate != null) {
        if (this.previous_runstate != "running" && new_state == "running") {
          this.emit("started");
        }
        if (this.previous_runstate == "running" && new_state != "running") {
          this.emit("stopped");
        }
      } else {
        // null → "running"
        if (new_state == "running") {
          this.emit("started");
        }
      }
      this.previous_runstate = new_state;
    }
  }

  getInitialState = (): ProjectStoreState => {
    const other_settings = redux.getStore("account")?.get("other_settings");
    return {
      // Shared
      current_path: "",
      history_path: "",
      open_files: immutable.Map<immutable.Map<string, any>>({}),
      open_files_order: immutable.List([]),
      directory_listings: immutable.Map(), // immutable,
      show_upload: false,
      create_file_alert: false,
      displayed_listing: undefined, // computed(object),
      show_masked: true,
      configuration: undefined,
      configuration_loading: false, // for UI feedback
      show_custom_software_reset: false,

      // Project Page
      active_project_tab: "files",
      free_warning_closed: false, // Makes bottom height update
      num_ghost_file_tabs: 0,

      // Project Files
      activity: undefined,
      page_number: 0,
      checked_files: immutable.Set(),
      show_library: false,
      file_listing_scroll_top: undefined,
      active_file_sort: TypedMap({
        is_descending: false,
        column_name: other_settings?.get("default_file_sort") ?? "time",
      }),

      // Project New
      library: immutable.Map({}),
      library_is_copying: false, // for the copy button, to signal an ongoing copy process
      downloading_file: false,

      // Project Find
      user_input: "",
      git_grep: other_settings?.get("find_git_grep") ?? true,
      subdirectories: other_settings?.get("find_subdirectories"),
      case_sensitive: other_settings?.get("find_case_sensitive"),
      hidden_files: other_settings?.get("find_hidden_files"),

      most_recent_path: "",

      // Project Settings
      stripped_public_paths: this.selectors.stripped_public_paths.fn,

      other_settings: undefined,
    };
  };

  selectors = {
    other_settings: {
      fn: () => {
        return (this.redux.getStore("account") as any).get("other_settings");
      },
    },

    get_public_path_id: {
      fn: () => {
        const project_id = this.project_id;
        return function (path) {
          // (this exists because rethinkdb doesn't have compound primary keys)
          const { SCHEMA, client_db } = require("smc-util/schema");
          return SCHEMA.public_paths.user_query.set.fields.id(
            { project_id, path },
            client_db
          );
        };
      },
    },

    // cached pre-processed file listing, which should always be up to date when
    // called, and properly depends on dependencies.
    displayed_listing: {
      dependencies: [
        "active_file_sort",
        "current_path",
        "directory_listings",
        "stripped_public_paths",
        "file_search",
        "other_settings",
        "show_hidden",
        "show_masked",
      ] as const,
      fn: () => {
        const search_escape_char = "/";
        const listing_raw = this.get("directory_listings").get(
          this.get("current_path")
        );
        if (listing_raw == null) {
          return {};
        }
        const listing_files = listing_raw.get("files");
        if (typeof listing_files === "string") {
          if (
            listing_files.indexOf("ECONNREFUSED") !== -1 ||
            listing_files.indexOf("ENOTFOUND") !== -1
          ) {
            return { error: "no_instance" }; // the host VM is down
          } else if (listing_files.indexOf("o such path") !== -1) {
            return { error: "no_dir" };
          } else if (listing_files.indexOf("ot a directory") !== -1) {
            return { error: "not_a_dir" };
          } else if (listing_files.indexOf("not running") !== -1) {
            // yes, no underscore.
            return { error: "not_running" };
          } else {
            return { error: listing_files };
          }
        }
        if (listing_files == null) {
          return {};
        }
        if ((listing_files != null ? listing_files.errno : undefined) != null) {
          return { error: misc.to_json(listing_files) };
        }

        // this this point we know we have good data and no error
        const listing: DirectoryListing = listing_raw.toJS();

        if (this.get("other_settings").get("mask_files")) {
          _compute_file_masks(listing.files ?? []);
        }

        if (this.get("current_path") === ".snapshots") {
<<<<<<< HEAD
          _compute_snapshot_display_names(listing.files);
=======
          compute_snapshot_display_names(listing);
>>>>>>> 362aa6a0
        }

        const search = this.get("file_search");
        if (search && search[0] !== search_escape_char) {
          listing.files = _matched_files(search.toLowerCase(), listing.files);
        }

        const sorter = (() => {
          switch (this.get("active_file_sort").get("column_name")) {
            case "name":
              return _sort_on_string_field("name");
            case "time":
              return _sort_on_numerical_field("mtime", -1);
            case "size":
              return _sort_on_numerical_field("size");
            case "type":
              return (a, b) => {
                if (a.isdir && !b.isdir) {
                  return -1;
                } else if (b.isdir && !a.isdir) {
                  return 1;
                } else {
                  return misc.cmp_array(
                    a.name.split(".").reverse(),
                    b.name.split(".").reverse()
                  );
                }
              };
          }
        })();

        if (listing.files == null)
          throw new Error("listing.files must be defined");

        listing.files.sort(sorter);

        if (this.get("active_file_sort").get("is_descending")) {
          listing.files.reverse();
        }

        if (!this.get("show_hidden")) {
          listing.files = (() => {
            const result: DirectoryListingEntry[] = [];
            for (const l of listing.files) {
              if (!l.name.startsWith(".")) {
                result.push(l);
              }
            }
            return result;
          })();
        }

        if (!this.get("show_masked", true)) {
          // if we do not gray out files (and hence haven't computed the file mask yet)
          // we do it now!
          if (!this.get("other_settings").get("mask_files")) {
            _compute_file_masks(listing.files ?? []);
          }

          const filtered: DirectoryListingEntry[] = [];
          for (const f of listing.files) {
            if (!f.mask) filtered.push(f);
          }
          listing.files = filtered;
        }

        const map = {};
        for (const x of listing.files) {
          map[x.name] = x;
        }

        const res = {
          git_dir: listing.git_dir,
          files: listing.files,
          public: {},
          path: this.get("current_path"),
          file_map: map,
        };

        _compute_public_files(
          res,
          this.get("stripped_public_paths"),
          this.get("current_path")
        );

        return res;
      },
    },

    stripped_public_paths: {
      dependencies: ["public_paths"] as const,
      fn: () => {
        const public_paths = this.get("public_paths");
        if (public_paths != null) {
          return immutable.fromJS(
            (() => {
              const result: any[] = [];
              const object = public_paths.toJS();
              for (const _ in object) {
                const x = object[_];
                result.push(misc.copy_without(x, ["id", "project_id"]));
              }
              return result;
            })()
          );
        }
      },
    },
  };

  // Returns the cursor positions for the given project_id/path, if that
  // file is opened, and supports cursors and is either old (and ...) or
  // is in react and has store with a cursors key.
  get_users_cursors = (path, account_id) => {
    const store: any = redux.getEditorStore(this.project_id, path);
    if (store == null) {
      // try non-react editor
      const editors = wrapped_editors.get_editor(this.project_id, path);
      if (editors && editors.get_users_cursors) {
        return editors.get_users_cursors(account_id);
      } else {
        return undefined;
      }
    } else {
      return store.get("cursors") && store.get("cursors").get(account_id);
    }
  };

  is_file_open = (path) => {
    return this.getIn(["open_files", path]) != null;
  };

  get_item_in_path = (name, path) => {
    const listing = this.get("directory_listings").get(path);
    if (typeof listing === "string") {
      // must be an error
      return { err: listing };
    }
    return {
      item:
        listing != null
          ? listing.find((val) => val.get("name") === name)
          : undefined,
    };
  };

  get_raw_link = (path) => {
    let url = document.URL;
    url = url.slice(0, url.indexOf("/projects/"));
    return `${url}/${this.project_id}/raw/${misc.encode_path(path)}`;
  };

  // returns false, if this project isn't capable of opening a file with the given extension
  async can_open_file_ext(
    ext: string,
    actions: ProjectActions
  ): Promise<boolean> {
    // to make sure we know about disabled file types
    const conf = await actions.init_configuration("main");
    // if we don't know anything, we're optimistic and skip this check
    if (conf == null) return true;
    if (!isMainConfiguration(conf)) return true;
    const disabled_ext = conf.disabled_ext;
    return !disabled_ext.includes(ext);
  }

  public has_file_been_viewed(path: string): boolean {
    // note that component is NOT an immutable.js object:
    return this.getIn(["open_files", path, "component"])?.Editor != null;
  }

  private close_deleted_file(path: string): void {
    const cur = this.get("current_path");
    if (path == cur || misc.startswith(cur, path + "/")) {
      // we are deleting the current directory, so let's cd to HOME.
      const actions = redux.getProjectActions(this.project_id);
      if (actions != null) {
        actions.set_current_path("");
      }
    }
    const all_paths = deleted_file_variations(path);
    for (const file of this.get("open_files").keys()) {
      if (all_paths.indexOf(file) != -1 || misc.startswith(file, path + "/")) {
        if (!this.has_file_been_viewed(file)) {
          // Hasn't even been viewed yet; when user clicks on the tab
          // they get a dialog to undelete the file.
          continue;
        }
        const actions = redux.getProjectActions(this.project_id);
        if (actions != null) {
          actions.close_tab(file);
          alert_message({
            type: "info",
            message: `Closing '${file}' since it was deleted or moved.`,
          });
        }
      } else {
        const actions: any = redux.getEditorActions(this.project_id, file);
        if (actions?.close_frames_with_path != null) {
          // close subframes with given path.
          if (actions.close_frames_with_path(path)) {
            alert_message({
              type: "info",
              message: `Closed '${path}' in '${file}' since it was deleted or moved.`,
            });
          }
        }
      }
    }
  }

  private async close_deleted_files(paths: string[]): Promise<void> {
    for (const path of paths) {
      if (this.listings == null) return; // won't happen
      const deleted = await this.listings.get_deleted(path);
      if (deleted != null) {
        for (let filename of deleted) {
          if (path != "") {
            filename = path + "/" + filename;
          }
          this.close_deleted_file(filename);
        }
      }
    }
  }

  public get_listings(): Listings {
    if (this.listings == null) {
      this.listings = listings(this.project_id);
      this.listings.on("deleted", this.close_deleted_files.bind(this));
      this.listings.on("change", async (paths) => {
        let directory_listings = this.get("directory_listings");
        for (const path of paths) {
          if (this.listings == null) return; // won't happen
          let data;
          if (this.listings.get_missing(path)) {
            try {
              data = immutable.fromJS(
                await this.listings.get_listing_directly(path)
              );
            } catch (err) {
              console.warn(
                `WARNING: problem getting directory listing ${err}; falling back`
              );
              data = await this.listings.get_for_store(path);
            }
          } else {
            data = await this.listings.get_for_store(path);
          }
          directory_listings = directory_listings.set(path, data);
        }
        const actions = redux.getProjectActions(this.project_id);
        actions.setState({ directory_listings });
      });
    }
    if (this.listings == null) {
      throw Error("bug");
    }
    return this.listings;
  }
}

<<<<<<< HEAD
function _match(words: string[], s: string, is_dir): boolean {
  s = s.toLowerCase();
  for (const t of words) {
    if (t[t.length - 1] === "/") {
      if (!is_dir) {
        return false;
      } else if (s.indexOf(t.slice(0, -1)) === -1) {
        return false;
      }
    } else if (s.indexOf(t) === -1) {
      return false;
    }
  }
  return true;
}

function _matched_files(
  search: string,
  files?: DirectoryListingEntry[]
): DirectoryListingEntry[] {
  if (files == null) {
    return [];
  }
  const words = search.split(" ");
  const result: DirectoryListingEntry[] = [];
  for (const x of files) {
    if (
      _match(words, x.display_name != null ? x.display_name : x.name, x.isdir)
    ) {
      result.push(x);
    }
  }
  return result;
=======
function _matched_files(search, listing) {
  if (listing == null) {
    return [];
  }
  const words = misc.search_split(search);
  const v: string[] = [];
  for (const x of listing) {
    const name = (x.display_name ?? x.name ?? "").toLowerCase();
    if (
      misc.search_match(name, words) ||
      (x.isdir && misc.search_match(name + "/", words))
    ) {
      v.push(x);
    }
  }
  return v;
>>>>>>> 362aa6a0
}

function _compute_file_masks(files: DirectoryListingEntry[]): void {
  // mask compiled files, e.g. mask 'foo.class' when 'foo.java' exists
  // the general outcome of this function is to set for some file entry objects
  // in "listing" the attribute <file>.mask=true
  const filename_map = misc.dict(files.map((item) => [item.name, item])); // map filename to file
  for (const file of files) {
    // mask certain known directories
    if (MASKED_FILENAMES.indexOf(file.name) >= 0) {
      filename_map[file.name].mask = true;
    }

    // note: never skip already masked files, because of rnw/rtex->tex

    const ext = misc.filename_extension(file.name).toLowerCase();
    // some extensions like Rmd modify the basename during compilation
    const filename = (function () {
      switch (ext) {
        case "rmd":
          // converts .rmd to .rmd, but the basename changes!
          return derive_rmd_output_filename(file.name, "rmd");
        default:
          return file.name;
      }
    })();

    const basename = filename.slice(0, filename.length - ext.length);

    for (let mask_ext of MASKED_FILE_EXTENSIONS[ext] ?? []) {
      // check each possible compiled extension
      let bn; // derived basename
      // some uppercase-strings have special meaning
      if (misc.startswith(mask_ext, "NODOT")) {
        bn = basename.slice(0, -1); // exclude the trailing dot
        mask_ext = mask_ext.slice("NODOT".length);
      } else if (mask_ext.indexOf("FILENAME") >= 0) {
        bn = mask_ext.replace("FILENAME", filename);
        mask_ext = "";
      } else if (mask_ext.indexOf("BASENAME") >= 0) {
        bn = mask_ext.replace("BASENAME", basename.slice(0, -1));
        mask_ext = "";
      } else if (mask_ext.indexOf("BASEDASHNAME") >= 0) {
        // BASEDASHNAME is like BASENAME, but replaces spaces by dashes
        // https://github.com/sagemathinc/cocalc/issues/3229
        const fragment = basename.slice(0, -1).replace(/ /g, "-");
        bn = mask_ext.replace("BASEDASHNAME", fragment);
        mask_ext = "";
      } else {
        bn = basename;
      }
      const mask_fn = `${bn}${mask_ext}`;
      if (filename_map[mask_fn] != null) {
        filename_map[mask_fn].mask = true;
      }
    }
  }
}

function compute_snapshot_display_names(listing): void {
  for (const item of listing) {
    const tm = misc.parse_bup_timestamp(item.name);
    item.display_name = `${tm}`;
    item.mtime = tm.valueOf() / 1000;
  }
}

// Mutates data to include info on public paths.
function _compute_public_files(data, public_paths, current_path) {
  const { files } = data;
  const pub = data.public;
  if (public_paths != null && public_paths.size > 0) {
    const head = current_path ? current_path + "/" : "";
    const paths: string[] = [];
    const public_path_data = {};
    for (var x of public_paths.toJS()) {
      public_path_data[x.path] = x;
      paths.push(x.path);
    }
    return (() => {
      const result: any = [];
      for (x of files) {
        const full = head + x.name;
        const p = misc.containing_public_path(full, paths);
        if (p != null) {
          x.public = public_path_data[p];
          x.is_public = !x.public.disabled;
          result.push((pub[x.name] = public_path_data[p]));
        } else {
          result.push(undefined);
        }
      }
      return result;
    })();
  }
}

function _sort_on_string_field(field) {
  return function (a, b) {
    return misc.cmp(
      a[field] !== undefined ? a[field].toLowerCase() : "",
      b[field] !== undefined ? b[field].toLowerCase() : ""
    );
  };
}

function _sort_on_numerical_field(field, factor = 1) {
  return (a, b) => {
    const c = misc.cmp(
      (a[field] != null ? a[field] : -1) * factor,
      (b[field] != null ? b[field] : -1) * factor
    );
    if (c) return c;
    // break ties using the name, so well defined.
    return misc.cmp(a.name, b.name) * factor;
  };
}

export function init(project_id: string, redux: AppRedux): ProjectStore {
  const name = project_redux_name(project_id);
  if (redux.hasStore(name)) {
    const store: ProjectStore | undefined = redux.getProjectStore(name);
    // this makes TS happy. we already check that it exists due to "hasStore()"
    if (store != null) return store;
  }

  // Initialize everything
  const store: ProjectStore = redux.createStore<
    ProjectStoreState,
    ProjectStore
  >(name, ProjectStore);
  const actions = redux.createActions<ProjectStoreState, ProjectActions>(
    name,
    ProjectActions
  );
  store.project_id = project_id;
  actions.project_id = project_id; // so actions can assume this is available on the object
  store._init();

  const queries = misc.deep_copy(QUERIES);
  const create_table = function (table_name, q) {
    //console.log("create_table", table_name)
    return class P extends Table {
      constructor(a, b) {
        super(a, b);
        this.query = this.query.bind(this);
        this.options = this.options.bind(this);
        this._change = this._change.bind(this);
      }

      query() {
        return { [table_name]: q.query };
      }
      options() {
        return q.options;
      }
      _change(table) {
        return actions.setState({ [table_name]: table.get() });
      }
    };
  };

  function init_table(table_name: string): void {
    const q = queries[table_name];
    if (q == null) return; // already done
    delete queries[table_name]; // so we do not init again.
    for (const k in q) {
      const v = q[k];
      if (typeof v === "function") {
        q[k] = v();
      }
    }
    q.query.project_id = project_id;
    redux.createTable(
      project_redux_name(project_id, table_name),
      create_table(table_name, q)
    );
  }

  // public_paths is needed to show file listing and show
  // any individual file, so we just load it...
  init_table("public_paths");
  // project_log, on the other hand, is only loaded if needed.

  store.init_table = init_table;

  return store;
}<|MERGE_RESOLUTION|>--- conflicted
+++ resolved
@@ -352,11 +352,7 @@
         }
 
         if (this.get("current_path") === ".snapshots") {
-<<<<<<< HEAD
-          _compute_snapshot_display_names(listing.files);
-=======
-          compute_snapshot_display_names(listing);
->>>>>>> 362aa6a0
+          compute_snapshot_display_names(listing.files);
         }
 
         const search = this.get("file_search");
@@ -619,23 +615,6 @@
   }
 }
 
-<<<<<<< HEAD
-function _match(words: string[], s: string, is_dir): boolean {
-  s = s.toLowerCase();
-  for (const t of words) {
-    if (t[t.length - 1] === "/") {
-      if (!is_dir) {
-        return false;
-      } else if (s.indexOf(t.slice(0, -1)) === -1) {
-        return false;
-      }
-    } else if (s.indexOf(t) === -1) {
-      return false;
-    }
-  }
-  return true;
-}
-
 function _matched_files(
   search: string,
   files?: DirectoryListingEntry[]
@@ -643,34 +622,18 @@
   if (files == null) {
     return [];
   }
-  const words = search.split(" ");
+  const words = misc.search_split(search);
   const result: DirectoryListingEntry[] = [];
   for (const x of files) {
-    if (
-      _match(words, x.display_name != null ? x.display_name : x.name, x.isdir)
-    ) {
-      result.push(x);
-    }
-  }
-  return result;
-=======
-function _matched_files(search, listing) {
-  if (listing == null) {
-    return [];
-  }
-  const words = misc.search_split(search);
-  const v: string[] = [];
-  for (const x of listing) {
     const name = (x.display_name ?? x.name ?? "").toLowerCase();
     if (
       misc.search_match(name, words) ||
       (x.isdir && misc.search_match(name + "/", words))
     ) {
-      v.push(x);
-    }
-  }
-  return v;
->>>>>>> 362aa6a0
+      result.push(x);
+    }
+  }
+  return result;
 }
 
 function _compute_file_masks(files: DirectoryListingEntry[]): void {
