--- conflicted
+++ resolved
@@ -108,11 +108,7 @@
         else if @props.viewing_what == 'project'
             <Tooltip id="#{@props.account?.first_name or 'anonymous'}">{@render_name()} last seen at {@props.path}</Tooltip>
         else
-<<<<<<< HEAD
-            <Tooltip id="#{@props.account?.first_name or 'anonymous'}">{@render_name()}{@render_line() if @props.line > 1}</Tooltip>
-=======
-            <Tooltip id="#{@props.account?.first_name or 'anonymous'}">{@props.account.first_name} {@props.account.last_name}{@render_line() if @props.line}</Tooltip>
->>>>>>> b36d87a9
+            <Tooltip id="#{@props.account?.first_name or 'anonymous'}">{@render_name()}{@render_line() if @props.line}</Tooltip>
 
     render_image: ->
         if @has_image()
