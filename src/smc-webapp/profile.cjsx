--- conflicted
+++ resolved
@@ -108,11 +108,7 @@
         else if @props.viewing_what == 'project'
             <Tooltip id="#{@props.account?.first_name or 'anonymous'}">{@render_name()} last seen at {@props.path}</Tooltip>
         else
-<<<<<<< HEAD
-            <Tooltip id="#{@props.account?.first_name or 'anonymous'}">{@render_name()}{@render_line()}</Tooltip>
-=======
-            <Tooltip id="#{@props.account?.first_name or 'anonymous'}">{@props.account.first_name} {@props.account.last_name}{@render_line() if @props.line > 1}</Tooltip>
->>>>>>> 21ba9918
+            <Tooltip id="#{@props.account?.first_name or 'anonymous'}">{@render_name()}{@render_line() if @props.line > 1}</Tooltip>
 
     render_image: ->
         if @has_image()
