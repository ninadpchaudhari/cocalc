--- conflicted
+++ resolved
@@ -6,45 +6,28 @@
 
 {React, ReactDOM, rclass, redux, rtypes, Redux} = require('./smc-react')
 
-<<<<<<< HEAD
-{Alert, Button, ButtonToolbar, ButtonGroup, Input, Row, Col,
-    Panel, Popover, Tabs, Tab, Well} = require('react-bootstrap')
-
-{ProjectFilesGenerator} = require('./project_files')
-{ProjectNewGenerator} = require('./project_new')
-{ProjectLogGenerator} = require('./project_log')
-{ProjectSearchGenerator} = require('./project_search')
-{ProjectSettingsGenerator} = require('./project_settings')
+{ProjectFilesGenerator}    = require('project_files')
+{ProjectNewGenerator}      = require('project_new')
+{ProjectLogGenerator}      = require('project_log')
+{ProjectSearchGenerator}   = require('project_search')
+{ProjectSettingsGenerator} = require('project_settings')
 
 {ProjectStore} = require('./project_store')
 
-ProjectPageGenerator = (name) -> console.log("Generating Project page class!"); rclass
-=======
 {Tabs, Tab} = require('react-bootstrap')
-
-project_files    = require('project_files')
-project_new      = require('project_new')
-project_log      = require('project_log')
-project_search   = require('project_search')
-project_settings = require('project_settings')
-project_file     = require('project_file')
 
 FilePage = rclass
     render : ->
         <div>File Page</div>
 
-ProjectPage = (name) -> rclass
->>>>>>> 85140916
+ProjectPageGenerator = (name) -> console.log("Generating Project page class!"); rclass
 
     reduxProps :
         projects :
             project_map : rtypes.immutable
         "#{name}" :
-<<<<<<< HEAD
             active_tab : rtypes.string
-=======
             open_files  : rtypes.immutable
->>>>>>> 85140916
 
     propTypes :
         redux           : rtypes.object
@@ -81,39 +64,19 @@
         @ProjectSettings = ProjectSettings
 
         [   <Tab key={'files'} eventKey={'files'} title={"Files"}>
-                <Row>
-                    <Col xs=12>
-                        <ProjectFiles project_id={@props.project_id} redux={redux} actions={@props.project_actions} />
-                    </Col>
-                </Row>
+                <ProjectFiles project_id={@props.project_id} redux={redux} actions={@props.project_actions} />
             </Tab>,
             <Tab key={'new'} eventKey={'new'} title={"New"}>
-                <Row>
-                    <Col xs=12>
-                        <ProjectNew project_id={@props.project_id} redux={redux} actions={@props.project_actions} />
-                    </Col>
-                </Row>
+                <ProjectNew project_id={@props.project_id} redux={redux} actions={@props.project_actions} />
             </Tab>,
             <Tab key={'log'} eventKey={'log'} title={"Log"}>
-                <Row>
-                    <Col xs=12>
-                        <ProjectLog redux={redux} actions={@props.project_actions} />
-                    </Col>
-                </Row>
+                <ProjectLog redux={redux} actions={@props.project_actions} />
             </Tab>,
             <Tab key={'find'} eventKey={'find'} title={"Find"}>
-                <Row>
-                    <Col xs=12>
-                        <ProjectSearch redux={redux} actions={@props.project_actions} />
-                    </Col>
-                </Row>
+                <ProjectSearch redux={redux} actions={@props.project_actions} />
             </Tab>,
             <Tab key={'settings'} eventKey={'settings'} title={"Settings"}>
-                <Row>
-                    <Col xs=12>
-                        <ProjectSettings project_id={@props.project_id} redux={redux} group={group} />
-                    </Col>
-                </Row>
+                <ProjectSettings project_id={@props.project_id} redux={redux} group={group} />
             </Tab>
         ]
 
@@ -121,7 +84,7 @@
         @props.project_actions.set_active_tab(key)
 
 
-    standard_tabs: ->
+    w_standard_tabs: ->
         [   <Tab key={'files'} eventKey={'files'} title={"Files"}>
                 {project_files.render(@props.project_id, @props.redux)}
             </Tab>,
@@ -152,23 +115,11 @@
 
     render : ->
         tabs = @standard_tabs()
-<<<<<<< HEAD
         <div>
-            <Well>
-                Debug Stats: {@props.project_id}
-            </Well>
             <Tabs activeKey={@props.active_tab} onSelect={@select_tab} animation={false}>
                 {tabs}
             </Tabs>
         </div>
-=======
-        @file_tabs(tabs)
-        <div>
-            <Tabs animation={false}>
-                {tabs}
-            </Tabs>
-       </div>
->>>>>>> 85140916
 
 exports.ProjectPage = rclass
     displayName : 'Projects-ProjectPage'
@@ -178,7 +129,6 @@
 
     render : ->
         store = redux.getProjectStore(@props.project_id)
-<<<<<<< HEAD
         ProjectPage = @ProjectPage ? ProjectPageGenerator(store.name)
         @ProjectPage = ProjectPage
 
@@ -187,11 +137,4 @@
                          redux           = {redux}
                          project_store   = {store}
                          project_actions = {redux.getProjectActions(@props.project_id)} />
-=======
-        if ((store.get_directory_listings()?.size) ? 0) == 0  # TODO: probably bad -- will go away when move to backend and push/sync; causes activity to get displayed before component is mounted which is a warning.
-            redux.getProjectActions(@props.project_id).set_directory_files()
-        C = ProjectPage(store.name)
-        <Redux redux={redux}>
-            <C redux={redux} project_id={@props.project_id} />
->>>>>>> 85140916
         </Redux>