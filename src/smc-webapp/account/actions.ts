--- conflicted
+++ resolved
@@ -51,26 +51,6 @@
   private help(): string {
     return this.redux.getStore("customize").get("help_email");
   }
-<<<<<<< HEAD
-=======
-
-  derive_show_global_info(store): void {
-    // TODO when there is more time, rewrite this to be tied to announcements of a specific type (and use their timestamps)
-    // for now, we use the existence of a timestamp value to indicate that the banner is not shown
-    let show_global_info;
-    const sgi2 = store.getIn(["other_settings", "show_global_info2"]);
-    // unknown state, right after opening the application
-    if (sgi2 === "loading") {
-      show_global_info = false;
-      // value not set means there is no timestamp → show banner
-    } else {
-      // ... if it is inside the scheduling window
-      let middle;
-      const start = show_announce_start;
-      const end = show_announce_end;
-      const in_window =
-        start < (middle = webapp_client.server_time()) && middle < end;
->>>>>>> 8a7a6304
 
   private derive_system_notification_state(store): void {
     const ni = store.getIn(["other_settings", "notification_info"]);
