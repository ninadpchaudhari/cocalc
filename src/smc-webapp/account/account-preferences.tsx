import { List, Map } from "immutable";

<<<<<<< HEAD
import { redux, Component, React, Rendered, TypedMap } from "../app-framework";
=======
import { Component, React, Rendered } from "../app-framework";
>>>>>>> 561d76aa

import { ProfileSettings } from "./profile-settings";
import { TerminalSettings } from "./terminal-settings";
import { KeyboardSettings } from "./keyboard-settings";
import { AccountSettings } from "./settings/account-settings";
import { Row, Col } from "../antd-bootstrap";
import { Footer } from "../customize";
<<<<<<< HEAD
import { PassportStrategy } from "./passport-types";
=======
import { OtherSettings } from "./other-settings";
import { EditorSettings } from "./editor-settings/editor-settings";
import { Loading } from "../r_misc";
>>>>>>> 561d76aa

interface Props {
  account_id?: string;
  first_name?: string;
  last_name?: string;
  email_address?: string;
  email_address_verified?: Map<string, any>;
  passports?: Map<string, any>;
  sign_out_error?: string;
  everywhere?: boolean;
  terminal?: Map<string, any>;
  evaluate_key?: string;
  autosave?: number;
  tab_size?: number;
  font_size?: number;
  editor_settings?: Map<string, any>;
  other_settings?: Map<string, any>;
  groups?: List<string>;
  stripe_customer?: Map<string, any>;
  is_anonymous?: boolean;
  email_enabled?: boolean;
  verify_emails?: boolean;
  created?: Date;
  strategies?: List<TypedMap<PassportStrategy>>;
}

export class AccountPreferences extends Component<Props> {
  private render_account_settings(): Rendered {
    return (
      <AccountSettings
        account_id={this.props.account_id}
        first_name={this.props.first_name}
        last_name={this.props.last_name}
        email_address={this.props.email_address}
        email_address_verified={this.props.email_address_verified}
        passports={this.props.passports}
        sign_out_error={this.props.sign_out_error}
        everywhere={this.props.everywhere}
        other_settings={this.props.other_settings}
        is_anonymous={this.props.is_anonymous}
        email_enabled={this.props.email_enabled}
        verify_emails={this.props.verify_emails}
        created={this.props.created}
        strategies={this.props.strategies}
      />
    );
  }

  private render_other_settings(): Rendered {
    if (this.props.other_settings == null) return <Loading />;
    return (
      <OtherSettings
        other_settings={this.props.other_settings}
        is_stripe_customer={
          !!this.props.stripe_customer?.getIn(["subscriptions", "total_count"])
        }
      />
    );
  }

  private render_all_settings(): Rendered {
    return (
      <div style={{ marginTop: "1em" }}>
        <Row>
          <Col xs={12} md={6}>
            {this.render_account_settings()}
            {this.render_other_settings()}
            <ProfileSettings
              email_address={this.props.email_address}
              first_name={this.props.first_name}
              last_name={this.props.last_name}
            />
          </Col>
          <Col xs={12} md={6}>
            <EditorSettings
              autosave={this.props.autosave}
              tab_size={this.props.tab_size}
              font_size={this.props.font_size}
              editor_settings={this.props.editor_settings}
              email_address={this.props.email_address}
            />
            <TerminalSettings terminal={this.props.terminal} />
            <KeyboardSettings evaluate_key={this.props.evaluate_key} />
          </Col>
        </Row>
        <Footer />
      </div>
    );
  }

  public render(): Rendered {
    if (this.props.is_anonymous) {
      return this.render_account_settings();
    } else {
      return this.render_all_settings();
    }
  }
}<|MERGE_RESOLUTION|>--- conflicted
+++ resolved
@@ -1,24 +1,16 @@
 import { List, Map } from "immutable";
 
-<<<<<<< HEAD
-import { redux, Component, React, Rendered, TypedMap } from "../app-framework";
-=======
-import { Component, React, Rendered } from "../app-framework";
->>>>>>> 561d76aa
-
+import { Component, React, Rendered, TypedMap } from "../app-framework";
 import { ProfileSettings } from "./profile-settings";
 import { TerminalSettings } from "./terminal-settings";
 import { KeyboardSettings } from "./keyboard-settings";
 import { AccountSettings } from "./settings/account-settings";
 import { Row, Col } from "../antd-bootstrap";
 import { Footer } from "../customize";
-<<<<<<< HEAD
 import { PassportStrategy } from "./passport-types";
-=======
 import { OtherSettings } from "./other-settings";
 import { EditorSettings } from "./editor-settings/editor-settings";
 import { Loading } from "../r_misc";
->>>>>>> 561d76aa
 
 interface Props {
   account_id?: string;
