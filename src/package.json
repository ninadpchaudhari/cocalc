--- conflicted
+++ resolved
@@ -12,13 +12,10 @@
     "@babel/polyfill": "^7.0.0-beta.42",
     "@babel/preset-env": "^7.4.3",
     "@types/enzyme": "^3.1.14",
-<<<<<<< HEAD
-=======
     "@types/jest": "^24.0.18",
->>>>>>> b495a01c
     "@types/jquery": "^3.3.31",
     "@types/katex": "^0.10.2",
-    "@types/node": "^10.14.17",
+    "@types/node": "^12.7.5",
     "@types/react": "^16.9.2",
     "assets-webpack-plugin": "^3.5",
     "autoprefixer": "^9.6.1",
@@ -44,10 +41,7 @@
     "html-minify-loader": "^1.1.0",
     "html-webpack-plugin": "^3.2.0",
     "imports-loader": "^0.6.5",
-<<<<<<< HEAD
-=======
     "jest": "^24.9.0",
->>>>>>> b495a01c
     "jstransformer-coffee-script": "^1.1.0",
     "jstransformer-markdown-it": "^2.0.0",
     "jstransformer-sass": "^1.0.0",
@@ -66,11 +60,8 @@
     "sass-loader": "^6.0.7",
     "script-loader": "^0.7",
     "style-loader": "^0.13.1",
-<<<<<<< HEAD
-=======
     "temp": "^0.9.0",
     "ts-jest": "^24.1.0",
->>>>>>> b495a01c
     "ts-loader": "^4.4.1",
     "ts-node": "^7.0.0",
     "tsd": "^0.7.4",
@@ -85,10 +76,7 @@
     "webpack-dev-server": "^3.1.14",
     "webpack-path-rewriter": "^1",
     "webpack-sha-hash": "^2",
-    "webpack-stats-plugin": "^0.1",
-    "@types/jest": "^24.0.18",
-    "jest": "^24.9.0",
-    "ts-jest": "^24.1.0"
+    "webpack-stats-plugin": "^0.1"
   },
   "babel": {
     "presets": [
