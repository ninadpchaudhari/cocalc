{
  "name": "cocalc",
  "version": "1.0.0",
  "description": "Collaborative Calculation in the Cloud",
  "main": "index.js",
  "directories": {
    "doc": "doc"
  },
  "dependencies": {
    "@babel/core": "^7.4.3",
    "@babel/plugin-transform-react-jsx": "^7.0.0-beta.42",
    "@babel/polyfill": "^7.0.0-beta.42",
    "@babel/preset-env": "^7.4.3",
    "@types/enzyme": "^3.10.3",
    "@types/jest": "^24.0.18",
    "@types/jquery": "^3.3.31",
    "@types/katex": "^0.10.2",
    "@types/node": "^12.7.5",
    "@types/react": "^16.9.2",
    "@typescript-eslint/eslint-plugin": "^2.6.0",
    "@typescript-eslint/parser": "^2.6.0",
    "assets-webpack-plugin": "^3.5",
    "autoprefixer": "^9.6.1",
    "babel-loader": "^8.0.0-beta.2",
    "cjsx-loader": "^3.0.0",
    "clean-webpack-plugin": "^0.1",
    "coffee-cache": "^1.0.2",
    "coffee-loader": "^0.9.0",
    "coffeelint": "^2.1.0",
    "coffeescript": "^2.2.2",
    "crypto-browserify": "^3.12.0",
    "css-loader": "^3.2.0",
    "cssnano": "^4.1.10",
<<<<<<< HEAD
    "enzyme": "^3.10.0",
    "enzyme-adapter-react-16": "^1.15.1",
    "enzyme-to-json": "^3.4.2",
=======
    "enzyme": "^3.7.0",
    "enzyme-adapter-react-16": "^1.6.0",
    "enzyme-to-json": "^3.3.4",
    "eslint": "^6.6.0",
    "eslint-config-prettier": "^6.5.0",
    "eslint-plugin-prettier": "^3.1.1",
    "eslint-plugin-react": "^7.16.0",
>>>>>>> 75ee9739
    "extract-text-webpack-plugin": "^3.0.2",
    "file-loader": "^1.1.11",
    "forever": "^0.15.3",
    "fork-ts-checker-webpack-plugin": "^1.5.1",
    "handlebars": "^4.4.2",
    "handlebars-loader": "^1.1.4",
    "html-loader": "^0.5.1",
    "html-minify-loader": "^1.1.0",
    "html-webpack-plugin": "^3.2.0",
    "imports-loader": "^0.6.5",
    "jest": "^24.9.0",
    "jstransformer-coffee-script": "^1.1.0",
    "jstransformer-markdown-it": "^2.0.0",
    "jstransformer-sass": "^1.0.0",
    "jstransformer-typescript": "^1.1.0",
    "katex": "=0.11.1",
    "less": "^3.9.0",
    "less-loader": "^4.1.0",
    "node-cjsx": "^1.0.0",
    "node-glob": "^1.2.0",
    "node-sass": "^4.11.0",
    "postcss-loader": "^3.0.0",
    "prettier": "^1.18.2",
    "pug": "^2.0.3",
    "pug-loader": "^2.3.0",
    "react-test-renderer": "^16.5.2",
    "sass-loader": "^6.0.7",
    "script-loader": "^0.7",
    "style-loader": "^0.13.1",
    "temp": "^0.9.0",
    "ts-jest": "^24.1.0",
    "ts-loader": "^4.4.1",
    "ts-node": "^7.0.0",
    "tsd": "^0.7.4",
    "typescript": "^3.6.4",
    "uglify-js": "^2.6.2",
    "uglifyjs-webpack-plugin": "^1.2.4",
    "url-loader": "^0.6",
    "utility-types": "^3.8.0",
    "webpack": "~4.41.0",
    "webpack-bundle-analyzer": "^3.3.2",
    "webpack-cli": "^3.2.1",
    "webpack-dev-middleware": "^3.0.1",
    "webpack-dev-server": "^3.1.14",
    "webpack-path-rewriter": "^1",
    "webpack-sha-hash": "^2",
    "webpack-stats-plugin": "^0.1"
  },
  "babel": {
    "presets": [
      "@babel/preset-env"
    ],
    "plugins": [
      "@babel/plugin-transform-react-jsx"
    ]
  },
  "scripts": {
    "lint": "npx eslint --ignore-pattern '**/node_modules/**' '**/*.ts?(x)'",
    "test": "export SMC_TEST=true&& cd smc-util && npm test && cd ../smc-util-node && npm test && cd ../smc-hub && npm test && cd ../smc-webapp && npm test && cd ../smc-project && npm test",
    "coverage": "cd smc-util && npm run coverage && cd ../smc-util-node && npm run coverage && cd ../smc-hub && npm run coverage && cd ../smc-webapp && npm run coverage",
    "webpack-watch": "cd $SALVUS_ROOT; scripts/check_npm_packages.py; scripts/update_color_scheme.coffee; webapp-lib/primus/update_primus; unset CC_STATICPAGES; CC_NOCLEAN=true SOURCE_MAP=true NODE_ENV=development node --max_old_space_size=8192 node_modules/webpack/bin/webpack.js --debug --output-pathinfo --progress --colors --watch --watch-poll=1000",
    "webpack-debug": "cd $SALVUS_ROOT; scripts/update_color_scheme.coffee; webapp-lib/primus/update_primus; SOURCE_MAP=true NODE_ENV=development webpack --debug --progress --colors",
    "webpack-production": "cd $SALVUS_ROOT; scripts/update_color_scheme.coffee; webapp-lib/primus/update_primus; NODE_ENV=production node --max_old_space_size=8192 node_modules/webpack/bin/webpack.js --progress --colors",
    "webpack-clean": "rm -rvf $SALVUS_ROOT/static/",
    "webpack-static": "cd $SALVUS_ROOT; scripts/update_color_scheme.coffee; scripts/update_react_static && CC_STATICPAGES=true NODE_ENV=development webpack --debug --output-pathinfo --progress --colors",
    "webpack-static-watch": "cd $SALVUS_ROOT; scripts/update_color_scheme.coffee; scripts/update_react_static && CC_STATICPAGES=true NODE_ENV=development webpack --debug --output-pathinfo --progress --colors --watch",
    "install-all": "scripts/smc-install-all",
    "make": "npm run install-all",
    "delete-package-lock": "git ls-files '../*/package-lock.json' | xargs rm -f",
    "restore-package-lock": "git ls-files '../*/package-lock.json' | xargs git checkout --",
    "clean": "find $SMC_ROOT -type d -name node_modules | xargs rm -rf; rm -rf $SMC_ROOT/static; npm cache verify",
    "audit-fix": "scripts/npm-audit.sh fix"
  },
  "repository": {
    "type": "git",
    "url": "https://github.com/sagemathinc/cocalc"
  },
  "keywords": [
    "python",
    "sage",
    "sagemath",
    "latex",
    "terminal",
    "web",
    "ide",
    "math",
    "mathematics"
  ],
  "author": "SageMath, Inc.",
  "contributors": [
    "William Stein <wstein@sagemath.com>",
    "Harald Schilly <hsy@sagemath.com>",
    "Jon Lee <jlee27@uw.edu>",
    "Nich Ruhland <nicholasruhland@gmail.com>"
  ],
  "license": "GPL-3.0+",
  "bugs": {
    "url": "https://github.com/sagemathinc/cocalc/issues"
  },
  "homepage": "https://github.com/sagemathinc/cocalc",
  "devDependencies": {
    "eslint-plugin-react-hooks": "^2.2.0"
  }
}<|MERGE_RESOLUTION|>--- conflicted
+++ resolved
@@ -31,19 +31,13 @@
     "crypto-browserify": "^3.12.0",
     "css-loader": "^3.2.0",
     "cssnano": "^4.1.10",
-<<<<<<< HEAD
     "enzyme": "^3.10.0",
     "enzyme-adapter-react-16": "^1.15.1",
     "enzyme-to-json": "^3.4.2",
-=======
-    "enzyme": "^3.7.0",
-    "enzyme-adapter-react-16": "^1.6.0",
-    "enzyme-to-json": "^3.3.4",
     "eslint": "^6.6.0",
     "eslint-config-prettier": "^6.5.0",
     "eslint-plugin-prettier": "^3.1.1",
     "eslint-plugin-react": "^7.16.0",
->>>>>>> 75ee9739
     "extract-text-webpack-plugin": "^3.0.2",
     "file-loader": "^1.1.11",
     "forever": "^0.15.3",
