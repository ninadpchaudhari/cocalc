# SASS Style file for SMC
require('./smc-webapp/index.sass')

require('./smc-webapp/client_browser.coffee')

FULLY_REACT = true  # set to true to enable a full react version of SMC
#FULLY_REACT = false
<<<<<<< HEAD
=======

>>>>>>> 85140916
window.FULLY_REACT = FULLY_REACT

if FULLY_REACT
    require('./smc-webapp/landing-react')
else
    require('./smc-webapp/landing')<|MERGE_RESOLUTION|>--- conflicted
+++ resolved
@@ -5,10 +5,7 @@
 
 FULLY_REACT = true  # set to true to enable a full react version of SMC
 #FULLY_REACT = false
-<<<<<<< HEAD
-=======
 
->>>>>>> 85140916
 window.FULLY_REACT = FULLY_REACT
 
 if FULLY_REACT
